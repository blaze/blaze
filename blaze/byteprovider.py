from __future__ import absolute_import

"""
ByteProvider base class.
"""

# FIXME: for creating new read-write buffers
import mmap
import numpy as np

from .byteproto import READ, WRITE, CONST
defaultN = 8000

"""
The ByteProvider provides a wrapper around bytes.  The bytes can be from
any source imagineable.   ByteProviders are always 1 dimensional but they can be
a concatenation of multiple sources
   * the original source (object referencing the source --- can be a list of sources
     but STREAM source must be final source)
   * a memory object that should be read from (data understandable by data-shape system)
   * buflen = number of bytes of memory object
   * the number of bytes for this object (-1 for STREAM)
   * kind (STREAM, MEMORY, FILE, GPU)

   If a source is a dictionary, then a key of "source" is the source object and
   the key "map" is a callable that returns a buffer object from the first argument

   READ -- can READ from
   WRITE -- can WRITE to
   CONST -- data is immutable

bytes should be accessed from the buffer object (which points either to the original source,
or buffers from it).
"""

# Default is just a single object which it creates a read-only buffer from
class ByteProvider(object):
    def __init__(self, obj):
        self.original = obj
        self.buffer = memoryview(obj)
        self.buflen = len(self.buffer) * self.buffer.itemsize
        self.nbytes = self.buflen
        self.flags = CONST | READ

    # Iterate over chunks of the object
    # limit any data-copy or file-read to N bytes
    def iterchunks(self, N=defaultN):
        raise StopIteration

class NumPyBytes(ByteProvider):
    def __init__(self, arr):
        self.original = arr
        self.buffer = memoryview(arr)
        self.buflen = arr.nbytes
        self.nbytes = self.buflen
        self.flags = READ | (WRITE if arr.flags.writeable else 0)


# This is meant as a proof of concept!
class BLZBytes(ByteProvider):
    def __init__(self, arr):
        self.original = arr
        self.flags = READ   # the returned data will be read-only
        # The capabilities that this ByteProvider supports
        self.capabilities = {
<<<<<<< HEAD
           'iterchunks': True,  # limited to the leading dimension
           'getitem': True,     # fully supported, even for inner dims
           'append': True,      # limited to the leading dimension
          } 
=======
           'iterchunks': True,    # limited to the leading dimension
           'wherechunks': True,   # limited to one-dimensional fields
           'getitem': True,       # fully supported, even for inner dims
           'append': True,        # limited to the leading dimension
          }
>>>>>>> d88f5abb

    def iterchunks(self, blen=None, start=None, stop=None):
        """Return chunks of size `blen` (in leading dimension).

        Parameters
        ----------
        blen : int
            The length, in rows, of the buffers that are returned.
        start : int
            Where the iterator starts.  The default is to start at the
            beginning.
        stop : int
            Where the iterator stops. The default is to stop at the end.
<<<<<<< HEAD
        
        """
        self.flags = READ   # the returned chunks are meant to be read-only
        for chunk in blz.iterchunks(self.original, blen, start, stop):
            buffer = memoryview(chunk)
            yield buffer
=======

        Returns
        -------
        out : iterable
            This iterable returns buffers as NumPy arays of
            homogeneous or structured types, depending on whether
            `self.original` is a barray or a btable object.

        See Also
        --------
        wherechunks

        """

        self.flags = READ   # the returned chunks are meant to be read-only
	# Return the iterable
        return blz.iterblocks(self.original, blen, start, stop)

    def wherechunks(self, expression, blen=None, outfields=None, limit=None,
                    skip=0):
        """Return chunks fulfilling `expression`.

        Iterate over the rows that fullfill the `expression` condition
        on Table `self.original` in blocks of size `blen`.

        Parameters
        ----------
        expression : string or barray
            A boolean Numexpr expression or a boolean barray.
        blen : int
            The length of the block that is returned.  The default is the
            chunklen, or for a btable, the minimum of the different column
            chunklens.
        outfields : list of strings or string
            The list of column names that you want to get back in results.
            Alternatively, it can be specified as a string such as 'f0 f1' or
            'f0, f1'.  If None, all the columns are returned.
        limit : int
            A maximum number of elements to return.  The default is return
            everything.
        skip : int
            An initial number of elements to skip.  The default is 0.

        Returns
        -------
        out : iterable
            This iterable returns buffers as NumPy arrays made of
            structured types (or homogeneous ones in case `outfields` is a
            single field.

        See Also
        --------
        iterchunks

        """

        self.flags = READ   # the returned chunks are meant to be read-only
	# Return the iterable
        return blz.whereblocks(self.original, expression, blen,
			       outfields, limit, skip)
>>>>>>> d88f5abb

    def __getitem__(self, key):
        """__getitem__(self, key) -> values."""
        # Just defer this operation to the underlying BLZ object
        self.original[key]

    def append(self, buffer):
        """Append a buffer at the end of the first dimension """
        self.original.append(buffer)


class ValueBytes(ByteProvider):
    def __init__(self, tup_or_N):
        self.original = tup_or_N
        val = 0
        dt = 'B'
        if isinstance(tup_or_N, tuple):
            tup = tup_or_N
            N = tup[0]
            if len(tup) > 1:
                val = tup[1]
            if len(tup) > 2:
                dt = tup[2]
        else:
            N = tup_or_N
        arr = np.empty(N, dtype=dt)
        arr.fill(val)

        self.buffer = memoryview(arr)
        self.buflen = arr.nbytes
        self.nbytes = self.buflen
        self.flags = READ | WRITE

class FileBytes(ByteProvider):
    def __init__(self, filespec):
        if isinstance(filespec, file):
            fid = filespec
        elif isinstance(filespec, (str, unicode)):
            fid = open(filespec, 'rb')
        elif isinstance(filespec, tuple) and len(filespec) > 1:
            fid = open(filespec[0], filespec[1]+'b')

        # Setup memory-map
        # create memory view from a slice of the file
        self._offset = 0
        fid.seek(0,2)
        self._filesize = fid.tell()
        fid.seek(0)
        self._mmap = mmap.mmap(fid.fileno(), 0)

        # Not finished...

# Not sure what this is yet.
def bytefactory():
    raise NotImplementedError<|MERGE_RESOLUTION|>--- conflicted
+++ resolved
@@ -63,18 +63,11 @@
         self.flags = READ   # the returned data will be read-only
         # The capabilities that this ByteProvider supports
         self.capabilities = {
-<<<<<<< HEAD
-           'iterchunks': True,  # limited to the leading dimension
-           'getitem': True,     # fully supported, even for inner dims
-           'append': True,      # limited to the leading dimension
-          } 
-=======
            'iterchunks': True,    # limited to the leading dimension
            'wherechunks': True,   # limited to one-dimensional fields
            'getitem': True,       # fully supported, even for inner dims
            'append': True,        # limited to the leading dimension
           }
->>>>>>> d88f5abb
 
     def iterchunks(self, blen=None, start=None, stop=None):
         """Return chunks of size `blen` (in leading dimension).
@@ -88,14 +81,6 @@
             beginning.
         stop : int
             Where the iterator stops. The default is to stop at the end.
-<<<<<<< HEAD
-        
-        """
-        self.flags = READ   # the returned chunks are meant to be read-only
-        for chunk in blz.iterchunks(self.original, blen, start, stop):
-            buffer = memoryview(chunk)
-            yield buffer
-=======
 
         Returns
         -------
@@ -156,7 +141,6 @@
 	# Return the iterable
         return blz.whereblocks(self.original, expression, blen,
 			       outfields, limit, skip)
->>>>>>> d88f5abb
 
     def __getitem__(self, key):
         """__getitem__(self, key) -> values."""

--- conflicted
+++ resolved
@@ -141,17 +141,12 @@
     tree = to_tree(expr)
 
     serial = ec.serial
-<<<<<<< HEAD
-    r = requests.post('%s/compute' % ec.url,
-                      data=serial.dumps({'expr': tree}),
-                      headers=mimetype(serial))
-=======
     r = post(
         ec,
-        'compute.{serial}'.format(serial=serial.name),
+        '/compute',
         data=serial.dumps({'expr': tree}),
+        headers=mimetype(serial)
     )
->>>>>>> 191791db
 
     if not ok(r):
         raise ValueError("Bad response: %s" % reason(r))

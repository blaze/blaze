--- conflicted
+++ resolved
@@ -106,11 +106,7 @@
     path : file
         File object referring to the YAML specification of resources to load.
     ignore : tuple of Exception, optional
-<<<<<<< HEAD
-        Ignore these exceptions when calling resource.
-=======
-        Ignore these exceptions when calling ``blaze.data``
->>>>>>> 640fe889
+        Ignore these exceptions when calling ``blaze.data``.
     followlinks : bool, optional
         Follow symbolic links.
     hidden : bool, optional
@@ -131,7 +127,6 @@
     resources = {}
     yaml_dir = os.path.dirname(os.path.abspath(path.name))
     for name, info in yaml.load(path.read()).items():
-<<<<<<< HEAD
         with manage_chdir(yaml_dir if relative_to_yaml_dir else os.getcwd()):
             try:
                 source = info.pop('source')
@@ -147,24 +142,7 @@
                                               hidden=hidden,
                                               extra_kwargs=info)
             else:
-                resources[name] = resource(source, **info)
-=======
-        try:
-            source = info.pop('source')
-        except KeyError:
-            raise ValueError('source key not found for data source named %r' %
-                             name)
-        for mod in info.pop('imports', []):
-            importlib.import_module(mod)
-        if os.path.isdir(source):
-            resources[name] = data_spider(os.path.expanduser(source),
-                                          ignore=ignore,
-                                          followlinks=followlinks,
-                                          hidden=hidden,
-                                          extra_kwargs=info)
-        else:
-            resources[name] = bz_data(source, **info)
->>>>>>> 640fe889
+                resources[name] = bz_data(source, **info)
     return resources
 
 
@@ -184,13 +162,9 @@
                    default=['Exception'],
                    help='Exceptions to ignore when calling ``blaze.data`` on a file')
     p.add_argument('-d', '--hidden', action='store_true',
-<<<<<<< HEAD
-                   help='Call resource on hidden files')
+                   help='Call ``blaze.data`` on hidden files')
     p.add_argument('--yaml-dir', action='store_true',
                    help='Load path-based resources relative to yaml file directory.')
-=======
-                   help='Call ``blaze.data`` on hidden files')
->>>>>>> 640fe889
     p.add_argument('-D', '--debug', action='store_true',
                    help='Start the Flask server in debug mode')
     return p.parse_args()

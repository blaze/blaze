--- conflicted
+++ resolved
@@ -9,13 +9,7 @@
 from cytoolz import first, merge, valmap, assoc
 from functools import partial, wraps
 from blaze import into, compute
-<<<<<<< HEAD
-from ..api import discover, Table
-from ..expr import Expr, TableSymbol, Selection, ColumnWise, TableSymbol
-from ..expr import TableExpr
-from ..expr.scalar.parser import exprify
 from .crossdomain import crossdomain
-=======
 from blaze.compute import compute_up
 from datashape.predicates import iscollection
 from ..api import discover, Data
@@ -23,7 +17,6 @@
 from ..expr.parser import exprify
 from .. import expr
 
->>>>>>> 14527140
 from ..compatibility import map
 from datashape import Mono
 
@@ -280,9 +273,7 @@
         result = into(list, result)
     return jsonify({'name': name,
                     'datashape': str(expr.dshape),
-<<<<<<< HEAD
                     'names' : t.columns,
-=======
                     'data': result})
 
 
@@ -311,5 +302,4 @@
         result = into(list, result)
 
     return jsonify({'datashape': str(expr.dshape),
->>>>>>> 14527140
                     'data': result})
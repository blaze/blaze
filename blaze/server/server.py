--- conflicted
+++ resolved
@@ -9,11 +9,8 @@
 from cytoolz import first, merge, valmap, assoc
 from functools import partial, wraps
 from blaze import into, compute
-<<<<<<< HEAD
 from .crossdomain import crossdomain
-=======
 from blaze.expr import utils as expr_utils
->>>>>>> 55422ee1
 from blaze.compute import compute_up
 from datashape.predicates import iscollection
 from ..api import discover, Data

from __future__ import absolute_import, division, print_function


import blaze
from collections import Iterator
from flask import Flask, request, jsonify, json
from dynd import nd
from cytoolz import first
from functools import partial, wraps
from blaze import into, compute, compute_up
from datashape.predicates import iscollection
from ..api import discover, Data
from ..expr import Expr, Symbol, Selection, Broadcast, Symbol
from ..expr.parser import exprify
from .. import expr

from ..compatibility import map
from datashape import Mono

from .index import parse_index

__all__ = 'Server', 'to_tree', 'from_tree'

# http://www.speedguide.net/port.php?port=6363
# http://en.wikipedia.org/wiki/List_of_TCP_and_UDP_port_numbers
DEFAULT_PORT = 6363

class Server(object):
    """ Blaze Data Server

    Host local data through a web API

    >>> from pandas import DataFrame
    >>> df = DataFrame([[1, 'Alice',   100],
    ...                 [2, 'Bob',    -200],
    ...                 [3, 'Alice',   300],
    ...                 [4, 'Dennis',  400],
    ...                 [5,  'Bob',   -500]],
    ...                columns=['id', 'name', 'amount'])

    >>> server = Server({'accounts': df})
    >>> server.run() # doctest: +SKIP
    """
    __slots__ = 'app', 'datasets'

    def __init__(self, datasets=None):
        app = self.app = Flask('blaze.server.server')
        self.datasets = datasets or dict()

        for args, kwargs, func in routes:
            func2 = wraps(func)(partial(func, self.datasets))
            app.route(*args, **kwargs)(func2)

    def __getitem__(self, key):
        return self.datasets[key]

    def __setitem__(self, key, value):
        self.datasets[key] = value
        return value

    def run(self, *args, **kwargs):
        port = kwargs.pop('port', DEFAULT_PORT)
        return self.app.run(*args, port=port, **kwargs)


routes = list()

def route(*args, **kwargs):
    def f(func):
        routes.append((args, kwargs, func))
        return func
    return f


@route('/datasets.json')
def dataset(datasets):
    return jsonify(dict((k, str(discover(v))) for k, v in datasets.items()))


<<<<<<< HEAD
=======
@route('/data/<name>.json', methods=['POST', 'PUT', 'GET'])
def data(datasets, name):
    """ Basic indexing API

    Allows remote indexing of datasets.  Takes indexing data as JSON

    Takes requests like
    Example
    -------

    For the following array:

    [['Alice', 100],
     ['Bob', 200],
     ['Charlie', 300]]

    schema = '{name: string, amount: int32}'

    And the following

    url: /data/table-name.json
    POST-data: {'index': [{'start': 0, 'step': 3}, 'name']}

    and returns responses like

    {"name": "table-name",
     "index": [0, "name"],
     "datashape": "3 * string",
     "data": ["Alice", "Bob", "Charlie"]}
     """

    if request.headers['content-type'] != 'application/json':
        return ("Expected JSON data", 404)
    try:
        data = json.loads(request.data)
    except ValueError:
        return ("Bad JSON.  Got %s " % request.data, 404)

    try:
        dset = datasets[name]
    except KeyError:
        return ("Dataset %s not found" % name, 404)

    try:
        index = parse_index(data['index'])
    except ValueError:
        return ("Bad index", 404)

    try:
        rv = dset[index]
    except RuntimeError:
        return ("Bad index: %s" % (str(index)), 404)

    if isinstance(rv, Iterator):
        rv = list(rv)

    dshape = dset.dshape.subshape[index]
    rv = json.loads(str(nd.format_json(nd.array(rv, type=str(dshape)),
                                       tuple=True)))

    response = {'name': name,
                'index': data['index'],
                'datashape': str(dshape),
                'data': rv}

    return jsonify(response)


@route('/select/<name>.json', methods=['POST', 'PUT', 'GET'])
def select(datasets, name):
    """ Basic Selection API

    Allows remote querying of datasets.  Takes query data as JSON

    Takes requests like

    Example
    -------

    For the following array:

    [['Alice', 100],
     ['Bob', 200],
     ['Charlie', 300]]

    schema = '{name: string, amount: int32}'

    And the following

    url: /select/table-name.json
    POST-data: {'selection': 'amount >= 200',
                'columns': 'name'}

    and returns responses like

    {"name": "table-name",
     ...
     "datashape": "2 * string",
     "data": ["Bob", "Charlie"]}
     """
    if request.headers['content-type'] != 'application/json':
        return ("Expected JSON data", 404)
    try:
        data = json.loads(request.data)
    except ValueError:
        return ("Bad JSON.  Got %s " % request.data, 404)

    try:
        dset = datasets[name]
    except KeyError:
        return ("Dataset %s not found" % name, 404)
    t = Symbol('t', dset.dshape)
    dtypes = dict((c, t[c].dshape.measure) for c in t.fields)

    columns = data.get('columns', None)
    if columns:
        try:
            columns = data['columns']
        except ValueError:
            return ("Bad columns", 404)
    try:
        select = exprify(data['selection'], dtypes)
    except (ValueError, KeyError):
        return ("Bad selection", 404)

    expr = Selection(t, Broadcast(t, select))
    if columns:
        expr = expr[columns]
    try:
        rv = into([], compute(expr, dset))
    except RuntimeError:
        return ("Bad selection", 404)

    return jsonify({'name': name,
                    'columns': expr.fields,
                    'selection': str(select),
                    'datashape': str(expr.dshape),
                    'data': rv})



>>>>>>> 56c482f6
def to_tree(expr, names=None):
    """ Represent Blaze expression with core data structures

    Transform a Blaze expression into a form using only strings, dicts, lists
    and base types (int, float, datetime, ....)  This form can be useful for
    serialization.

    Parameters
    ----------

    expr: Blaze Expression

    Examples
    --------

    >>> t = Symbol('t', 'var * {x: int32, y: int32}')
    >>> to_tree(t) # doctest: +SKIP
    {'op': 'Symbol',
     'args': ['t', 'var * { x : int32, y : int32 }', False]}


    >>> to_tree(t.x.sum()) # doctest: +SKIP
    {'op': 'sum',
     'args': [
         {'op': 'Column',
         'args': [
             {
              'op': 'Symbol'
              'args': ['t', 'var * { x : int32, y : int32 }', False]
             }
             'x']
         }]
     }

    Simplify expresion using explicit ``names`` dictionary.  In the example
    below we replace the ``Symbol`` node with the string ``'t'``.

    >>> tree = to_tree(t.x, names={t: 't'})
    >>> tree # doctest: +SKIP
    {'op': 'Column', 'args': ['t', 'x']}

    >>> from_tree(tree, namespace={'t': t})
    t.x

    See Also
    --------

    blaze.server.server.from_tree
    """
    if names and expr in names:
        return names[expr]
    if isinstance(expr, tuple):
        return [to_tree(arg, names=names) for arg in expr]
    elif isinstance(expr, Mono):
        return str(expr)
    elif isinstance(expr, Data):
        return to_tree(Symbol(expr._name, expr.dshape), names)
    elif isinstance(expr, Expr):
        return {'op': type(expr).__name__,
                'args': [to_tree(arg, names) for arg in expr._args]}
    else:
        return expr


def expression_from_name(name):
    """

    >>> expression_from_name('By')
    <class 'blaze.expr.split_apply_combine.By'>

    >>> expression_from_name('And')
    <class 'blaze.expr.arithmetic.And'>
    """
    import blaze
    if hasattr(blaze, name):
        return getattr(blaze, name)
    for signature, func in compute_up.funcs.items():
        try:
            if signature[0].__name__ == name:
                return signature[0]
        except TypeError:
            pass
    raise ValueError('%s not found in compute_up' % name)


def from_tree(expr, namespace=None):
    """ Convert core data structures to Blaze expression

    Core data structure representations created by ``to_tree`` are converted
    back into Blaze expressions.

    Parameters
    ----------

    expr: dict

    Examples
    --------

    >>> t = Symbol('t', 'var * {x: int32, y: int32}')
    >>> tree = to_tree(t)
    >>> tree # doctest: +SKIP
    {'op': 'Symbol',
     'args': ['t', 'var * { x : int32, y : int32 }', False]}

    >>> from_tree(tree)
    t

    >>> tree = to_tree(t.x.sum())
    >>> tree # doctest: +SKIP
    {'op': 'sum',
     'args': [
         {'op': 'Field',
         'args': [
             {
              'op': 'Symbol'
              'args': ['t', 'var * { x : int32, y : int32 }', False]
             }
             'x']
         }]
     }

    >>> from_tree(tree)
    sum(_child=t.x, axis=(0,), keepdims=False)

    Simplify expresion using explicit ``names`` dictionary.  In the example
    below we replace the ``Symbol`` node with the string ``'t'``.

    >>> tree = to_tree(t.x, names={t: 't'})
    >>> tree # doctest: +SKIP
    {'op': 'Field', 'args': ['t', 'x']}

    >>> from_tree(tree, namespace={'t': t})
    t.x


    See Also
    --------

    blaze.server.server.to_tree
    """
    if isinstance(expr, dict):
        op, args = expr['op'], expr['args']
        if hasattr(blaze.expr, op):
            cls = getattr(blaze.expr, op)
        else:
            cls = expression_from_name(op)
        if 'Symbol' in op:
            children = [from_tree(arg) for arg in args]
        else:
            children = [from_tree(arg, namespace) for arg in args]
        return cls(*children)
    elif isinstance(expr, list):
        return tuple(from_tree(arg, namespace) for arg in expr)
    if namespace and expr in namespace:
        return namespace[expr]
    else:
        return expr


@route('/compute/<name>.json', methods=['POST', 'PUT', 'GET'])
def comp(datasets, name):
    if request.headers['content-type'] != 'application/json':
        return ("Expected JSON data", 404)
    try:
        data = json.loads(request.data)
    except ValueError:
        return ("Bad JSON.  Got %s " % request.data, 404)

    try:
        dset = datasets[name]
    except KeyError:
        return ("Dataset %s not found" % name, 404)

    t = Symbol(name, discover(dset))

    expr = from_tree(data['expr'], namespace={name: t})

    result = compute(expr, dset)
    if iscollection(expr.dshape):
        result = into(list, result)
    return jsonify({'name': name,
                    'datashape': str(expr.dshape),
                    'data': result})<|MERGE_RESOLUTION|>--- conflicted
+++ resolved
@@ -77,150 +77,6 @@
     return jsonify(dict((k, str(discover(v))) for k, v in datasets.items()))
 
 
-<<<<<<< HEAD
-=======
-@route('/data/<name>.json', methods=['POST', 'PUT', 'GET'])
-def data(datasets, name):
-    """ Basic indexing API
-
-    Allows remote indexing of datasets.  Takes indexing data as JSON
-
-    Takes requests like
-    Example
-    -------
-
-    For the following array:
-
-    [['Alice', 100],
-     ['Bob', 200],
-     ['Charlie', 300]]
-
-    schema = '{name: string, amount: int32}'
-
-    And the following
-
-    url: /data/table-name.json
-    POST-data: {'index': [{'start': 0, 'step': 3}, 'name']}
-
-    and returns responses like
-
-    {"name": "table-name",
-     "index": [0, "name"],
-     "datashape": "3 * string",
-     "data": ["Alice", "Bob", "Charlie"]}
-     """
-
-    if request.headers['content-type'] != 'application/json':
-        return ("Expected JSON data", 404)
-    try:
-        data = json.loads(request.data)
-    except ValueError:
-        return ("Bad JSON.  Got %s " % request.data, 404)
-
-    try:
-        dset = datasets[name]
-    except KeyError:
-        return ("Dataset %s not found" % name, 404)
-
-    try:
-        index = parse_index(data['index'])
-    except ValueError:
-        return ("Bad index", 404)
-
-    try:
-        rv = dset[index]
-    except RuntimeError:
-        return ("Bad index: %s" % (str(index)), 404)
-
-    if isinstance(rv, Iterator):
-        rv = list(rv)
-
-    dshape = dset.dshape.subshape[index]
-    rv = json.loads(str(nd.format_json(nd.array(rv, type=str(dshape)),
-                                       tuple=True)))
-
-    response = {'name': name,
-                'index': data['index'],
-                'datashape': str(dshape),
-                'data': rv}
-
-    return jsonify(response)
-
-
-@route('/select/<name>.json', methods=['POST', 'PUT', 'GET'])
-def select(datasets, name):
-    """ Basic Selection API
-
-    Allows remote querying of datasets.  Takes query data as JSON
-
-    Takes requests like
-
-    Example
-    -------
-
-    For the following array:
-
-    [['Alice', 100],
-     ['Bob', 200],
-     ['Charlie', 300]]
-
-    schema = '{name: string, amount: int32}'
-
-    And the following
-
-    url: /select/table-name.json
-    POST-data: {'selection': 'amount >= 200',
-                'columns': 'name'}
-
-    and returns responses like
-
-    {"name": "table-name",
-     ...
-     "datashape": "2 * string",
-     "data": ["Bob", "Charlie"]}
-     """
-    if request.headers['content-type'] != 'application/json':
-        return ("Expected JSON data", 404)
-    try:
-        data = json.loads(request.data)
-    except ValueError:
-        return ("Bad JSON.  Got %s " % request.data, 404)
-
-    try:
-        dset = datasets[name]
-    except KeyError:
-        return ("Dataset %s not found" % name, 404)
-    t = Symbol('t', dset.dshape)
-    dtypes = dict((c, t[c].dshape.measure) for c in t.fields)
-
-    columns = data.get('columns', None)
-    if columns:
-        try:
-            columns = data['columns']
-        except ValueError:
-            return ("Bad columns", 404)
-    try:
-        select = exprify(data['selection'], dtypes)
-    except (ValueError, KeyError):
-        return ("Bad selection", 404)
-
-    expr = Selection(t, Broadcast(t, select))
-    if columns:
-        expr = expr[columns]
-    try:
-        rv = into([], compute(expr, dset))
-    except RuntimeError:
-        return ("Bad selection", 404)
-
-    return jsonify({'name': name,
-                    'columns': expr.fields,
-                    'selection': str(select),
-                    'datashape': str(expr.dshape),
-                    'data': rv})
-
-
-
->>>>>>> 56c482f6
 def to_tree(expr, names=None):
     """ Represent Blaze expression with core data structures
 

--- conflicted
+++ resolved
@@ -8,14 +8,10 @@
 from . import blz
 import numpy as np
 from .datashape import dshape
-<<<<<<< HEAD
 from .datadescriptor import (IDataDescriptor,
                 NumPyDataDescriptor,
                 BLZDataDescriptor)
-=======
-from .datadescriptor import DataDescriptor
 from ._printing import array2string
->>>>>>> e09b0b6e
 
 # An Array contains:
 #   DataDescriptor
@@ -44,7 +40,6 @@
         return array2string(self.data)
 
     def __init__(self, data, axes=None, labels=None, user={}):
-<<<<<<< HEAD
         if not isinstance(data, IDataDescriptor):
             raise TypeError(('Constructing a blaze array directly '
                             'requires a data descriptor, not type '
@@ -52,13 +47,6 @@
         self._data = data
         self.axes = axes or [''] * (len(self._data.dshape) - 1)
         self.labels = labels or [None] * (len(self._data.dshape) - 1)
-=======
-        assert isinstance(data, DataDescriptor)
-        self.data = data
-        # TODO: reenable that when it is needed.
-        #self.axes = axes or ['']*self.data.nd
-        #self.labels = labels or [None]*self.data.nd
->>>>>>> e09b0b6e
         self.user = user
 
         # Need to inject attributes on the Array depending on dshape attributes

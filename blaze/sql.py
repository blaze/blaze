from __future__ import absolute_import, division, print_function

from .compatibility import basestring
from .dispatch import dispatch

try:
    import sqlalchemy as sa
    from sqlalchemy import Table
except ImportError:
    Table = type(None)

__all__ = ()

<<<<<<< HEAD

@dispatch(Table, basestring)
=======
# http://docs.sqlalchemy.org/en/latest/core/types.html

types = {'int64': sa.types.BigInteger,
         'int32': sa.types.Integer,
         'int': sa.types.Integer,
         'int16': sa.types.SmallInteger,
         'float32': sa.types.Float(precision=24), # sqlalchemy uses mantissa
         'float64': sa.types.Float(precision=53), # for precision
         'float': sa.types.Float(precision=53),
         'real': sa.types.Float(precision=53),
         'string': sa.types.Text,
         'date': sa.types.Date,
         'time': sa.types.Time,
         'datetime': sa.types.DateTime,
         'bool': sa.types.Boolean,
#         ??: sa.types.LargeBinary,
#         Decimal: sa.types.Numeric,
#         ??: sa.types.PickleType,
#         unicode: sa.types.Unicode,
#         unicode: sa.types.UnicodeText,
#         str: sa.types.Text,  # ??
         }

revtypes = dict(map(reversed, types.items()))

revtypes.update({sa.types.VARCHAR: 'string',
                 sa.types.String: 'string',
                 sa.types.Unicode: 'string',
                 sa.types.DATETIME: 'datetime',
                 sa.types.TIMESTAMP: 'datetime',
                 sa.types.FLOAT: 'float64',
                 sa.types.DATE: 'date',
                 sa.types.BIGINT: 'int64',
                 sa.types.INTEGER: 'int',
                 sa.types.NUMERIC: 'float64',  # TODO: extend datashape to decimal
                 sa.types.BIGINT: 'int64',
                 sa.types.Float: 'float64'})


@dispatch(sa.sql.type_api.TypeEngine)
def discover(typ):
    if typ in revtypes:
        return dshape(revtypes[typ])[0]
    if type(typ) in revtypes:
        return dshape(revtypes[type(typ)])[0]
    else:
        for k, v in revtypes.items():
            if isinstance(k, type) and isinstance(typ, k):
                return v
            if k == typ:
                return v
    raise NotImplementedError("No SQL-datashape match for type %s" % typ)


@dispatch(sa.Column)
def discover(col):
    if col.nullable:
        return Record([[col.name, Option(discover(col.type))]])
    else:
        return Record([[col.name, discover(col.type)]])


@dispatch(sa.Table)
def discover(t):
    return var * Record(list(sum([discover(c).parameters[0] for c in t.columns], ())))


@dispatch(sa.engine.base.Engine, str)
def discover(engine, tablename):
    metadata = sa.MetaData()
    metadata.reflect(engine)
    table = metadata.tables[tablename]
    return discover(table)


@dispatch(sa.engine.base.Engine)
def discover(engine):
    metadata = sa.MetaData(engine)
    return discover(metadata)

@dispatch(sa.MetaData)
def discover(metadata):
    metadata.reflect()
    pairs = []
    for name, table in sorted(metadata.tables.items(), key=first):
        try:
            pairs.append([name, discover(table)])
        except sa.exc.CompileError as e:
            print("Can not discover type of table %s.\n" % name +
                "SQLAlchemy provided this error message:\n\t%s" % e.message +
                "\nSkipping.")
        except NotImplementedError as e:
            print("Blaze does not understand a SQLAlchemy type.\n"
                "Blaze provided the following error:\n\t%s" % e.message +
                "\nSkipping.")
    return DataShape(Record(pairs))


def dshape_to_table(name, ds, metadata=None):
    """
    Create a SQLAlchemy table from a datashape and a name

    >>> dshape_to_table('bank', '{name: string, amount: int}') # doctest: +NORMALIZE_WHITESPACE
    Table('bank', MetaData(bind=None),
          Column('name', Text(), table=<bank>, nullable=False),
          Column('amount', Integer(), table=<bank>, nullable=False),
          schema=None)
    """

    if isinstance(ds, _strtypes):
        ds = dshape(ds)
    metadata = metadata or sa.MetaData()
    cols = dshape_to_alchemy(ds)
    return sa.Table(name, metadata, *cols)


@dispatch(object, _strtypes)
def create_from_datashape(o, ds, **kwargs):
    return create_from_datashape(o, dshape(ds), **kwargs)

@dispatch(sa.engine.base.Engine, DataShape)
def create_from_datashape(engine, ds, **kwargs):
    assert isrecord(ds)
    metadata = sa.MetaData(engine)
    for name, sub_ds in ds[0].dict.items():
        t = dshape_to_table(name, sub_ds, metadata=metadata)
        t.create()
    return engine


def dshape_to_alchemy(dshape):
    """

    >>> dshape_to_alchemy('int')
    <class 'sqlalchemy.sql.sqltypes.Integer'>

    >>> dshape_to_alchemy('string')
    <class 'sqlalchemy.sql.sqltypes.Text'>

    >>> dshape_to_alchemy('{name: string, amount: int}')
    [Column('name', Text(), table=None, nullable=False), Column('amount', Integer(), table=None, nullable=False)]

    >>> dshape_to_alchemy('{name: ?string, amount: ?int}')
    [Column('name', Text(), table=None), Column('amount', Integer(), table=None)]
    """
    if isinstance(dshape, _strtypes):
        dshape = datashape.dshape(dshape)
    if isinstance(dshape, Option):
        return dshape_to_alchemy(dshape.ty)
    if str(dshape) in types:
        return types[str(dshape)]
    if isinstance(dshape, datashape.Record):
        return [sa.Column(name,
                           dshape_to_alchemy(typ),
                           nullable=isinstance(typ[0], Option))
                    for name, typ in dshape.parameters[0]]
    if isinstance(dshape, datashape.DataShape):
        if isdimension(dshape[0]):
            return dshape_to_alchemy(dshape[1])
        else:
            return dshape_to_alchemy(dshape[0])
    if isinstance(dshape, datashape.String):
        if dshape[0].fixlen is None:
            return sa.types.Text
        if 'U' in dshape.encoding:
            return sa.types.Unicode(length=dshape[0].fixlen)
        if 'A' in dshape.encoding:
            return sa.types.String(length=dshape[0].fixlen)
    if isinstance(dshape, datashape.DateTime):
        if dshape.tz:
            return sa.types.DateTime(timezone=True)
        else:
            return sa.types.DateTime(timezone=False)
    raise NotImplementedError("No SQLAlchemy dtype match for datashape: %s"
            % dshape)


@dispatch(Iterator, sa.Table)
def into(_, t, **kwargs):
    engine = t.bind
    with engine.connect() as conn:
        result = conn.execute(sa.sql.select([t]))
        for item in result:
            yield item


@dispatch((list, tuple, set), sa.Table)
def into(a, t, **kwargs):
    if not isinstance(a, type):
        a = type(a)
    return a(into(Iterator, t, **kwargs))


@dispatch(sa.Table, Iterator)
def into(t, rows, **kwargs):
    assert not isinstance(t, type)
    rows = iter(rows)

    # We see if the sequence is of tuples or dicts
    # If tuples then we coerce them to dicts
    try:
        row = next(rows)
    except StopIteration:
        return
    rows = chain([row], rows)
    if isinstance(row, (tuple, list)):
        names = discover(t).measure.names
        rows = (dict(zip(names, row)) for row in rows)

    engine = t.bind
    with engine.connect() as conn:
        for chunk in partition_all(1000, rows):  # TODO: 1000 is hardcoded
            conn.execute(t.insert(), chunk)

    return t


@dispatch(sa.Table, (list, tuple, set, DataDescriptor))
def into(t, rows, **kwargs):
    return into(t, iter(rows), **kwargs)


@dispatch(sa.Table, CSV)
def into(sql, csv, if_exists="append", **kwargs):
    """
    Parameters
    ----------
    if_exists : string
        {replace, append, fail}
    FORMAT : string
         Data Format
         text, csv, binary default: CSV
    DELIMITER : string
        Delimiter character
    NULL :
        Null character
        Default: '' (empty string)
    HEADER : bool
        Flag to define file contains a header (only to be used with CSV)
    QUOTE : string
        Single byte quote:  Default is double-quote. ex: "1997","Ford","E350")
    ESCAPE : string
        A single one-byte character for defining escape characters. Default is the same as the QUOTE
    ENCODING :
        An encoding name (POSTGRES): utf8, latin-1, ascii.  Default: UTF8

    ##NOT IMPLEMENTED
    # FORCE_QUOTE { ( column_name [, ...] ) | * }
    # FORCE_NOT_NULL ( column_name [, ...] )
    # OIDS : bool
    #     Specifies copying the OID for each row

    """
    if csv.open == gzip.open:
        raise MDNotImplementedError()
    engine = sql.bind
    dbtype = engine.url.drivername
    db = engine.url.database
    tblname = sql.name

    abspath = csv._abspath

    # using dialect mappings to support multiple term mapping for similar concepts
    from .data.dialect_mappings import dialect_terms

    def retrieve_kwarg(term):
        terms = [k for k, v in dialect_terms.items() if v == term]
        for t in terms:
            val = kwargs.get(t, None)
            if val:
                return val
        return val

    format_str = retrieve_kwarg('format_str') or 'csv'
    encoding =  retrieve_kwarg('encoding') or ('utf8' if db=='mysql' else 'latin1')
    delimiter = retrieve_kwarg('delimiter') or csv.dialect['delimiter']
    na_value = retrieve_kwarg('na_value') or ""
    quotechar = retrieve_kwarg('quotechar') or '"'
    escapechar = retrieve_kwarg('escapechar') or quotechar
    header = retrieve_kwarg('header') or csv.header
    lineterminator = retrieve_kwarg('lineterminator') or u'\r\n'

    skiprows = csv.header or 0 # None or 0 returns 0
    skiprows = retrieve_kwarg('skiprows') or int(skiprows) #hack to skip 0 or 1

    mysql_local = retrieve_kwarg('local') or ''

    copy_info = {'abspath': abspath,
                 'tblname': tblname,
                 'db': db,
                 'format_str': format_str,
                 'delimiter':delimiter,
                 'na_value': na_value,
                 'quotechar': quotechar,
                 'escapechar': escapechar,
                 'lineterminator': lineterminator,
                 'skiprows': skiprows,
                 'header': header,
                 'encoding': encoding,
                 'mysql_local': mysql_local}

    if if_exists == 'replace':
        if engine.has_table(tblname):

            # drop old table
            sql.drop(engine)

            # create a new one
            sql.create(engine)


    if dbtype == 'postgresql':
        import psycopg2
        try:
            conn = engine.raw_connection()
            cursor = conn.cursor()

            #lots of options here to handle formatting

            sql_stmnt = """
                        COPY {tblname} FROM '{abspath}'
                        (FORMAT {format_str}, DELIMITER E'{delimiter}',
                        NULL '{na_value}', QUOTE '{quotechar}', ESCAPE '{escapechar}',
                        HEADER {header}, ENCODING '{encoding}');
                        """
            sql_stmnt = sql_stmnt.format(**copy_info)
            cursor.execute(sql_stmnt)
            conn.commit()

        #not sure about failures yet
        except psycopg2.NotSupportedError as e:
            print("Failed to use POSTGRESQL COPY.\nERR MSG: ", e)
            print("Defaulting to stream through Python.")
            raise MDNotImplementedError()

    #only works on OSX/Unix
    elif dbtype == 'sqlite':
        if db == ':memory:':
            raise MDNotImplementedError()
        elif sys.platform == 'win32':
            warnings.warn("Windows native sqlite copy is not supported\n"
                          "Defaulting to stream through Python.")
            raise MDNotImplementedError()
        else:
            #only to be used when table isn't already created?
            # cmd = """
            #     echo 'create table {tblname}
            #     (id integer, datatype_id integer, other_id integer);') | sqlite3 bar.db"
            #     """

            copy_cmd = "(echo '.mode csv'; echo '.import {abspath} {tblname}';) | sqlite3 {db}"
            copy_cmd = copy_cmd.format(**copy_info)

            ps = subprocess.Popen(copy_cmd, shell=True, stdout=subprocess.PIPE)
            output = ps.stdout.read()

    elif dbtype == 'mysql':
        import MySQLdb
        try:
            conn = engine.raw_connection()
            cursor = conn.cursor()

            #no null handling
            sql_stmnt = u"""
                        LOAD DATA {mysql_local} INFILE '{abspath}'
                        INTO TABLE {tblname}
                        CHARACTER SET {encoding}
                        FIELDS
                            TERMINATED BY '{delimiter}'
                            ENCLOSED BY '{quotechar}'
                            ESCAPED BY '{escapechar}'
                        LINES TERMINATED by '{lineterminator}'
                        IGNORE {skiprows} LINES;
                        """
            sql_stmnt = sql_stmnt.format(**copy_info)
            cursor.execute(sql_stmnt)
            conn.commit()

        #not sure about failures yet
        except MySQLdb.OperationalError as e:
            print("Failed to use MySQL LOAD.\nERR MSG: ", e)
            print("Defaulting to stream through Python.")
            raise MDNotImplementedError()

    else:
        print("Warning! Could not find native copy call")
        print("Defaulting to stream through Python.")
        raise MDNotImplementedError()

    return sql

def engine_of(x):
    if isinstance(x, Engine):
        return x
    if isinstance(x, MetaData):
        return x.bind
    if isinstance(x, Table):
        return x.metadata.bind
    raise NotImplementedError("Can't deterimine engine of %s" % x)


@dispatch(Expr, sa.sql.ClauseElement)
def post_compute(expr, query, scope=None):
    """ Execute SQLAlchemy query against SQLAlchemy engines

    If the result of compute is a SQLAlchemy query then it is likely that the
    data elements are themselves SQL objects which contain SQLAlchemy engines.
    We find these engines and, if they are all the same, run the query against
    these engines and return the result.
    """
    if not all(isinstance(val, (MetaData, Engine, Table)) for val in scope.values()):
        return query

    engines = set(filter(None, map(engine_of, scope.values())))

    if not engines:
        return query

    if len(set(map(str, engines))) != 1:
        raise NotImplementedError("Expected single SQLAlchemy engine")

    engine = first(engines)

    with engine.connect() as conn:  # Perform query
        result = conn.execute(select(query)).fetchall()

    if isscalar(expr.dshape):
        return result[0][0]
    if isscalar(expr.dshape.measure):
        return [x[0] for x in result]
    return result


@dispatch(sa.Table)
def drop(table):
    table.drop(table.bind)


@dispatch(sa.Table, basestring)
>>>>>>> 46cebbd0
def create_index(s, column, name=None, unique=False):
    if name is None:
        raise ValueError('SQL indexes must have a name')
    sa.Index(name, getattr(s.c, column), unique=unique).create(s.bind)


@dispatch(Table, list)
def create_index(s, columns, name=None, unique=False):
    if name is None:
        raise ValueError('SQL indexes must have a name')
    args = name,
    args += tuple(getattr(s.c, column) for column in columns)
    sa.Index(*args, unique=unique).create(s.bind)
<|MERGE_RESOLUTION|>--- conflicted
+++ resolved
@@ -11,450 +11,7 @@
 
 __all__ = ()
 
-<<<<<<< HEAD
-
 @dispatch(Table, basestring)
-=======
-# http://docs.sqlalchemy.org/en/latest/core/types.html
-
-types = {'int64': sa.types.BigInteger,
-         'int32': sa.types.Integer,
-         'int': sa.types.Integer,
-         'int16': sa.types.SmallInteger,
-         'float32': sa.types.Float(precision=24), # sqlalchemy uses mantissa
-         'float64': sa.types.Float(precision=53), # for precision
-         'float': sa.types.Float(precision=53),
-         'real': sa.types.Float(precision=53),
-         'string': sa.types.Text,
-         'date': sa.types.Date,
-         'time': sa.types.Time,
-         'datetime': sa.types.DateTime,
-         'bool': sa.types.Boolean,
-#         ??: sa.types.LargeBinary,
-#         Decimal: sa.types.Numeric,
-#         ??: sa.types.PickleType,
-#         unicode: sa.types.Unicode,
-#         unicode: sa.types.UnicodeText,
-#         str: sa.types.Text,  # ??
-         }
-
-revtypes = dict(map(reversed, types.items()))
-
-revtypes.update({sa.types.VARCHAR: 'string',
-                 sa.types.String: 'string',
-                 sa.types.Unicode: 'string',
-                 sa.types.DATETIME: 'datetime',
-                 sa.types.TIMESTAMP: 'datetime',
-                 sa.types.FLOAT: 'float64',
-                 sa.types.DATE: 'date',
-                 sa.types.BIGINT: 'int64',
-                 sa.types.INTEGER: 'int',
-                 sa.types.NUMERIC: 'float64',  # TODO: extend datashape to decimal
-                 sa.types.BIGINT: 'int64',
-                 sa.types.Float: 'float64'})
-
-
-@dispatch(sa.sql.type_api.TypeEngine)
-def discover(typ):
-    if typ in revtypes:
-        return dshape(revtypes[typ])[0]
-    if type(typ) in revtypes:
-        return dshape(revtypes[type(typ)])[0]
-    else:
-        for k, v in revtypes.items():
-            if isinstance(k, type) and isinstance(typ, k):
-                return v
-            if k == typ:
-                return v
-    raise NotImplementedError("No SQL-datashape match for type %s" % typ)
-
-
-@dispatch(sa.Column)
-def discover(col):
-    if col.nullable:
-        return Record([[col.name, Option(discover(col.type))]])
-    else:
-        return Record([[col.name, discover(col.type)]])
-
-
-@dispatch(sa.Table)
-def discover(t):
-    return var * Record(list(sum([discover(c).parameters[0] for c in t.columns], ())))
-
-
-@dispatch(sa.engine.base.Engine, str)
-def discover(engine, tablename):
-    metadata = sa.MetaData()
-    metadata.reflect(engine)
-    table = metadata.tables[tablename]
-    return discover(table)
-
-
-@dispatch(sa.engine.base.Engine)
-def discover(engine):
-    metadata = sa.MetaData(engine)
-    return discover(metadata)
-
-@dispatch(sa.MetaData)
-def discover(metadata):
-    metadata.reflect()
-    pairs = []
-    for name, table in sorted(metadata.tables.items(), key=first):
-        try:
-            pairs.append([name, discover(table)])
-        except sa.exc.CompileError as e:
-            print("Can not discover type of table %s.\n" % name +
-                "SQLAlchemy provided this error message:\n\t%s" % e.message +
-                "\nSkipping.")
-        except NotImplementedError as e:
-            print("Blaze does not understand a SQLAlchemy type.\n"
-                "Blaze provided the following error:\n\t%s" % e.message +
-                "\nSkipping.")
-    return DataShape(Record(pairs))
-
-
-def dshape_to_table(name, ds, metadata=None):
-    """
-    Create a SQLAlchemy table from a datashape and a name
-
-    >>> dshape_to_table('bank', '{name: string, amount: int}') # doctest: +NORMALIZE_WHITESPACE
-    Table('bank', MetaData(bind=None),
-          Column('name', Text(), table=<bank>, nullable=False),
-          Column('amount', Integer(), table=<bank>, nullable=False),
-          schema=None)
-    """
-
-    if isinstance(ds, _strtypes):
-        ds = dshape(ds)
-    metadata = metadata or sa.MetaData()
-    cols = dshape_to_alchemy(ds)
-    return sa.Table(name, metadata, *cols)
-
-
-@dispatch(object, _strtypes)
-def create_from_datashape(o, ds, **kwargs):
-    return create_from_datashape(o, dshape(ds), **kwargs)
-
-@dispatch(sa.engine.base.Engine, DataShape)
-def create_from_datashape(engine, ds, **kwargs):
-    assert isrecord(ds)
-    metadata = sa.MetaData(engine)
-    for name, sub_ds in ds[0].dict.items():
-        t = dshape_to_table(name, sub_ds, metadata=metadata)
-        t.create()
-    return engine
-
-
-def dshape_to_alchemy(dshape):
-    """
-
-    >>> dshape_to_alchemy('int')
-    <class 'sqlalchemy.sql.sqltypes.Integer'>
-
-    >>> dshape_to_alchemy('string')
-    <class 'sqlalchemy.sql.sqltypes.Text'>
-
-    >>> dshape_to_alchemy('{name: string, amount: int}')
-    [Column('name', Text(), table=None, nullable=False), Column('amount', Integer(), table=None, nullable=False)]
-
-    >>> dshape_to_alchemy('{name: ?string, amount: ?int}')
-    [Column('name', Text(), table=None), Column('amount', Integer(), table=None)]
-    """
-    if isinstance(dshape, _strtypes):
-        dshape = datashape.dshape(dshape)
-    if isinstance(dshape, Option):
-        return dshape_to_alchemy(dshape.ty)
-    if str(dshape) in types:
-        return types[str(dshape)]
-    if isinstance(dshape, datashape.Record):
-        return [sa.Column(name,
-                           dshape_to_alchemy(typ),
-                           nullable=isinstance(typ[0], Option))
-                    for name, typ in dshape.parameters[0]]
-    if isinstance(dshape, datashape.DataShape):
-        if isdimension(dshape[0]):
-            return dshape_to_alchemy(dshape[1])
-        else:
-            return dshape_to_alchemy(dshape[0])
-    if isinstance(dshape, datashape.String):
-        if dshape[0].fixlen is None:
-            return sa.types.Text
-        if 'U' in dshape.encoding:
-            return sa.types.Unicode(length=dshape[0].fixlen)
-        if 'A' in dshape.encoding:
-            return sa.types.String(length=dshape[0].fixlen)
-    if isinstance(dshape, datashape.DateTime):
-        if dshape.tz:
-            return sa.types.DateTime(timezone=True)
-        else:
-            return sa.types.DateTime(timezone=False)
-    raise NotImplementedError("No SQLAlchemy dtype match for datashape: %s"
-            % dshape)
-
-
-@dispatch(Iterator, sa.Table)
-def into(_, t, **kwargs):
-    engine = t.bind
-    with engine.connect() as conn:
-        result = conn.execute(sa.sql.select([t]))
-        for item in result:
-            yield item
-
-
-@dispatch((list, tuple, set), sa.Table)
-def into(a, t, **kwargs):
-    if not isinstance(a, type):
-        a = type(a)
-    return a(into(Iterator, t, **kwargs))
-
-
-@dispatch(sa.Table, Iterator)
-def into(t, rows, **kwargs):
-    assert not isinstance(t, type)
-    rows = iter(rows)
-
-    # We see if the sequence is of tuples or dicts
-    # If tuples then we coerce them to dicts
-    try:
-        row = next(rows)
-    except StopIteration:
-        return
-    rows = chain([row], rows)
-    if isinstance(row, (tuple, list)):
-        names = discover(t).measure.names
-        rows = (dict(zip(names, row)) for row in rows)
-
-    engine = t.bind
-    with engine.connect() as conn:
-        for chunk in partition_all(1000, rows):  # TODO: 1000 is hardcoded
-            conn.execute(t.insert(), chunk)
-
-    return t
-
-
-@dispatch(sa.Table, (list, tuple, set, DataDescriptor))
-def into(t, rows, **kwargs):
-    return into(t, iter(rows), **kwargs)
-
-
-@dispatch(sa.Table, CSV)
-def into(sql, csv, if_exists="append", **kwargs):
-    """
-    Parameters
-    ----------
-    if_exists : string
-        {replace, append, fail}
-    FORMAT : string
-         Data Format
-         text, csv, binary default: CSV
-    DELIMITER : string
-        Delimiter character
-    NULL :
-        Null character
-        Default: '' (empty string)
-    HEADER : bool
-        Flag to define file contains a header (only to be used with CSV)
-    QUOTE : string
-        Single byte quote:  Default is double-quote. ex: "1997","Ford","E350")
-    ESCAPE : string
-        A single one-byte character for defining escape characters. Default is the same as the QUOTE
-    ENCODING :
-        An encoding name (POSTGRES): utf8, latin-1, ascii.  Default: UTF8
-
-    ##NOT IMPLEMENTED
-    # FORCE_QUOTE { ( column_name [, ...] ) | * }
-    # FORCE_NOT_NULL ( column_name [, ...] )
-    # OIDS : bool
-    #     Specifies copying the OID for each row
-
-    """
-    if csv.open == gzip.open:
-        raise MDNotImplementedError()
-    engine = sql.bind
-    dbtype = engine.url.drivername
-    db = engine.url.database
-    tblname = sql.name
-
-    abspath = csv._abspath
-
-    # using dialect mappings to support multiple term mapping for similar concepts
-    from .data.dialect_mappings import dialect_terms
-
-    def retrieve_kwarg(term):
-        terms = [k for k, v in dialect_terms.items() if v == term]
-        for t in terms:
-            val = kwargs.get(t, None)
-            if val:
-                return val
-        return val
-
-    format_str = retrieve_kwarg('format_str') or 'csv'
-    encoding =  retrieve_kwarg('encoding') or ('utf8' if db=='mysql' else 'latin1')
-    delimiter = retrieve_kwarg('delimiter') or csv.dialect['delimiter']
-    na_value = retrieve_kwarg('na_value') or ""
-    quotechar = retrieve_kwarg('quotechar') or '"'
-    escapechar = retrieve_kwarg('escapechar') or quotechar
-    header = retrieve_kwarg('header') or csv.header
-    lineterminator = retrieve_kwarg('lineterminator') or u'\r\n'
-
-    skiprows = csv.header or 0 # None or 0 returns 0
-    skiprows = retrieve_kwarg('skiprows') or int(skiprows) #hack to skip 0 or 1
-
-    mysql_local = retrieve_kwarg('local') or ''
-
-    copy_info = {'abspath': abspath,
-                 'tblname': tblname,
-                 'db': db,
-                 'format_str': format_str,
-                 'delimiter':delimiter,
-                 'na_value': na_value,
-                 'quotechar': quotechar,
-                 'escapechar': escapechar,
-                 'lineterminator': lineterminator,
-                 'skiprows': skiprows,
-                 'header': header,
-                 'encoding': encoding,
-                 'mysql_local': mysql_local}
-
-    if if_exists == 'replace':
-        if engine.has_table(tblname):
-
-            # drop old table
-            sql.drop(engine)
-
-            # create a new one
-            sql.create(engine)
-
-
-    if dbtype == 'postgresql':
-        import psycopg2
-        try:
-            conn = engine.raw_connection()
-            cursor = conn.cursor()
-
-            #lots of options here to handle formatting
-
-            sql_stmnt = """
-                        COPY {tblname} FROM '{abspath}'
-                        (FORMAT {format_str}, DELIMITER E'{delimiter}',
-                        NULL '{na_value}', QUOTE '{quotechar}', ESCAPE '{escapechar}',
-                        HEADER {header}, ENCODING '{encoding}');
-                        """
-            sql_stmnt = sql_stmnt.format(**copy_info)
-            cursor.execute(sql_stmnt)
-            conn.commit()
-
-        #not sure about failures yet
-        except psycopg2.NotSupportedError as e:
-            print("Failed to use POSTGRESQL COPY.\nERR MSG: ", e)
-            print("Defaulting to stream through Python.")
-            raise MDNotImplementedError()
-
-    #only works on OSX/Unix
-    elif dbtype == 'sqlite':
-        if db == ':memory:':
-            raise MDNotImplementedError()
-        elif sys.platform == 'win32':
-            warnings.warn("Windows native sqlite copy is not supported\n"
-                          "Defaulting to stream through Python.")
-            raise MDNotImplementedError()
-        else:
-            #only to be used when table isn't already created?
-            # cmd = """
-            #     echo 'create table {tblname}
-            #     (id integer, datatype_id integer, other_id integer);') | sqlite3 bar.db"
-            #     """
-
-            copy_cmd = "(echo '.mode csv'; echo '.import {abspath} {tblname}';) | sqlite3 {db}"
-            copy_cmd = copy_cmd.format(**copy_info)
-
-            ps = subprocess.Popen(copy_cmd, shell=True, stdout=subprocess.PIPE)
-            output = ps.stdout.read()
-
-    elif dbtype == 'mysql':
-        import MySQLdb
-        try:
-            conn = engine.raw_connection()
-            cursor = conn.cursor()
-
-            #no null handling
-            sql_stmnt = u"""
-                        LOAD DATA {mysql_local} INFILE '{abspath}'
-                        INTO TABLE {tblname}
-                        CHARACTER SET {encoding}
-                        FIELDS
-                            TERMINATED BY '{delimiter}'
-                            ENCLOSED BY '{quotechar}'
-                            ESCAPED BY '{escapechar}'
-                        LINES TERMINATED by '{lineterminator}'
-                        IGNORE {skiprows} LINES;
-                        """
-            sql_stmnt = sql_stmnt.format(**copy_info)
-            cursor.execute(sql_stmnt)
-            conn.commit()
-
-        #not sure about failures yet
-        except MySQLdb.OperationalError as e:
-            print("Failed to use MySQL LOAD.\nERR MSG: ", e)
-            print("Defaulting to stream through Python.")
-            raise MDNotImplementedError()
-
-    else:
-        print("Warning! Could not find native copy call")
-        print("Defaulting to stream through Python.")
-        raise MDNotImplementedError()
-
-    return sql
-
-def engine_of(x):
-    if isinstance(x, Engine):
-        return x
-    if isinstance(x, MetaData):
-        return x.bind
-    if isinstance(x, Table):
-        return x.metadata.bind
-    raise NotImplementedError("Can't deterimine engine of %s" % x)
-
-
-@dispatch(Expr, sa.sql.ClauseElement)
-def post_compute(expr, query, scope=None):
-    """ Execute SQLAlchemy query against SQLAlchemy engines
-
-    If the result of compute is a SQLAlchemy query then it is likely that the
-    data elements are themselves SQL objects which contain SQLAlchemy engines.
-    We find these engines and, if they are all the same, run the query against
-    these engines and return the result.
-    """
-    if not all(isinstance(val, (MetaData, Engine, Table)) for val in scope.values()):
-        return query
-
-    engines = set(filter(None, map(engine_of, scope.values())))
-
-    if not engines:
-        return query
-
-    if len(set(map(str, engines))) != 1:
-        raise NotImplementedError("Expected single SQLAlchemy engine")
-
-    engine = first(engines)
-
-    with engine.connect() as conn:  # Perform query
-        result = conn.execute(select(query)).fetchall()
-
-    if isscalar(expr.dshape):
-        return result[0][0]
-    if isscalar(expr.dshape.measure):
-        return [x[0] for x in result]
-    return result
-
-
-@dispatch(sa.Table)
-def drop(table):
-    table.drop(table.bind)
-
-
-@dispatch(sa.Table, basestring)
->>>>>>> 46cebbd0
 def create_index(s, column, name=None, unique=False):
     if name is None:
         raise ValueError('SQL indexes must have a name')

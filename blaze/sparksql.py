--- conflicted
+++ resolved
@@ -5,11 +5,8 @@
         discover, Tuple)
 
 from .dispatch import dispatch
-<<<<<<< HEAD
 from .expr import Expr
-=======
 from .compatibility import _strtypes
->>>>>>> 4bf041ef
 
 __all__ = []
 
@@ -154,12 +151,7 @@
         return sqlContext.applySchema(rdd, sql_schema)
 
 
-<<<<<<< HEAD
-    @dispatch(SQLContext, (Expr, object))
-=======
-    from blaze.expr import Expr, TableExpr
-    @dispatch(SQLContext, (TableExpr, Expr, object) + _strtypes)
->>>>>>> 4bf041ef
+    @dispatch(SQLContext, (Expr, object) + _strtypes)
     def into(sqlContext, o, **kwargs):
         schema = kwargs.pop('schema', None) or discover(o).subshape[0]
         return into(sqlContext, into(sqlContext._sc, o), schema=schema, **kwargs)

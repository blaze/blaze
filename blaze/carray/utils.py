--- conflicted
+++ resolved
@@ -121,10 +121,6 @@
         array2[:] = array   # broadcast
         array = array2
 
-<<<<<<< HEAD
-    #print "array:", `array`
-=======
->>>>>>> 728ad1c1
     return array
 
 def human_readable_size(size):

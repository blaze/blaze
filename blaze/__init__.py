--- conflicted
+++ resolved
@@ -14,11 +14,8 @@
 from .expr.functions import *
 from .api import *
 from .data import *
-<<<<<<< HEAD
 from .resource import *
-=======
 from .compute.dynd import *
->>>>>>> e7ed8fed
 from .compute.python import *
 from .compute.pandas import *
 from .compute.numpy import *

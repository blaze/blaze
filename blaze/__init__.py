from __future__ import absolute_import

# build the blaze namespace with selected functions

from . import datashape
from .datashape import dshape
<<<<<<< HEAD
from .constructors import array, open, ones, zeros
=======
from .array import Array
from .constructors import array, open
>>>>>>> 85941b17

__version__ = '0.0.1'

def test(verbosity=1, xunitfile=None, exit=False):
    """
    Runs the full Blaze test suite, outputting
    the results of the tests to sys.stdout.

    This uses nose tests to discover which tests to
    run, and runs tests in any 'tests' subdirectory
    within the Blaze module.

    Parameters
    ----------
        Value 0 prints very little, 1 prints a little bit,
        and 2 prints the test names while testing.
    xunitfile : string, optional
        If provided, writes the test results to an xunit
        style xml file. This is useful for running the tests
        in a CI server such as Jenkins.
    exit : bool, optional
        If True, the function will call sys.exit with an
        error code after the tests are finished.
    """
    import nose
    import os
    import sys
    argv = ['nosetests', '--verbosity=%d' % verbosity]
    # Output an xunit file if requested
    if xunitfile:
        argv.extend(['--with-xunit', '--xunit-file=%s' % xunitfile])
    # Add all 'tests' subdirectories to the options
    rootdir = os.path.dirname(__file__)
    for root, dirs, files in os.walk(rootdir):
        if 'tests' in dirs:
            testsdir = os.path.join(root, 'tests')
            argv.append(testsdir)
            print('Test dir: %s' % testsdir[len(rootdir)+1:])
    sys.stdout.flush()
    # Ask nose to do its thing
    return nose.main(argv=argv, exit=exit)<|MERGE_RESOLUTION|>--- conflicted
+++ resolved
@@ -4,12 +4,8 @@
 
 from . import datashape
 from .datashape import dshape
-<<<<<<< HEAD
+from .array import Array
 from .constructors import array, open, ones, zeros
-=======
-from .array import Array
-from .constructors import array, open
->>>>>>> 85941b17
 
 __version__ = '0.0.1'
 

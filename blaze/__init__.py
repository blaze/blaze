from __future__ import absolute_import, division, print_function

try:
    import h5py  # if we import h5py after tables we segfault
except ImportError:
    pass

from pandas import DataFrame
from odo import odo, convert, append, resource, drop
from odo.backends.csv import CSV
from odo.backends.json import JSON, JSONLines

from multipledispatch import halt_ordering, restart_ordering

halt_ordering()  # Turn off multipledispatch ordering

from datashape import dshape, discover
from .utils import ignoring
from .expr import (Symbol, TableSymbol, symbol, ndim, shape)
from .expr import (by, count, count_values, distinct, head, join, label, like,
<<<<<<< HEAD
                   mean, merge, nunique, relabel, selection, sort, summary,
                   var, transform, resample)
=======
        mean, merge, nunique, relabel, selection, sort, summary, var,
        transform)
>>>>>>> d9fe576a
from .expr import (date, datetime, day, hour, microsecond, millisecond, month,
                   second, time, year)
from .expr.arrays import (tensordot, transpose)
from .expr.functions import *
from .index import create_index
from .interactive import *
from .compute.pmap import set_default_pmap
from .compute.csv import *
from .compute.json import *
from .compute.python import *
from .compute.pandas import *
from .compute.numpy import *
from .compute.core import *
from .compute.core import compute
from .cached import CachedDataset

with ignoring(ImportError):
    from .server import *
with ignoring(ImportError):
    from .sql import *
    from .compute.sql import *
with ignoring(ImportError):
    from .compute.dask import *
with ignoring(ImportError, AttributeError):
    from .compute.spark import *
with ignoring(ImportError, TypeError):
    from .compute.sparksql import *
with ignoring(ImportError):
    from dynd import nd
    from .compute.dynd import *
with ignoring(ImportError):
    from .compute.h5py import *
with ignoring(ImportError):
    from .compute.hdfstore import *
with ignoring(ImportError):
    from .compute.pytables import *
with ignoring(ImportError):
    from .compute.chunks import *
with ignoring(ImportError):
    from .compute.bcolz import *
with ignoring(ImportError):
    from .mongo import *
    from .compute.mongo import *
with ignoring(ImportError):
    from .pytables import *
    from .compute.pytables import *


from .expr import concat  # Some module re-export toolz.concat and * catches it.

restart_ordering()  # Restart multipledispatch ordering and do ordering

inf = float('inf')
nan = float('nan')

from ._version import get_versions
__version__ = get_versions()['version']
del get_versions<|MERGE_RESOLUTION|>--- conflicted
+++ resolved
@@ -18,13 +18,8 @@
 from .utils import ignoring
 from .expr import (Symbol, TableSymbol, symbol, ndim, shape)
 from .expr import (by, count, count_values, distinct, head, join, label, like,
-<<<<<<< HEAD
                    mean, merge, nunique, relabel, selection, sort, summary,
                    var, transform, resample)
-=======
-        mean, merge, nunique, relabel, selection, sort, summary, var,
-        transform)
->>>>>>> d9fe576a
 from .expr import (date, datetime, day, hour, microsecond, millisecond, month,
                    second, time, year)
 from .expr.arrays import (tensordot, transpose)

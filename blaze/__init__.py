--- conflicted
+++ resolved
@@ -17,15 +17,9 @@
 from datashape import dshape, discover
 from .utils import ignoring
 from .expr import (Symbol, TableSymbol, symbol, ndim, shape)
-<<<<<<< HEAD
-from .expr import (by, count, count_values, distinct, head, sample, join,
-                   label, like, mean, merge, nunique, relabel, selection, sort,
-                   summary, var, transform)
-=======
 from .expr import (by, count, count_values, distinct, head, join, label, like,
-                   mean, merge, nunique, relabel, selection, sort, summary,
-                   var, transform)
->>>>>>> 97aa50be
+                   mean, merge, nunique, relabel, sample, selection, sort,
+                   summary, transform, var)
 from .expr import (date, datetime, day, hour, microsecond, millisecond, month,
                    second, time, year)
 from .expr.arrays import (tensordot, transpose)

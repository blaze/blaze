--- conflicted
+++ resolved
@@ -24,11 +24,7 @@
 from .compute.numpy import *
 from .compute.core import *
 from .compute.core import compute
-<<<<<<< HEAD
-from .versions import *
-=======
 from .cached import CachedDataset
->>>>>>> 680a0868
 
 try:
     from .server import *

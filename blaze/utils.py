from __future__ import absolute_import, division, print_function

import tempfile
import os
import inspect

from itertools import islice
from contextlib import contextmanager
from collections import Iterator

import numpy as np

# Imports that replace older utils.
from cytoolz import count, unique, partition_all, nth, groupby, reduceby
from blaze.compatibility import map, zip


def nth_list(n, seq):
    """

    >>> tuple(nth_list([0, 1, 4], 'Hello'))
    ('H', 'e', 'o')
    >>> tuple(nth_list([4, 1, 0], 'Hello'))
    ('o', 'e', 'H')
    >>> tuple(nth_list([0, 0, 0], 'Hello'))
    ('H', 'H', 'H')
    """
    seq = iter(seq)
    sn = sorted(n)

    result = []
    old = 0
    item = next(seq)
    for index in sorted(n):
        for i in range(index - old):
            item = next(seq)
        result.append(item)
        old = index

    order = [x[1] for x in sorted(zip(n, range(len(n))))]
    return (result[i] for i in order)


def get(ind, coll, lazy=False):
    """

    >>> get(0, 'Hello')
    'H'

    >>> get([1, 0], 'Hello')
    ('e', 'H')

    >>> get(slice(1, 4), 'Hello')
    ('e', 'l', 'l')

    >>> get(slice(1, 4), 'Hello', lazy=True)  # doctest: +SKIP
    <itertools.islice object at 0x25ac470>
    """
    if isinstance(ind, list):
        result = nth_list(ind, coll)
    elif isinstance(ind, slice):
        result = islice(coll, ind.start, ind.stop, ind.step)
    else:
        if isinstance(coll, Iterator):
            result = nth(ind, coll)
        else:
            result = coll[ind]
    if lazy==False and isinstance(result, Iterator):
        result = tuple(result)
    return result


def ndget(ind, data):
    """
    Get from N-Dimensional getable

    Can index with elements, lists, or slices.  Mimic's numpy fancy indexing on
    generic indexibles.

    >>> data = [[[1, 2], [3, 4]], [[5, 6], [7, 8]]]
    >>> ndget(0, data)
    [[1, 2], [3, 4]]
    >>> ndget((0, 1), data)
    [3, 4]
    >>> ndget((0, 0, 0), data)
    1
    >>> ndget((slice(0, 2), [0, 1], 0), data)
    ((1, 3), (5, 7))
    """
    if isinstance(ind, tuple) and len(ind) == 1:
        ind = ind[0]
    if not isinstance(ind, tuple):
        return get(ind, data)
    result = get(ind[0], data)
    if isinstance(ind[0], (list, slice)):
        return type(result)(ndget(ind[1:], row) for row in result)
    else:
        return ndget(ind[1:], result)


@contextmanager
def filetext(text, extension='', open=open):
    with tmpfile(extension=extension) as filename:
        f = open(filename, "wt")
        f.write(text)
        try:
            f.close()
        except AttributeError:
            pass

        yield filename


@contextmanager
def filetexts(d, open=open):
    """ Dumps a number of textfiles to disk

    d - dict
        a mapping from filename to text like {'a.csv': '1,1\n2,2'}
    """
    for filename, text in d.items():
        f = open(filename, 'wt')
        f.write(text)
        try:
            f.close()
        except AttributeError:
            pass

    yield list(d)

    for filename in d:
        if os.path.exists(filename):
            os.remove(filename)


@contextmanager
def tmpfile(extension=''):
    extension = '.' + extension.lstrip('.')
    handle, filename = tempfile.mkstemp(extension)

    try:
        yield filename
    finally:
        try:
            if os.path.exists(filename):
                os.remove(filename)
        except OSError:  # Sometimes Windows can't close files
            if os.name == 'nt':
                os.close(handle)
                os.remove(filename)


def raises(err, lamda):
    try:
        lamda()
        return False
    except err:
        return True


def keywords(func):
    """ Get the argument names of a function

    >>> def f(x, y=2):
    ...     pass

    >>> keywords(f)
    ['x', 'y']
    """
<<<<<<< HEAD
    return inspect.getargspec(func).args


def assert_allclose(lhs, rhs):
    for tb in map(zip, lhs, rhs):
        for left, right in tb:
            if isinstance(left, (np.floating, float)):
                # account for nans
                assert np.all(np.isclose(left, right, equal_nan=True))
            else:
                assert left == right


def example(filename, datapath=os.path.join('examples', 'data')):
    import blaze
    return os.path.join(os.path.dirname(blaze.__file__), os.pardir, datapath,
                        filename)
=======
    if isinstance(func, type):
        return keywords(func.__init__)
    return inspect.getargspec(func).args
>>>>>>> 295f6b6e
<|MERGE_RESOLUTION|>--- conflicted
+++ resolved
@@ -167,7 +167,8 @@
     >>> keywords(f)
     ['x', 'y']
     """
-<<<<<<< HEAD
+    if isinstance(func, type):
+        return keywords(func.__init__)
     return inspect.getargspec(func).args
 
 
@@ -184,9 +185,4 @@
 def example(filename, datapath=os.path.join('examples', 'data')):
     import blaze
     return os.path.join(os.path.dirname(blaze.__file__), os.pardir, datapath,
-                        filename)
-=======
-    if isinstance(func, type):
-        return keywords(func.__init__)
-    return inspect.getargspec(func).args
->>>>>>> 295f6b6e
+                        filename)
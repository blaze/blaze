import datetime
import sys
from types import MethodType

from datashape import dshape
from datashape.util.testing import assert_dshape_equal
import pandas as pd
import pandas.util.testing as tm
import pytest
import numpy as np
import dask.array as da
from odo import into, append
from odo.backends.csv import CSV

from blaze import discover, transform
from blaze.compatibility import pickle
from blaze.expr import symbol
<<<<<<< HEAD
from blaze.interactive import (Data, compute, concrete_head, expr_repr,
                               to_html, iscoretype, into, coerce_core)
=======
from blaze.interactive import (Data, compute, concrete_head, expr_repr, to_html,
                               iscorescalar, iscoresequence, iscoretype, into,
                               coerce_core)
>>>>>>> d82d2457
from blaze.utils import tmpfile, example

data = (('Alice', 100),
        ('Bob', 200))

L = [[1, 'Alice',   100],
     [2, 'Bob',    -200],
     [3, 'Charlie', 300],
     [4, 'Denis',   400],
     [5, 'Edith',  -500]]

t = Data(data, fields=['name', 'amount'])

x = np.ones((2, 2))


def test_table_raises_on_inconsistent_inputs():
    with pytest.raises(ValueError) as excinfo:
        Data(data, schema='{name: string, amount: float32}',
             dshape=dshape("{name: string, amount: float32}"))

    assert "specify one of schema= or dshape= keyword" in str(excinfo.value)


def test_resources():
    assert t._resources() == {t: t.data}


def test_resources_fail():
    t = symbol('t', 'var * {x: int, y: int}')
    d = t[t['x'] > 100]
    with pytest.raises(ValueError):
        compute(d)


def test_compute_on_Data_gives_back_data():
    assert compute(Data([1, 2, 3])) == [1, 2, 3]


def test_len():
    assert len(t) == 2
    assert len(t.name) == 2


def test_compute():
    assert list(compute(t['amount'] + 1)) == [101, 201]


def test_create_with_schema():
    t = Data(data, schema='{name: string, amount: float32}')
    assert t.schema == dshape('{name: string, amount: float32}')


def test_create_with_raw_data():
    t = Data(data, fields=['name', 'amount'])
    assert t.schema == dshape('{name: string, amount: int64}')
    assert t.name
    assert t.data == data


def test_repr():
    result = expr_repr(t['name'])
    print(result)
    assert isinstance(result, str)
    assert 'Alice' in result
    assert 'Bob' in result
    assert '...' not in result

    result = expr_repr(t['amount'] + 1)
    print(result)
    assert '101' in result

    t2 = Data(tuple((i, i**2) for i in range(100)), fields=['x', 'y'])
    assert t2.dshape == dshape('100 * {x: int64, y: int64}')

    result = expr_repr(t2)
    print(result)
    assert len(result.split('\n')) < 20
    assert '...' in result


def test_str_does_not_repr():
    # see GH issue #1240.
    d = Data([('aa', 1), ('b', 2)], name="ZZZ",
             dshape='2 * {a: string, b: int64}')
    expr = transform(d, c=d.a.strlen() + d.b)
    assert str(
        expr) == "Merge(_child=ZZZ, children=(ZZZ, label(strlen(_child=ZZZ.a) + ZZZ.b, 'c')))"


def test_repr_of_scalar():
    assert repr(t.amount.sum()) == '300'


def test_mutable_backed_repr():
    mutable_backed_table = Data([[0]], fields=['col1'])
    repr(mutable_backed_table)


def test_dataframe_backed_repr():
    df = pd.DataFrame(data=[0], columns=['col1'])
    dataframe_backed_table = Data(df)
    repr(dataframe_backed_table)


def test_dataframe_backed_repr_complex():
    df = pd.DataFrame([(1, 'Alice', 100),
                       (2, 'Bob', -200),
                       (3, 'Charlie', 300),
                       (4, 'Denis', 400),
                       (5, 'Edith', -500)],
                      columns=['id', 'name', 'balance'])
    t = Data(df)
    repr(t[t['balance'] < 0])


def test_repr_html_on_no_resources_symbol():
    t = symbol('t', '5 * {id: int, name: string, balance: int}')
    assert to_html(t) == 't'


def test_expr_repr_empty():
    s = repr(t[t.amount > 1e9])
    assert isinstance(s, str)
    assert 'amount' in s


def test_to_html():
    s = to_html(t)
    assert s
    assert 'Alice' in s
    assert '<table' in s

    assert to_html(1) == '1'

    assert to_html(t.count()) == '2'


def test_to_html_on_arrays():
    s = to_html(Data(np.ones((2, 2))))
    assert '1' in s
    assert 'br>' in s


def test_repr_html():
    assert '<table' in t._repr_html_()
    assert '<table' in t.name._repr_html_()


def test_into():
    assert into(list, t) == into(list, data)


def test_serialization():
    import pickle
    t2 = pickle.loads(pickle.dumps(t))

    assert t.schema == t2.schema
    assert t._name == t2._name


def test_table_resource():
    with tmpfile('csv') as filename:
        ds = dshape('var * {a: int, b: int}')
        csv = CSV(filename)
        append(csv, [[1, 2], [10, 20]], dshape=ds)

        t = Data(filename)
        assert isinstance(t.data, CSV)
        assert into(list, compute(t)) == into(list, csv)


def test_sample_failures():
    t = symbol('t', 'var * {x:int, y:int}')
    with pytest.raises(ValueError):
        t.sample(n=1, frac=0.1)
    with pytest.raises(TypeError):
        t.sample(n='a')
    with pytest.raises(ValueError):
        t.sample(frac='a')
    with pytest.raises(TypeError):
        t.sample(foo='a')
    with pytest.raises(TypeError):
        t.sample()


def test_concretehead_failure():
    t = symbol('t', 'var * {x:int, y:int}')
    d = t[t['x'] > 100]
    with pytest.raises(ValueError):
        concrete_head(d)


def test_into_np_ndarray_column():
    t = Data(L, fields=['id', 'name', 'balance'])
    expr = t[t.balance < 0].name
    colarray = into(np.ndarray, expr)
    assert len(list(compute(expr))) == len(colarray)


def test_into_nd_array_selection():
    t = Data(L, fields=['id', 'name', 'balance'])
    expr = t[t['balance'] < 0]
    selarray = into(np.ndarray, expr)
    assert len(list(compute(expr))) == len(selarray)


def test_into_nd_array_column_failure():
    tble = Data(L, fields=['id', 'name', 'balance'])
    expr = tble[tble['balance'] < 0]
    colarray = into(np.ndarray, expr)
    assert len(list(compute(expr))) == len(colarray)


def test_Data_attribute_repr():
    t = Data(CSV(example('accounts-datetimes.csv')))
    result = t.when.day
    expected = pd.DataFrame({'when_day': [1, 2, 3, 4, 5]})
    assert repr(result) == repr(expected)


def test_can_trivially_create_csv_Data():
    Data(example('iris.csv'))

    # in context
    with Data(example('iris.csv')) as d:
        assert d is not None


def test_can_trivially_create_csv_Data_with_unicode():
    if sys.version[0] == '2':
        assert isinstance(Data(example(u'iris.csv')).data, CSV)


def test_can_trivially_create_sqlite_table():
    pytest.importorskip('sqlalchemy')
    Data('sqlite:///'+example('iris.db')+'::iris')

    # in context
    with Data('sqlite:///'+example('iris.db')+'::iris') as d:
        assert d is not None


@pytest.mark.xfail(sys.platform != 'darwin', reason="h5py/pytables mismatch")
@pytest.mark.skipif(sys.version_info[:2] == (3, 4) and sys.platform == 'win32',
                    reason='PyTables + Windows + Python 3.4 crashes')
def test_can_trivially_create_pytables():
    pytest.importorskip('tables')
    with Data(example('accounts.h5')+'::/accounts') as d:
        assert d is not None


def test_data_passes_kwargs_to_resource():
    assert Data(example('iris.csv'), encoding='ascii').data.encoding == 'ascii'


def test_data_on_iterator_refies_data():
    data = [1, 2, 3]
    d = Data(iter(data))

    assert into(list, d) == data
    assert into(list, d) == data

    # in context
    with Data(iter(data)) as d:
        assert d is not None


def test_Data_on_json_is_concrete():
    d = Data(example('accounts-streaming.json'))

    assert compute(d.amount.sum()) == 100 - 200 + 300 + 400 - 500
    assert compute(d.amount.sum()) == 100 - 200 + 300 + 400 - 500


def test_repr_on_nd_array_doesnt_err():
    d = Data(np.ones((2, 2, 2)))
    repr(d + 1)


def test_generator_reprs_concretely():
    x = [1, 2, 3, 4, 5, 6]
    d = Data(x)
    expr = d[d > 2] + 1
    assert '4' in repr(expr)


def test_incompatible_types():
    d = Data(pd.DataFrame(L, columns=['id', 'name', 'amount']))

    with pytest.raises(ValueError):
        d.id == 'foo'

    result = compute(d.id == 3)
    expected = pd.Series([False, False, True, False, False], name='id')
    tm.assert_series_equal(result, expected)


def test___array__():
    x = np.ones(4)
    d = Data(x)
    assert (np.array(d + 1) == x + 1).all()

    d = Data(x[:2])
    x[2:] = d + 1
    assert x.tolist() == [1, 1, 2, 2]


def test_python_scalar_protocols():
    d = Data(1)
    assert int(d + 1) == 2
    assert float(d + 1.0) == 2.0
    assert bool(d > 0) is True
    assert complex(d + 1.0j) == 1 + 1.0j


def test_iter():
    x = np.ones(4)
    d = Data(x)
    assert list(d + 1) == [2, 2, 2, 2]


@pytest.mark.xfail(
    reason="DataFrame constructor doesn't yet support __array__"
)
def test_DataFrame():
    x = np.array([(1, 2), (1., 2.)], dtype=[('a', 'i4'), ('b', 'f4')])
    d = Data(x)
    assert isinstance(pd.DataFrame(d), pd.DataFrame)


def test_head_compute():
    data = tm.makeMixedDataFrame()
    t = symbol('t', discover(data))
    db = into('sqlite:///:memory:::t', data, dshape=t.dshape)
    n = 2
    d = Data(db)

    # skip the header and the ... at the end of the repr
    expr = d.head(n)
    s = repr(expr)
    assert '...' not in s
    result = s.split('\n')[1:]
    assert len(result) == n


def test_scalar_sql_compute():
    t = into('sqlite:///:memory:::t', data,
             dshape=dshape('var * {name: string, amount: int}'))
    d = Data(t)
    assert repr(d.amount.sum()) == '300'


def test_no_name_for_simple_data():
    d = Data([1, 2, 3])
    assert repr(d) == '    \n0  1\n1  2\n2  3'
    assert not d._name

    d = Data(1)
    assert not d._name
    assert repr(d) == '1'


def test_coerce_date_and_datetime():
    x = datetime.datetime.now().date()
    d = Data(x)
    assert repr(d) == repr(x)

    x = pd.Timestamp.now()
    d = Data(x)
    assert repr(d) == repr(x)

    x = np.nan
    d = Data(x, dshape='datetime')
    assert repr(d) == repr(pd.NaT)

    x = float('nan')
    d = Data(x, dshape='datetime')
    assert repr(d) == repr(pd.NaT)


def test_coerce_timedelta():
    x = datetime.timedelta(days=1, hours=2, minutes=3)
    d = Data(x)

    assert repr(d) == repr(x)


def test_highly_nested_repr():
    data = [[0, [[1, 2], [3]], 'abc']]
    d = Data(data)
    assert 'abc' in repr(d.head())


def test_asarray_fails_on_different_column_names():
    vs = {'first': [2., 5., 3.],
          'second': [4., 1., 4.],
          'third': [6., 4., 3.]}
    df = pd.DataFrame(vs)
    with pytest.raises(ValueError) as excinfo:
        Data(df, fields=list('abc'))

    inmsg = "Data(data).relabel(first='a', second='b', third='c') to rename"
    assert inmsg in str(excinfo.value)


def test_functions_as_bound_methods():
    """
    Test that all functions on an InteractiveSymbol are instance methods
    of that object.
    """
    # Filter out __class__ and friends that are special, these can be
    # callables without being instance methods.
    callable_attrs = filter(
        callable,
        (getattr(t, a, None) for a in dir(t) if not a.startswith('__')),
    )
    for attr in callable_attrs:
        assert isinstance(attr, MethodType)
        # Make sure this is bound to the correct object.
        assert attr.__self__ is t


def test_all_string_infer_header():
    data = """x,tl,z
Be careful driving.,hy,en
Be careful.,hy,en
Can you translate this for me?,hy,en
Chicago is very different from Boston.,hy,en
Don't worry.,hy,en"""
    with tmpfile('.csv') as fn:
        with open(fn, 'w') as f:
            f.write(data)

        data = Data(fn, has_header=True)
        assert data.data.has_header
        assert data.fields == ['x', 'tl', 'z']


def test_csv_with_trailing_commas():
    with tmpfile('.csv') as fn:
        with open(fn, 'wt') as f:
            # note the trailing space in the header
            f.write('a,b,c, \n1, 2, 3, ')
        csv = CSV(fn)
        assert repr(Data(fn))
        assert discover(csv).measure.names == [
            'a', 'b', 'c', ''
        ]
    with tmpfile('.csv') as fn:
        with open(fn, 'wt') as f:
            f.write('a,b,c,\n1, 2, 3, ')  # NO trailing space in the header
        csv = CSV(fn)
        assert repr(Data(fn))
        assert discover(csv).measure.names == [
            'a', 'b', 'c', 'Unnamed: 3'
        ]


def test_pickle_roundtrip():
    ds = Data(1)
    assert ds.isidentical(pickle.loads(pickle.dumps(ds)))
    assert (ds + 1).isidentical(pickle.loads(pickle.dumps(ds + 1)))
    es = Data(np.array([1, 2, 3]))
    rs = pickle.loads(pickle.dumps(es))
    assert (es.data == rs.data).all()
    assert_dshape_equal(es.dshape, rs.dshape)


def test_nameless_data():
    data = [('a', 1)]
    assert repr(data) in repr(Data(data))


def test_partially_bound_expr():
    df = pd.DataFrame([(1, 'Alice', 100),
                       (2, 'Bob', -200),
                       (3, 'Charlie', 300),
                       (4, 'Denis', 400),
                       (5, 'Edith', -500)],
                      columns=['id', 'name', 'balance'])
    data = Data(df, name='data')
    a = symbol('a', 'int')
    expr = data.name[data.balance > a]
    assert repr(expr) == 'data[data.balance > a].name'


def test_isidentical_regr():
    # regression test for #1387
    data = np.array([(np.nan,), (np.nan,)], dtype=[('a', 'float64')])
    ds = Data(data)
    assert ds.a.isidentical(ds.a)


@pytest.mark.parametrize('data,dshape,exp_type',
                         [(1, symbol('x', 'int').dshape, int),
                          # test 1-d to series
                          (into(da.core.Array, [1, 2], chunks=(10,)),
                           dshape('2 * int'),
                           pd.Series),
                          # test 2-d tabular to dataframe
                          (into(da.core.Array,
                                [{'a': 1, 'b': 2}, {'a': 3, 'b': 4}],
                                chunks=(10,10)),
                           dshape('2 * {a: int, b: int}'),
                           pd.DataFrame),
                          # test 2-d non tabular to ndarray
                          (into(da.core.Array, [[1, 2], [3, 4]], chunks=(10, 10)),
                           dshape('2 *  2 * int'),
                           np.ndarray)])
def test_coerce_core(data, dshape, exp_type):
    assert isinstance(coerce_core(data, dshape), exp_type)


<<<<<<< HEAD
@pytest.mark.parametrize('data,res',
                         [(1, True),
                          ("foo", True),
                          ([1, 2], True),
                          ((1, 2), True),
                          (pd.Series([1, 2]), True),
                          (pd.DataFrame([[1, 2], [3, 4]]), True),
                          (np.ndarray([1, 2]), True),
                          (into(da.core.Array, [1, 2], chunks=(10,)), False)])
=======
@pytest.mark.parametrize('data,res', [
    (1, True),
    (1.1, True),
    ("foo", True),
    ([1, 2], False),
    ((1, 2), False),
    (pd.Series([1, 2]), False),
])
def test_iscorescalar(data, res):
    assert iscorescalar(data) == res


@pytest.mark.parametrize('data,res', [
    (1, False),
    ("foo", False),
    ([1, 2], True),
    ((1, 2), True),
    (pd.Series([1, 2]), True),
    (pd.DataFrame([[1, 2], [3, 4]]), True),
    (np.ndarray([1, 2]), True),
    (into(da.core.Array, [1, 2], chunks=(10,)), False)
])
def test_iscoresequence(data, res):
    assert iscoresequence(data) == res


@pytest.mark.parametrize('data,res', [
    (1, True),
    ("foo", True),
    ([1, 2], True),
    ((1, 2), True),
    (pd.Series([1, 2]), True),
    (pd.DataFrame([[1, 2], [3, 4]]), True),
    (np.ndarray([1, 2]), True),
    (into(da.core.Array, [1, 2], chunks=(10,)), False)
])
>>>>>>> d82d2457
def test_iscoretype(data, res):
    assert iscoretype(data) == res<|MERGE_RESOLUTION|>--- conflicted
+++ resolved
@@ -15,14 +15,9 @@
 from blaze import discover, transform
 from blaze.compatibility import pickle
 from blaze.expr import symbol
-<<<<<<< HEAD
-from blaze.interactive import (Data, compute, concrete_head, expr_repr,
-                               to_html, iscoretype, into, coerce_core)
-=======
 from blaze.interactive import (Data, compute, concrete_head, expr_repr, to_html,
                                iscorescalar, iscoresequence, iscoretype, into,
                                coerce_core)
->>>>>>> d82d2457
 from blaze.utils import tmpfile, example
 
 data = (('Alice', 100),
@@ -193,20 +188,6 @@
         t = Data(filename)
         assert isinstance(t.data, CSV)
         assert into(list, compute(t)) == into(list, csv)
-
-
-def test_sample_failures():
-    t = symbol('t', 'var * {x:int, y:int}')
-    with pytest.raises(ValueError):
-        t.sample(n=1, frac=0.1)
-    with pytest.raises(TypeError):
-        t.sample(n='a')
-    with pytest.raises(ValueError):
-        t.sample(frac='a')
-    with pytest.raises(TypeError):
-        t.sample(foo='a')
-    with pytest.raises(TypeError):
-        t.sample()
 
 
 def test_concretehead_failure():
@@ -537,7 +518,30 @@
     assert isinstance(coerce_core(data, dshape), exp_type)
 
 
-<<<<<<< HEAD
+@pytest.mark.parametrize('data,res',
+                         [(1, True),
+                          (1.1, True),
+                          ("foo", True),
+                          ([1, 2], False),
+                          ((1, 2), False),
+                          (pd.Series([1, 2]), False)])
+def test_iscorescalar(data, res):
+    assert iscorescalar(data) == res
+
+
+@pytest.mark.parametrize('data,res',
+                         [(1, False),
+                          ("foo", False),
+                          ([1, 2], True),
+                          ((1, 2), True),
+                          (pd.Series([1, 2]), True),
+                          (pd.DataFrame([[1, 2], [3, 4]]), True),
+                          (np.ndarray([1, 2]), True),
+                          (into(da.core.Array, [1, 2], chunks=(10,)), False)])
+def test_iscoresequence(data, res):
+    assert iscoresequence(data) == res
+
+
 @pytest.mark.parametrize('data,res',
                          [(1, True),
                           ("foo", True),
@@ -547,43 +551,5 @@
                           (pd.DataFrame([[1, 2], [3, 4]]), True),
                           (np.ndarray([1, 2]), True),
                           (into(da.core.Array, [1, 2], chunks=(10,)), False)])
-=======
-@pytest.mark.parametrize('data,res', [
-    (1, True),
-    (1.1, True),
-    ("foo", True),
-    ([1, 2], False),
-    ((1, 2), False),
-    (pd.Series([1, 2]), False),
-])
-def test_iscorescalar(data, res):
-    assert iscorescalar(data) == res
-
-
-@pytest.mark.parametrize('data,res', [
-    (1, False),
-    ("foo", False),
-    ([1, 2], True),
-    ((1, 2), True),
-    (pd.Series([1, 2]), True),
-    (pd.DataFrame([[1, 2], [3, 4]]), True),
-    (np.ndarray([1, 2]), True),
-    (into(da.core.Array, [1, 2], chunks=(10,)), False)
-])
-def test_iscoresequence(data, res):
-    assert iscoresequence(data) == res
-
-
-@pytest.mark.parametrize('data,res', [
-    (1, True),
-    ("foo", True),
-    ([1, 2], True),
-    ((1, 2), True),
-    (pd.Series([1, 2]), True),
-    (pd.DataFrame([[1, 2], [3, 4]]), True),
-    (np.ndarray([1, 2]), True),
-    (into(da.core.Array, [1, 2], chunks=(10,)), False)
-])
->>>>>>> d82d2457
 def test_iscoretype(data, res):
     assert iscoretype(data) == res
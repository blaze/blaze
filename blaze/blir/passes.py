import sys
import time

import lexer
import parser

import cfg
import typecheck
import codegen
import errors
import exc

from threading import Lock

compilelock = Lock()

#------------------------------------------------------------------------
# Pipeline
#------------------------------------------------------------------------

class CompileError(RuntimeError):
    pass

class Pipeline(object):

    def __init__(self, name, passes):
        self.name = name
        self.__name__ = name
        self.passes = passes

    def __call__(self, ast, env):

        for ppass in self.passes:
            ast, env = ppass(ast, env)
            if errors.occurred():
                errors.reset()
                raise CompileError, ppass.__name__
        return ast, env

#------------------------------------------------------------------------
# Passes
#------------------------------------------------------------------------

def ppass(name):
    def wrapper(fn):
        fn.__name__ = name
        return fn
    return wrapper

# ------------------------------

@ppass("Syntax Parser")
def parse_pass(ast, env):
    parse = parser.make_parser()

    ast = parse(ast)
    return ast, env

# ------------------------------

@ppass("Type checker")
def typecheck_pass(ast, env):
    symtab = typecheck.typecheck(ast)

    env['symtab'] = symtab

    return ast, env

# ------------------------------

@ppass("Rewriter")
def rewrite_pass(ast, env):
    return ast, env

# ------------------------------

@ppass("Single static assignment")
def ssa_pass(ast, env):
    functions = cfg.ssa_pass(ast)

    env['functions'] = functions

    return ast, env

# ------------------------------

@ppass("Code generation")
def codegen_pass(ast, env):
    cgen = codegen.LLVMEmitter()
    blockgen = codegen.BlockEmitter(cgen)

    env['cgen'] = cgen
    env['blockgen'] = blockgen

    functions = env['functions']
    lfunctions = []

    for name, retty, argtys, start_block in functions:
        function = blockgen.generate_function(
            name,
            retty,
            argtys,
            start_block
        )
        function.verify()
        lfunctions.append(function)

    env['lfunctions'] = lfunctions

    return ast, env

# ------------------------------

@ppass("LLVM Optimizer")
def optimizer_pass(ast, env):
    cgen = env['cgen']
    lfunctions = env['lfunctions']

    opt_level = env['args']['O']
    optimizer = codegen.LLVMOptimizer(cgen.module, opt_level)

    # function-level optimize
<<<<<<< HEAD
    for lfunc in lfunctions:
        optimizer.run(lfunc)
        lfunc.verify()
=======
    #for lfunc in lfunctions:
        #optimizer.run(lfunc)
        #lfunc.verify()

    # module-level optimization
    optimizer.runmodule(cgen.module)
>>>>>>> 66dd2d4e

    # module-level optimization
    optimizer.runmodule(cgen.module)

    cgen.module.verify()
    env['lmodule'] = cgen.module

    return ast, env

# ------------------------------

@ppass("Linker")
def linker_pass(ast, env):
    return ast, env

#------------------------------------------------------------------------
# Pipeline Structure
#------------------------------------------------------------------------

frontend = Pipeline('frontend', [parse_pass,
                                 typecheck_pass,
                                 rewrite_pass
                                 ])

backend = Pipeline('backend', [ssa_pass,
                               codegen_pass,
                               optimizer_pass,
                               linker_pass,
                               ])

compiler = Pipeline('compile', [frontend,
                                backend
                                ])

#------------------------------------------------------------------------
# Toplevel
#------------------------------------------------------------------------

def compile(source, **opts):
    opts.setdefault('O', 2)
    env = {'args': opts}
    with compilelock:
        ast, env = compiler(source, env)
    return ast, env

#------------------------------------------------------------------------
# Command Line Interface
#------------------------------------------------------------------------

def main():
    import argparse
    argp = argparse.ArgumentParser('blirc')
    argp.add_argument('file', metavar="file", nargs='?', help='Source file')
    argp.add_argument('-O', metavar="opt", nargs='?', type=int, help='Optimization level', default=2)
    argp.add_argument('--ddump-parse', action='store_true', help='Dump parse tree')
    argp.add_argument('--ddump-lex', action='store_true', help='Dump token stream')
    argp.add_argument('--ddump-blocks', action='store_true', help='Dump the block structure')
    argp.add_argument('--ddump-tc', action='store_true', help='Dump the type checker state')
    argp.add_argument('--ddump-optimizer', action='store_true', help='Dump diff of the LLVM optimizer pass')
    argp.add_argument('--noprelude', action='store_true', help='Don\'t link against the prelude')
    argp.add_argument('--nooptimize', action='store_true', help='Don\'t run LLVM optimization pass')
    argp.add_argument('--emit-llvm', action='store_true', help=' Generate output files in LLVM formats ')
    argp.add_argument('--emit-x86', action='store_true', help=' Generate output files in x86 assembly ')
    argp.add_argument('--run', action='store_true', help='Execute generated code ')
    args = argp.parse_args()

    if args.file:
        source = open(args.file).read()
    else:
        sys.stderr.write('No input\n')
        sys.exit(1)

    if args.ddump_lex:
        lexer.ddump_lex(source)

    if args.ddump_parse:
        parser.ddump_parse(source)

    if args.ddump_blocks:
        cfg.ddump_blocks(source)

    if args.ddump_optimizer:
        codegen.ddump_optimizer(source)

    if args.ddump_tc:
        typecheck.ddump_tc(source)

    try:
        # =====================================
        start = time.time()
        with errors.listen():
            opts = vars(args)
            ast, env = compile(source, **opts)
        timing = time.time() - start
        # =====================================

        if args.emit_llvm:
            print env['lmodule']
        elif args.emit_x86:
            print env['lmodule'].to_native_assembly()
        elif args.run:
            ctx = exc.Context(env)
            exc.execute(ctx, fname='main')
        else:
            print 'Compile time %.3fs' % timing

    except CompileError as e:
        sys.stderr.write('FAIL: Failure in compiler phase: %s\n' % e.args[0])
        sys.exit(1)
        errors.reset()

if __name__ == '__main__':
    main()<|MERGE_RESOLUTION|>--- conflicted
+++ resolved
@@ -120,18 +120,9 @@
     optimizer = codegen.LLVMOptimizer(cgen.module, opt_level)
 
     # function-level optimize
-<<<<<<< HEAD
-    for lfunc in lfunctions:
-        optimizer.run(lfunc)
-        lfunc.verify()
-=======
     #for lfunc in lfunctions:
         #optimizer.run(lfunc)
         #lfunc.verify()
-
-    # module-level optimization
-    optimizer.runmodule(cgen.module)
->>>>>>> 66dd2d4e
 
     # module-level optimization
     optimizer.runmodule(cgen.module)

--- conflicted
+++ resolved
@@ -535,15 +535,9 @@
                 self.refs[name]['data']    = self.builder.load(data)
                 self.refs[name]['dims']    = self.builder.load(dims)
                 self.refs[name]['strides'] = self.builder.load(strides)
-<<<<<<< HEAD
 
                 self.locals[name] = self.refs[name]
 
-=======
-
-                self.locals[name] = self.refs[name]
-
->>>>>>> 66dd2d4e
         # opaque any types
         elif arg.type == any_type:
             self.locals[name] = arg
@@ -671,27 +665,9 @@
 class LLVMOptimizer(object):
 
     def __init__(self, module, opt_level=3):
-<<<<<<< HEAD
-        INLINER_THRESHOLD = 1000
-
-        self.fpm = lp.FunctionPassManager.new(module)
-        self.pmb = lp.PassManagerBuilder.new()
-        self.pm  = lp.PassManager.new()
-
-        self.pmb.opt_level = opt_level
-        self.pmb.vectorize = True
-        self.pmb.use_inliner_with_threshold(INLINER_THRESHOLD)
-
-        self.pmb.populate(self.pm)
-        self.pmb.populate(self.fpm)
-=======
         tc = le.TargetMachine.new(features='', cm=le.CM_JITDEFAULT)
         self.pm, self.fpm = lp.build_pass_managers(tc, loop_vectorize=False,
                 vectorize=True, fpm=False, mod=module)
-
-    def runmodule(self, module):
-        self.pm.run(module)
->>>>>>> 66dd2d4e
 
     def runmodule(self, module):
         self.pm.run(module)

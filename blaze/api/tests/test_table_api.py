import os

from blaze.api.table import Table, compute, expr_repr
from blaze.data.python import Python
from blaze.data import CSV
from blaze.compute.core import compute
from blaze.compute.python import compute
from datashape import dshape
from blaze.utils import tmpfile, example

import pandas as pd

data = (('Alice', 100),
        ('Bob', 200))

t = Table(data, columns=['name', 'amount'])


def test_resources():
    assert t.resources() == {t: t.data}


def test_compute():
    assert compute(t) == data


def test_len():
    assert len(t) == 2
    assert len(t.name) == 2


def test_compute():
    assert list(compute(t['amount'] + 1)) == [101, 201]


def test_create_with_schema():
    t = Table(data, schema='{name: string, amount: float32}')
    assert t.schema == dshape('{name: string, amount: float32}')


def test_create_with_raw_data():
    t = Table(data, columns=['name', 'amount'])
    assert t.schema == dshape('{name: string, amount: int64}')
    assert t.name
    assert t.data == data


def test_create_with_data_descriptor():
    schema = '{name: string, amount: int64}'
    ddesc = Python(data, schema=schema)
    t = Table(ddesc)
    assert t.schema == dshape(schema)
    assert t.name
    assert t.data == ddesc


def test_repr():
    result = expr_repr(t['name'])
    print(result)
    assert isinstance(result, str)
    assert 'Alice' in result
    assert 'Bob' in result
    assert '...' not in result

    result = expr_repr(t['amount'] + 1)
    print(result)
    assert '101' in result

    t2 = Table(tuple((i, i**2) for i in range(100)), columns=['x', 'y'])
    result = expr_repr(t2)
    print(result)
    assert len(result.split('\n')) < 20
    assert '...' in result


def test_repr_of_scalar():
    assert repr(t.amount.sum()) == '300'


def test_mutable_backed_repr():
    mutable_backed_table = Table([[0]], columns=['col1'])
    repr(mutable_backed_table)


def test_dataframe_backed_repr():
    df = pd.DataFrame(data=[0], columns=['col1'])
    dataframe_backed_table = Table(df)
    repr(dataframe_backed_table)


def test_dataframe_backed_repr_complex():
    df = pd.DataFrame([(1, 'Alice', 100),
                       (2, 'Bob', -200),
                       (3, 'Charlie', 300),
                       (4, 'Denis', 400),
                       (5, 'Edith', -500)],
                      columns=['id', 'name', 'balance'])
    t = Table(df)
    repr(t[t['balance'] < 0])


def test_expr_repr_empty():
    s = repr(t[t.amount > 1e9])
    assert isinstance(s, str)
    assert 'amount' in s


def test_to_html():
    s = t.to_html()
    assert s
    assert 'Alice' in s
    assert '<table' in s


def test_into():
    from blaze.api.into import into
    assert into([], t) == into([], data)


def test_serialization():
    import pickle
    t2 = pickle.loads(pickle.dumps(t))

    assert t.schema == t2.schema
    assert t._name == t2._name


def test_table_resource():
    with tmpfile('csv') as filename:
        csv = CSV(filename, 'w', schema='{x: int, y: int}')
        csv.extend([[1, 2], [10, 20]])

        t = Table(filename)
        assert isinstance(t.data, CSV)
        assert list(compute(t)) == list(csv)


<<<<<<< HEAD
def test_table_attribute_repr():
    path = os.path.join(os.path.dirname(__file__), 'accounts.csv')
    t = Table(CSV(path))
    result = t.timestamp.day
    expected = pd.DataFrame({'timestamp_day': [25] * 3})
    assert repr(result) == repr(expected)
=======
def test_can_trivially_create_csv_table():
    Table(example('iris.csv'))

def test_can_trivially_create_sqlite_table():
    Table('sqlite:///'+example('iris.db')+'::iris')

def test_can_trivially_create_pytables():
    Table(example('accounts.h5')+'::/accounts')
>>>>>>> 4bf041ef
<|MERGE_RESOLUTION|>--- conflicted
+++ resolved
@@ -135,14 +135,13 @@
         assert list(compute(t)) == list(csv)
 
 
-<<<<<<< HEAD
 def test_table_attribute_repr():
     path = os.path.join(os.path.dirname(__file__), 'accounts.csv')
     t = Table(CSV(path))
     result = t.timestamp.day
     expected = pd.DataFrame({'timestamp_day': [25] * 3})
     assert repr(result) == repr(expected)
-=======
+
 def test_can_trivially_create_csv_table():
     Table(example('iris.csv'))
 
@@ -150,5 +149,4 @@
     Table('sqlite:///'+example('iris.db')+'::iris')
 
 def test_can_trivially_create_pytables():
-    Table(example('accounts.h5')+'::/accounts')
->>>>>>> 4bf041ef
+    Table(example('accounts.h5')+'::/accounts')
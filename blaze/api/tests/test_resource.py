from blaze.api.resource import *
from blaze.data import *
from blaze.api.into import into, resource
import os

dirname = os.path.dirname(__file__)


def test_resource_csv():
    fn = os.path.join(dirname, 'accounts_1.csv')
    assert isinstance(resource(fn), CSV)


def test_into_resource():
    fn = os.path.join(dirname, 'accounts_1.csv')
    assert into(list, fn) == [(1, 'Alice', 100),
                              (2, 'Bob', 200)]


def test_into_directory_of_csv_files():
    fns = os.path.join(dirname, 'accounts_*.csv')
    assert into(list, fns) == [(1, 'Alice', 100),
<<<<<<< HEAD
                               (2, 'Bob', 200),
                               (3, 'Charlie', 300),
                               (4, 'Dan', 400),
                               (5, 'Edith', 500)]


def test_into_xls_file():
    fn = os.path.join(dirname, 'accounts.xls')
    assert isinstance(resource(fn), Excel)


def test_into_xlsx_file():
    fn = os.path.join(dirname, 'accounts.xlsx')
    assert isinstance(resource(fn), Excel)

def test_into_directory_of_xlsx_files():
    fns = os.path.join(dirname, 'accounts_*.xlsx')
    assert into(list, fns) == [(1, 'Alice', 100),
                               (2, 'Bob', 200),
                               (3, 'Charlie', 300),
                               (4, 'Dan', 400),
                               (5, 'Edith', 500)]
=======
                                                            (2, 'Bob', 200),
                                                            (3, 'Charlie', 300),
                                                            (4, 'Dan', 400),
                                                            (5, 'Edith', 500)]

from unittest import TestCase
from blaze.compatibility import xfail
import os
from tempfile import mktemp
import gzip
from blaze.utils import filetext, filetexts, tmpfile

class TestResource(TestCase):
    def setUp(self):
        self.filename = mktemp()

    def tearDown(self):
        if os.path.exists(self.filename):
            os.remove(self.filename)

    def test_resource_csv(self):
        with filetext('1,1\n2,2', extension='.csv') as fn:
            dd = resource(fn, schema='{x: int, y: int}')
            assert isinstance(dd, CSV)
            self.assertEqual(into(list, dd), [(1, 1), (2, 2)])

    @xfail
    def test_resource_gz(self):
        with filetext('1,1\n2,2', extension='.csv.gz', open=gzip.open) as fn:
            dd = resource(fn, schema='{x: int, y: int}')
            assert isinstance(dd, CSV)
            self.assertEqual(dd.open, gzip.open)
            self.assertEqual(into(list, dd), [(1, 1), (2, 2)])

    def test_filesystem(self):
        prefix = 'test_filesystem'
        d = {prefix + 'a.csv': '1,1\n2,2',
             prefix + 'b.csv': '1,1\n2,2'}
        with filetexts(d) as filenames:
            dd = resource(prefix + '*.csv', schema='{x: int, y: int}')
            self.assertEqual(into(list, dd),
                            [(1, 1), (2, 2), (1, 1), (2, 2)])

    def test_sql(self):
        with tmpfile('.db') as filename:
            assert isinstance(resource('sqlite:///%s::tablename' % filename,
                                       schema='{x: int, y: int}'),
                              SQL)

    def test_hdf5(self):
        with tmpfile('.hdf5') as filename:
            assert isinstance(resource(filename + '::/path/to/data/',
                                       schema='2 * int'),
                              HDF5)



class TestInto(TestCase):
    def test_into(self):
        with filetext('1,1\n2,2', extension='.csv') as a:
            with tmpfile(extension='.csv') as b:
                A = resource(a, schema='{x: int, y: int}')
                B = resource(b, schema='{x: int, y: int}', mode='a')
                B = into(B, A)
                assert into(list, B) == [(1, 1), (2, 2)]

    def test_into_iterable(self):
        with tmpfile(extension='.csv') as fn:
            A = CSV(fn, 'a', schema='2 * int')
            data = [(1, 2), (3, 4)]
            A = into(A, data)
            assert list(map(tuple, A)) == list(data)
>>>>>>> 3131a067
<|MERGE_RESOLUTION|>--- conflicted
+++ resolved
@@ -1,6 +1,6 @@
 from blaze.api.resource import *
 from blaze.data import *
-from blaze.api.into import into, resource
+from blaze.api.into import into
 import os
 
 dirname = os.path.dirname(__file__)
@@ -20,7 +20,6 @@
 def test_into_directory_of_csv_files():
     fns = os.path.join(dirname, 'accounts_*.csv')
     assert into(list, fns) == [(1, 'Alice', 100),
-<<<<<<< HEAD
                                (2, 'Bob', 200),
                                (3, 'Charlie', 300),
                                (4, 'Dan', 400),
@@ -36,6 +35,7 @@
     fn = os.path.join(dirname, 'accounts.xlsx')
     assert isinstance(resource(fn), Excel)
 
+
 def test_into_directory_of_xlsx_files():
     fns = os.path.join(dirname, 'accounts_*.xlsx')
     assert into(list, fns) == [(1, 'Alice', 100),
@@ -43,11 +43,6 @@
                                (3, 'Charlie', 300),
                                (4, 'Dan', 400),
                                (5, 'Edith', 500)]
-=======
-                                                            (2, 'Bob', 200),
-                                                            (3, 'Charlie', 300),
-                                                            (4, 'Dan', 400),
-                                                            (5, 'Edith', 500)]
 
 from unittest import TestCase
 from blaze.compatibility import xfail
@@ -115,5 +110,4 @@
             A = CSV(fn, 'a', schema='2 * int')
             data = [(1, 2), (3, 4)]
             A = into(A, data)
-            assert list(map(tuple, A)) == list(data)
->>>>>>> 3131a067
+            assert list(map(tuple, A)) == list(data)
--- conflicted
+++ resolved
@@ -120,9 +120,9 @@
         badfile = open(f.name, mode="w")
         # Insert a new record
         badfile.write("userid,text,country\n")
-        badfile.write("14,asdfsadf,az\n")
-        badfile.write("15,asdfsadf,az\n")
-        badfile.write("5,assddfsadf,gt\n")
+        badfile.write("1,Alice,az\n")
+        badfile.write("2,Bob,bl\n")
+        badfile.write("3,Charlie,cz\n")
         badfile.flush()
         yield badfile
         # Close (and flush) the file
@@ -136,11 +136,11 @@
         badfile = open(f.name, mode="w")
         # Insert a new record
         badfile.write("userid,text,country\n")
-        badfile.write("14,asdfsadf,az\n")
-        badfile.write("15,asdfsadf,az\n")
+        badfile.write("1,Alice,az\n")
+        badfile.write("2,Bob,bl\n")
         for i in range(0,100):
-            badfile.write(str(i) + ",asdfsadf,az\n")
-        badfile.write("5,assddfsadf,gt,extra,extra\n")
+            badfile.write(str(i) + ",badguy,zz\n")
+        badfile.write("4,Dan,gb,extra,extra\n")
         badfile.flush()
         yield badfile
         # Close (and flush) the file
@@ -315,7 +315,6 @@
         assert list(df.dtypes) == [np.int64, np.float64]
 
 
-<<<<<<< HEAD
 @skip_if_not(PyTables and DataFrame)
 def test_into_tables_path(good_csv, out_hdf5):
     tble = into(PyTables, good_csv.name, filename=out_hdf5.name, datapath='foo')
@@ -331,13 +330,11 @@
     df_from_tbl = into(DataFrame, tble)
     #Check that it's the same as straight from the CSV
     df_from_csv = read_csv(bad_csv_df.name, error_bad_lines=False)
+    assert (df_from_csv == df_from_tbl).all().all()
     assert len(df_from_csv) == 102
     assert len(df_from_tbl) == 102
-    for col in df_from_csv.columns:
-        assert all(df_from_csv[col] == df_from_tbl[col])
-=======
+
 def test_numpy_datetimes():
     L = [datetime(2000, 12, 1), datetime(2000, 1, 1, 1, 1, 1)]
     assert into([], np.array(L, dtype='M8[us]')) == L
-    assert into([], np.array(L, dtype='M8[ns]')) == L
->>>>>>> f984f1f5
+    assert into([], np.array(L, dtype='M8[ns]')) == L
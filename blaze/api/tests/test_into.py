import unittest

from dynd import nd
import numpy as np
from datashape import dshape
from datetime import datetime
import tempfile
import os

from blaze.api.into import into, discover
import blaze
from blaze import Table
from blaze.utils import tmpfile
import pytest

def skip(test_foo):
    return

def skip_if_not(x):
    def maybe_a_test_function(test_foo):
        if not x:
            return
        else:
            return test_foo
    return maybe_a_test_function


class Test_into(unittest.TestCase):
    def test_containers(self):
        self.assertEqual(into([], (1, 2, 3)),
                                  [1, 2, 3])
        self.assertEqual(into([], iter((1, 2, 3))),
                                  [1, 2, 3])
        self.assertEqual(into((), (1, 2, 3)),
                                  (1, 2, 3))
        self.assertEqual(into({}, [(1, 2), (3, 4)]),
                                  {1: 2, 3: 4})
        self.assertEqual(into((), {1: 2, 3: 4}),
                                  ((1, 2), (3, 4)))
        self.assertEqual(into((), {'cat': 2, 'dog': 4}),
                                  (('cat', 2), ('dog', 4)))

    def test_dynd(self):
        self.assertEqual(nd.as_py(into(nd.array(), (1, 2, 3))),
                         nd.as_py(nd.array([1, 2, 3])))
        self.assertEqual(into([], nd.array([1, 2])),
                                  [1, 2])
        self.assertEqual(into([], nd.array([[1, 2], [3, 4]])),
                                  [[1, 2], [3, 4]])

    def test_numpy(self):
        assert (into(np.array(0), [1, 2]) == np.array([1, 2])).all()
        assert (into(np.array(0), iter([1, 2])) == np.array([1, 2])).all()
        self.assertEqual(into([], np.array([1, 2])),
                         [1, 2])

    def test_numpy_datetime(self):
        assert isinstance(into(np.ndarray(0), [datetime(2014, 1, 1)])[0],
                          np.datetime64)

    def test_type(self):
        self.assertEqual(into(list, (1, 2, 3)),
                         into([], (1, 2, 3)))
        self.assertEqual(str(into(np.ndarray, (1, 2, 3))),
                         str(into(np.ndarray(()), (1, 2, 3))))


try:
    from pandas import DataFrame, read_csv
except ImportError:
    DataFrame = None

try:
    from blaze.data import Python, CSV
except ImportError:
    Python = None
    CSV = None

try:
    from bokeh.objects import ColumnDataSource
except ImportError:
    ColumnDataSource = None

try:
    from tables import (Table as PyTables, open_file, UInt8Col, StringCol,
        IsDescription)
except ImportError:
    PyTables = None

@pytest.yield_fixture
def h5():
    class Test(IsDescription):
        posted_dow = UInt8Col()
        jobtype  = UInt8Col()
        location  = UInt8Col()
        date  = StringCol(20)
        country  = StringCol(2)

    with tmpfile('.h5') as filename:
        h5file = open_file(filename, mode = "w", title = "Test file")
        group = h5file.create_group("/", 'test', 'Info')
        tab = h5file.create_table(group, 'sample', Test, "Example")
        arow = tab.row
        arow['country'] = 'ab'
        arow['date'] = '20121105'
        arow['location'] = 0
        arow['jobtype']  = 1
        arow['posted_dow']  = 3
        # Insert a new record
        arow.append()
        tab.flush()
        yield h5file
        # Close (and flush) the file
        h5file.close()


@pytest.yield_fixture
def good_csv():

    with tmpfile(".csv") as filename:
        badfile = open(filename, mode="w")
        # Insert a new record
        badfile.write("userid,text,country\n")
        badfile.write("1,Alice,az\n")
        badfile.write("2,Bob,bl\n")
        badfile.write("3,Charlie,cz\n")
        badfile.flush()
        yield badfile
        # Close (and flush) the file
        badfile.close()


@pytest.yield_fixture
def bad_csv_df():

    with tmpfile(".csv") as filename:
        badfile = open(filename, mode="w")
        # Insert a new record
        badfile.write("userid,text,country\n")
        badfile.write("1,Alice,az\n")
        badfile.write("2,Bob,bl\n")
        for i in range(0,100):
            badfile.write(str(i) + ",badguy,zz\n")
        badfile.write("4,Dan,gb,extra,extra\n")
        badfile.flush()
        yield badfile
        # Close (and flush) the file
        badfile.close()

@pytest.yield_fixture
def out_hdf5():
    with tmpfile(".h5") as filename:
        yield filename

@skip_if_not(PyTables and DataFrame)
def test_into_pytables_dataframe(h5):
    samp = h5.root.test.sample
    final = into(DataFrame, samp)
    assert len(final) == 1

@skip_if_not(DataFrame and Python)
def test_pandas_data_descriptor():
    data = [['Alice', 100], ['Bob', 200]]
    schema='{name: string, amount: int}'
    dd = Python(data, schema=schema)
    result = into(DataFrame, dd)
    expected = DataFrame(data, columns=['name', 'amount'])
    print(result)
    print(expected)

    assert str(result) == str(expected)


@skip_if_not(DataFrame and nd.array)
def test_pandas_dynd():
    data = [['Alice', 100], ['Bob', 200]]
    schema='{name: string, amount: int}'

    arr = nd.array(data, dtype=schema)

    result = into(DataFrame, arr)
    expected = DataFrame(data, columns=['name', 'amount'])
    print(result)
    print(expected)

    assert str(result) == str(expected)


@skip_if_not(DataFrame)
def test_pandas_numpy():
    data = [('Alice', 100), ('Bob', 200)]
    dtype=[('name', 'O'), ('amount', int)]

    x = np.array(data, dtype=dtype)

    result = into(DataFrame(), x)
    expected = DataFrame(data, columns=['name', 'amount'])
    assert str(result) == str(expected)

    result = into(DataFrame(columns=['name', 'amount']), x)
    expected = DataFrame(data, columns=['name', 'amount'])
    print(result)
    print(expected)
    assert str(result) == str(expected)


@skip_if_not(DataFrame)
def test_pandas_seq():
    assert str(into(DataFrame, [1, 2])) == \
            str(DataFrame([1, 2]))
    assert str(into(DataFrame, (1, 2))) == \
            str(DataFrame([1, 2]))
    assert str(into(DataFrame(columns=['a', 'b']), [(1, 2), (3, 4)])) == \
            str(DataFrame([[1, 2], [3, 4]], columns=['a', 'b']))


@skip_if_not(DataFrame)
def test_pandas_pandas():
    data = [('Alice', 100), ('Bob', 200)]
    df = DataFrame(data, columns=['name', 'balance'])
    new_df = into(DataFrame, df)
    # Data must be the same
    assert np.all(new_df == df)
    # new_df should be a copy of df
    assert id(new_df) != id(df)


@skip_if_not(DataFrame)
def test_DataFrame_Series():
    data = [('Alice', 100), ('Bob', 200)]
    df = DataFrame(data, columns=['name', 'balance'])

    new_df = into(DataFrame, df['name'])

    assert np.all(new_df == DataFrame([['Alice'], ['Bob']], columns=['name']))

    # new_df should be a copy of df
    assert id(new_df) != id(df['name'])

    assert isinstance(new_df, DataFrame)


def test_discover_ndarray():
    data = [['Alice', 100], ['Bob', 200]]
    schema='{name: string, balance: int32}'
    arr = nd.array(data, dtype=schema)
    assert discover(arr) == 2 * dshape(schema)

@skip_if_not(DataFrame)
def test_discover_pandas():
    data = [['Alice', 100], ['Bob', 200]]
    df = DataFrame(data, columns=['name', 'balance'])

    print(discover(df))
    assert discover(df).subshape[0] == dshape('{name: string, balance: int64}')


@skip_if_not(DataFrame and nd.array)
def test_discover_pandas():
    data = [('Alice', 100), ('Bob', 200)]
    df = DataFrame(data, columns=['name', 'balance'])

    result = into(nd.array, df)

    assert nd.as_py(result, tuple=True) == data

@skip_if_not(Table and DataFrame)
def test_into_table_dataframe():
    data = [['Alice', 100], ['Bob', 200]]
    t = Table(data, columns=['name', 'amount'])

    assert list(into(DataFrame(), t).columns) == list(t.columns)
    assert into([], into(DataFrame(), t)) == list(map(tuple, data))


@skip_if_not(Table and ColumnDataSource)
def test_Column_data_source():
    data = [('Alice', 100), ('Bob', 200)]
    t = Table(data, columns=['name', 'balance'])

    cds = into(ColumnDataSource(), t)

    assert isinstance(cds, ColumnDataSource)
    assert set(cds.column_names) == set(t.columns)


def test_numpy_list():
    data = [('Alice', 100), ('Bob', 200)]

    dtype = into(np.ndarray, data).dtype
    assert np.issubdtype(dtype[0], str)
    assert np.issubdtype(dtype[1], int)

    assert into([], into(np.ndarray, data)) == data


@skip_if_not(Table)
def test_numpy_tableExpr():
    data = [('Alice', 100), ('Bob', 200)]
    t = Table(data, '{name: string, amount: int64}')

    assert into(np.ndarray, t).dtype == \
            np.dtype([('name', 'O'), ('amount', 'i8')])


@skip_if_not(DataFrame and CSV)
def test_DataFrame_CSV():
    with filetext('1,2\n3,4\n') as fn:
        csv = CSV(fn, schema='{a: int64, b: float64}')
        df = into(DataFrame, csv)

        expected = DataFrame([[1, 2.0], [3, 4.0]],
                             columns=['a', 'b'])

        assert str(df) == str(expected)
        assert list(df.dtypes) == [np.int64, np.float64]


@skip_if_not(PyTables and DataFrame)
def test_into_tables_path(good_csv, out_hdf5):
    tble = into(PyTables, good_csv.name, filename=out_hdf5, datapath='foo')
    assert len(tble) == 3

    tble.close()


@skip_if_not(PyTables and DataFrame)
def test_into_tables_path_bad_csv(bad_csv_df, out_hdf5):
    tble = into(PyTables, bad_csv_df.name,
                          filename=out_hdf5,
                          datapath='foo',
                          error_bad_lines=False)
    df_from_tbl = into(DataFrame, tble)
    #Check that it's the same as straight from the CSV
    df_from_csv = into(DataFrame, bad_csv_df.name, error_bad_lines=False)
    assert len(df_from_csv) == len(df_from_tbl)
    assert list(df_from_csv.columns) == list(df_from_tbl.columns)
    assert (df_from_csv == df_from_tbl).all().all()

    tble.close()


def test_numpy_datetimes():
    L = [datetime(2000, 12, 1), datetime(2000, 1, 1, 1, 1, 1)]
    assert into([], np.array(L, dtype='M8[us]')) == L
    assert into([], np.array(L, dtype='M8[ns]')) == L


def test_numpy_python3_bytes_to_string_conversion():
    x = np.array(['a','b'], dtype='S1')
    assert all(isinstance(s, str) for s in into(list, x))
    x = np.array([(1, 'a'), (2, 'b')], dtype=[('id', 'i4'), ('letter', 'S1')])
    assert isinstance(into(list, x)[0][1], str)

<<<<<<< HEAD
def test_into_DataFrame_Excel_xls_format():
    dirname = os.path.dirname(__file__)
    fn = os.path.join(dirname, 'accounts.xls')
    exp = DataFrame([[100, 1, "Alice", "2000-12-25T00:00:01"],
                    [200, 2, "Bob", "2001-12-25T00:00:01"],
                    [300, 3, "Charlie", "2002-12-25T00:00:01"]], 
                    columns = ["amount", "id", "name", "timestamp"])
    df = into(DataFrame, fn)
    assert (df == exp).all().all()

def test_into_DataFrame_Excel_xlsx_format():
    dirname = os.path.dirname(__file__)
    fn = os.path.join(dirname, 'accounts_1.xlsx')
    exp = DataFrame([[1, "Alice", 100],
                     [2, "Bob", 200]],
                    columns = ["id", "name", "amount"])
    df = into(DataFrame, fn)
    assert (df == exp).all().all()
=======

def test_into_numpy_from_tableexpr_with_option_types():
    t = Table([[1, 'Alice'], [2, 'Bob']],
              schema='{id: ?int32, name: string[5, "ascii"]}')
    assert into(np.ndarray, t).dtype == \
            np.dtype([('id', 'i4'), ('name', 'S5')])
>>>>>>> ec75ea9e
<|MERGE_RESOLUTION|>--- conflicted
+++ resolved
@@ -352,7 +352,7 @@
     x = np.array([(1, 'a'), (2, 'b')], dtype=[('id', 'i4'), ('letter', 'S1')])
     assert isinstance(into(list, x)[0][1], str)
 
-<<<<<<< HEAD
+
 def test_into_DataFrame_Excel_xls_format():
     dirname = os.path.dirname(__file__)
     fn = os.path.join(dirname, 'accounts.xls')
@@ -363,6 +363,7 @@
     df = into(DataFrame, fn)
     assert (df == exp).all().all()
 
+
 def test_into_DataFrame_Excel_xlsx_format():
     dirname = os.path.dirname(__file__)
     fn = os.path.join(dirname, 'accounts_1.xlsx')
@@ -371,11 +372,10 @@
                     columns = ["id", "name", "amount"])
     df = into(DataFrame, fn)
     assert (df == exp).all().all()
-=======
+
 
 def test_into_numpy_from_tableexpr_with_option_types():
     t = Table([[1, 'Alice'], [2, 'Bob']],
               schema='{id: ?int32, name: string[5, "ascii"]}')
     assert into(np.ndarray, t).dtype == \
-            np.dtype([('id', 'i4'), ('name', 'S5')])
->>>>>>> ec75ea9e
+            np.dtype([('id', 'i4'), ('name', 'S5')])
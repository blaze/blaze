--- conflicted
+++ resolved
@@ -3,23 +3,14 @@
 from dynd import nd
 import numpy as np
 from datashape import dshape
-<<<<<<< HEAD
+from datetime import datetime
 import tempfile
 import os
-
-from blaze.api.into import into, discover
-import blaze
-from blaze import Table, TableSymbol, compute
-import pytest
-=======
-from datetime import datetime
 
 from blaze.api.into import into, discover
 import blaze
 from blaze import Table
-from blaze.utils import filetext
->>>>>>> b9974d54
-
+import pytest
 
 def skip(test_foo):
     return

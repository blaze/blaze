# encoding: utf8

import unittest

from dynd import nd
import numpy as np
import bcolz
import tables as tb
from datashape import dshape
from datetime import datetime
import os
import itertools

from blaze.compute.chunks import ChunkIterator, chunks

import pandas as pd
from pandas import DataFrame
from blaze.data import CSV

from blaze.api.into import into, discover
from blaze import Data
from blaze.data import Concat
from blaze.utils import tmpfile, filetext, example
from blaze.pytables import PyTables
import pytest


class TestInto(unittest.TestCase):
    def test_containers(self):
        self.assertEqual(into([], (1, 2, 3)), [1, 2, 3])
        self.assertEqual(into([], iter((1, 2, 3))),
                                  [1, 2, 3])
        self.assertEqual(into((), (1, 2, 3)),
                                  (1, 2, 3))
        self.assertEqual(into({}, [(1, 2), (3, 4)]),
                                  {1: 2, 3: 4})
        self.assertEqual(into((), {1: 2, 3: 4}),
                                  ((1, 2), (3, 4)))
        self.assertEqual(into((), {'cat': 2, 'dog': 4}),
                                  (('cat', 2), ('dog', 4)))

    def test_dynd(self):
        self.assertEqual(nd.as_py(into(nd.array(), (1, 2, 3))),
                         nd.as_py(nd.array([1, 2, 3])))
        self.assertEqual(into([], nd.array([1, 2])),
                                  [1, 2])
        self.assertEqual(into([], nd.array([[1, 2], [3, 4]])),
                                  [[1, 2], [3, 4]])

    def test_numpy(self):
        assert (into(np.array(0), [1, 2]) == np.array([1, 2])).all()
        assert (into(np.array(0), iter([1, 2])) == np.array([1, 2])).all()
        self.assertEqual(into([], np.array([1, 2])),
                         [1, 2])

    def test_numpy_datetime(self):
        assert isinstance(into(np.ndarray(0), [datetime(2014, 1, 1)])[0],
                          np.datetime64)

    def test_type(self):
        self.assertEqual(into(list, (1, 2, 3)),
                         into([], (1, 2, 3)))
        self.assertEqual(str(into(np.ndarray, (1, 2, 3))),
                         str(into(np.ndarray(()), (1, 2, 3))))


@pytest.yield_fixture
def h5():
    pytest.importorskip('tables')
    from tables import IsDescription, UInt8Col, StringCol, open_file

    class Test(IsDescription):
        posted_dow = UInt8Col(pos=0)
        jobtype = UInt8Col(pos=1)
        location = UInt8Col(pos=2)
        date = StringCol(20, pos=3)
        country = StringCol(2, pos=4)

    with tmpfile('.h5') as filename:
        h5file = open_file(filename, mode="w", title="Test file")
        group = h5file.create_group("/", 'test', 'Info')
        tab = h5file.create_table(group, 'sample', Test, "Example")

        # Insert a new record
        tab.append([(3, 1, 0, '20121105', 'ab')])
        tab.flush()

        yield h5file
        h5file.close()


data = [('Alice', 100), ('Bob', 200)]
schema = '{name: string, amount: int}'
data_table = Data(data, '2 * {name: string, amount: int}')

@pytest.fixture
def cds():
    pytest.importorskip('bokeh')
    from bokeh.objects import ColumnDataSource
    cds = ColumnDataSource({
     'id': [1, 2, 3],
     'name': ['Alice', 'Bob', 'Charlie'],
     'amount': [100, 200, 300],
     'timestamp': [datetime(2000, 12, 25, 0, 0, 1),
                   datetime(2001, 12, 25, 0, 0, 1),
                   datetime(2002, 12, 25, 0, 0, 1)]
    })
    return cds



@pytest.yield_fixture
def good_csv():
    with tmpfile(".csv") as filename:
        with open(filename, mode='w') as f:
            # Insert a new record
            f.write("userid,text,country\n")
            f.write("1,Alice,az\n")
            f.write("2,Bob,bl\n")
            f.write("3,Charlie,cz\n")
        yield filename


@pytest.yield_fixture
def bad_csv_df():
    with tmpfile(".csv") as filename:
        with open(filename, mode='w') as badfile:
            # Insert a new record
            badfile.write("userid,text,country\n")
            badfile.write("1,Alice,az\n")
            badfile.write("2,Bob,bl\n")
            for i in range(100):
                badfile.write("%d,badguy,zz\n" % i)
            badfile.write("4,Dan,gb,extra,extra\n")
        yield filename


@pytest.yield_fixture
def out_hdf5():
    pytest.importorskip('tables')
    with tmpfile(".h5") as filename:
        yield filename

@pytest.yield_fixture
def out_hdf5_alt():
    pytest.importorskip('tables')
    with tmpfile(".h5") as filename:
        yield filename



class A(object): pass
class B(object): pass

def test_into_fails():
    with pytest.raises(NotImplementedError):
        into(A(), B())


def test_into_pytables_dataframe(h5):
    samp = h5.root.test.sample
    final = into(pd.DataFrame, samp)
    assert len(final) == 1


def test_pandas_dynd():
    arr = nd.array(data, dtype=schema)

    result = into(DataFrame, arr)
    expected = DataFrame(data, columns=['name', 'amount'])
    assert str(result) == str(expected)

    nda = nd.array([[1,2,3], [4,5,6], [7,8,9]])
    csv = CSV(example('accounts.csv'))
    df_csv = into(DataFrame, csv)
    df_nd = into(df_csv, nda)
    df_no_names = into(DataFrame, nda)

    assert list(df_nd.columns) == list(df_csv.columns)
    assert list(df_no_names.columns) == [0,1,2]


def test_pandas_numpy():
    dtype = [('name', 'O'), ('amount', int)]

    x = np.array(data, dtype=dtype)

    result = into(DataFrame(), x)
    expected = DataFrame(data, columns=['name', 'amount'])
    assert str(result) == str(expected)

    result = into(DataFrame(columns=['name', 'amount']), x)
    expected = DataFrame(data, columns=['name', 'amount'])
    assert str(result) == str(expected)


def test_pandas_seq():
    assert str(into(DataFrame, [1, 2])) == str(DataFrame([1, 2]))
    assert str(into(DataFrame, (1, 2))) == str(DataFrame([1, 2]))
    assert (str(into(DataFrame(columns=['a', 'b']), [(1, 2), (3, 4)])) ==
            str(DataFrame([[1, 2], [3, 4]], columns=['a', 'b'])))


def test_pandas_pandas():
    df = DataFrame(data, columns=['name', 'balance'])
    new_df = into(DataFrame, df)
    # Data must be the same
    assert np.all(new_df == df)
    # new_df should be a copy of df
    assert id(new_df) != id(df)


def test_DataFrame_Series():
    df = DataFrame(data, columns=['name', 'balance'])

    new_df = into(DataFrame, df['name'])

    assert np.all(new_df == DataFrame([['Alice'], ['Bob']], columns=['name']))

    # new_df should be a copy of df
    assert id(new_df) != id(df['name'])

    assert isinstance(new_df, DataFrame)


def test_discover_ndarray():
    arr = nd.array(data, dtype=schema)
    assert discover(arr) == 2 * dshape(schema)


def test_discover_pandas():
    df = DataFrame(data, columns=['name', 'balance'])
    assert discover(df).subshape[0] == dshape(schema)


def test_discover_pandas():
    df = DataFrame(data, columns=['name', 'balance'])

    result = into(nd.array, df)

    assert nd.as_py(result, tuple=True) == data


def test_into_table_dataframe():
    t = data_table
    assert list(into(DataFrame(), t).columns) == list(t.fields)
    assert into([], into(DataFrame(), t)) == list(map(tuple, data))


def test_Column_data_source():
    pytest.importorskip('bokeh')
    from bokeh.objects import ColumnDataSource

    cds = into(ColumnDataSource(), data_table)

    assert isinstance(cds, ColumnDataSource)
    assert set(cds.column_names) == set(data_table.fields)


def test_into_ColumnDataSource_pytables():
    pytest.importorskip('bokeh')
    from bokeh.objects import ColumnDataSource

    pyt = PyTables(example('accounts.h5'), '/accounts')
    cds = into(ColumnDataSource, pyt)
    assert 'balance' and 'id' and 'name' in cds.column_names



def test_numpy_list():
    dtype = into(np.ndarray, data).dtype
    assert np.issubdtype(dtype[0], object)
    assert np.issubdtype(dtype[1], int)

    assert into([], into(np.ndarray, data)) == data


def test_numpy_table_expr():
    t = Data(data, 'var * {name: string, amount: int64}')
    assert (into(np.ndarray, t).dtype ==
            np.dtype([('name', 'O'), ('amount', 'i8')]))


def test_DataFrame_CSV():
    with filetext('1,2\n3,4\n') as fn:
        csv = CSV(fn, schema='{a: int64, b: float64}')
        df = into(DataFrame, csv)

        expected = DataFrame([[1, 2.0], [3, 4.0]],
                             columns=['a', 'b'])

        assert str(df) == str(expected)
        assert list(df.dtypes) == [np.int64, np.float64]


def test_into_tables_path(good_csv, out_hdf5, out_hdf5_alt):
    import tables as tb
    tble = into(tb.Table, good_csv, filename=out_hdf5, datapath='/foo')
    tble2 = into(tb.Table, good_csv, filename=out_hdf5_alt, datapath='/foo',
        output_path=out_hdf5_alt)
    n = len(tble)
    x = len(tble2)
    tble._v_file.close()
    assert n == x
    assert n == 3


def test_into_tables_chunk_iterator():
    try:
        pyt = PyTables("foo.h5", "/table", dshape='{x: int32, y: int32}')
        x = np.array([(int(i), int(i)) for i in range(4)], dtype=[('x', np.int32), ('y', np.int32)])
        cs = chunks(x, chunksize=2)
        tble = into(pyt, ChunkIterator(cs))
        n = len(tble)
        tble._v_file.close()
        assert n == 4
    finally:
        try:
            os.remove('foo.h5')
        except OSError:
            pass


def test_into_csv_blaze_table(good_csv):
    t = Data(CSV(good_csv))
    df = into(pd.DataFrame, t[['userid', 'text']])
    assert list(df.columns) == ['userid', 'text']


def test_into_tables_path_bad_csv(bad_csv_df, out_hdf5):
    import tables as tb
    tble = into(tb.Table, bad_csv_df, filename=out_hdf5, datapath='/foo',
                error_bad_lines=False)
    df_from_tbl = into(DataFrame, tble)
    tble._v_file.close()

    # Check that it's the same as straight from the CSV
    df_from_csv = into(DataFrame, bad_csv_df, error_bad_lines=False)
    assert len(df_from_csv) == len(df_from_tbl)
    assert list(df_from_csv.columns) == list(df_from_tbl.columns)
    assert (df_from_csv == df_from_tbl).all().all()


def test_into_ctable_pytables():
    from bcolz import ctable
    tble = PyTables(example('accounts.h5'), datapath='/accounts')
    ct = into(ctable, tble)
    ctn = len(ct)
    tbn = len(tble)
    ctf, ctl = ct[0], ct[-1]
    tbf, tbl = tble[0], tble[-1]
    tble._v_file.close()
    assert ctn == tbn
    assert ctf == tbf
    assert ctl == tbl


def test_into_np_ndarray_carray():
    cr = bcolz.carray([1,2,3,4,5])
    npa = into(np.ndarray, cr)
    assert (npa == cr[:]).all()


def test_into_pd_series_carray():
    cr = bcolz.carray([1,2,3,4,5])
    pda = into(pd.Series, cr)
    assert (pda == cr[:]).all()


def test_numpy_datetimes():
    L = [datetime(2000, 12, 1), datetime(2000, 1, 1, 1, 1, 1)]
    assert into([], np.array(L, dtype='M8[us]')) == L
    assert into([], np.array(L, dtype='M8[ns]')) == L


def test_numpy_python3_bytes_to_string_conversion():
    x = np.array(['a', 'b'], dtype='S1')
    assert all(isinstance(s, str) for s in into(list, x))
    x = np.array([(1, 'a'), (2, 'b')], dtype=[('id', 'i4'), ('letter', 'S1')])
    assert isinstance(into(list, x)[0][1], str)


def test_into_DataFrame_Excel_xls_format():
    pytest.importorskip('xlrd')
    dirname = os.path.dirname(__file__)
    fn = os.path.join(dirname, 'accounts.xls')
    exp = DataFrame([[100, 1, "Alice", "2000-12-25T00:00:01"],
                    [200, 2, "Bob", "2001-12-25T00:00:01"],
                    [300, 3, "Charlie", "2002-12-25T00:00:01"]],
                    columns=["amount", "id", "name", "timestamp"])
    df = into(DataFrame, fn)
    assert (df == exp).all().all()


def test_into_DataFrame_Excel_xlsx_format():
    pytest.importorskip('xlrd')
    dirname = os.path.dirname(__file__)
    fn = os.path.join(dirname, 'accounts_1.xlsx')
    exp = DataFrame([[1, "Alice", 100],
                     [2, "Bob", 200]],
                    columns=["id", "name", "amount"])
    df = into(DataFrame, fn)
    assert (df == exp).all().all()


def test_into_numpy_from_tableexpr_with_option_types():
    t = Data([[1, 'Alice'], [2, 'Bob']],
              '2 * {id: ?int32, name: string[5, "ascii"]}')
    assert into(np.ndarray, t).dtype == np.dtype([('id', 'i4'), ('name', 'S5')])


def test_into_cds_mixed():
    pytest.importorskip('bokeh')
    from bokeh.objects import ColumnDataSource
    n = 25
    ddict = {'first': np.random.choice(list('abc'), size=n),
             'second': np.random.choice(['cachaça', 'tres leches', 'pizza'],
                                        size=n),
             'third': list(range(n))}
    df = pd.DataFrame(ddict)
    with tmpfile('.csv') as fn:
        df.to_csv(fn, header=None, index=False, encoding='utf8')
        csv = CSV(fn, columns=['first', 'second', 'third'], encoding='utf8')
        t = Data(csv)

        cds = into(ColumnDataSource, t)
        assert isinstance(cds, ColumnDataSource)
        expected = dict((k, into(list, csv[:, k]))
                        for k in ['first', 'second', 'third'])
        assert cds.data == expected

        cds = into(ColumnDataSource, t[['first', 'second']])
        assert isinstance(cds, ColumnDataSource)
        expected = dict((k, into(list, csv[:, k]))
                        for k in ['first', 'second'])
        assert cds.data == expected

        cds = into(ColumnDataSource, t['first'])
        assert isinstance(cds, ColumnDataSource)
        assert cds.data == {'first': into(list, csv[:, 'first'])}


def test_series_single_column():
    data = [('Alice', -200.0, 1), ('Bob', -300.0, 2)]
    t = Data(data, '2 * {name: string, amount: float64, id: int64}')

    df = into(pd.Series, t['name'])
    out_df = into(df, into(DataFrame, t['amount']))
    assert isinstance(df, pd.Series)
    expected = pd.DataFrame(data, columns=t.schema.measure.names).name
    assert str(df) == str(expected)
    assert df.name == out_df.name


def test_into_series_failure():
    failure = into(DataFrame, data)
    with pytest.raises(TypeError):
        into(pd.Series, failure)


def test_series_single_column_projection():
    data = [('Alice', -200.0, 1), ('Bob', -300.0, 2)]
    t = Data(data, '2 * {name: string, amount: float64, id: int64}')
    df = into(pd.Series, t[['name']])
    assert isinstance(df, pd.Series)
    expected = pd.DataFrame(data, columns=t.schema.measure.names).name
    assert str(df) == str(expected)


def test_data_frame_single_column():
    data = [('Alice', -200.0, 1), ('Bob', -300.0, 2)]
    t = Data(data, '2 * {name: string, amount: float64, id: int64}')

    df = into(pd.DataFrame, t['name'])
    assert isinstance(df, pd.DataFrame)
    expected = pd.DataFrame(data, columns=t.schema.measure.names)[['name']]
    assert str(df) == str(expected)


def test_data_frame_single_column_projection():
    data = [('Alice', -200.0, 1), ('Bob', -300.0, 2)]
    t = Data(data, '2 * {name: string, amount: float64, id: int64}')

    df = into(pd.DataFrame, t[['name']])
    assert isinstance(df, pd.DataFrame)
    expected = pd.DataFrame(data, columns=t.schema.measure.names)[['name']]
    assert str(df) == str(expected)


def test_df_from_cds(cds):
    df = into(pd.DataFrame, cds)
    cdsdf = cds.to_df()
    assert (df['name'] == cdsdf['name']).all()


def test_datetime_csv_reader_same_as_into():
    csv = CSV(os.path.join(os.path.dirname(__file__),
                           'accounts.csv'))
    rhs = csv.pandas_read_csv().dtypes
    df = into(pd.DataFrame, csv)
    dtypes = df.dtypes
    expected = pd.Series([np.dtype(x) for x in
                          ['i8', 'i8', 'O', 'datetime64[ns]']],
                         index=csv.columns)
    # make sure reader with no args does the same thing as into()
    # Values the same
    assert dtypes.index.tolist() == rhs.index.tolist()
    assert dtypes.tolist() == rhs.tolist()


@pytest.mark.xfail(reason="pandas reader uses float64 for ?int64")
def test_datetime_csv_reader_same_as_into_types():
    csv = CSV(os.path.join(os.path.dirname(__file__),
                           'accounts.csv'))
    rhs = csv.pandas_read_csv().dtypes
    df = into(pd.DataFrame, csv)
    dtypes = df.dtypes
    expected = pd.Series([np.dtype(x) for x in
                          ['i8', 'i8', 'O', 'datetime64[ns]']],
                         index=csv.columns)
    assert dtypes.index.tolist() == expected.index.tolist()
    assert dtypes.tolist() == expected.tolist()


def test_into_DataFrame_concat():
    csv = CSV(os.path.join(os.path.dirname(__file__),
                           'accounts.csv'))
    df = into(pd.DataFrame, Concat([csv, csv]))
    csv_df = csv.pandas_read_csv()
    assert df.index.tolist() == list(range(len(df)))
    assert df.values.tolist() == (csv_df.values.tolist() +
                                  csv_df.values.tolist())
    assert df.columns.tolist() == csv_df.columns.tolist()


def test_literal_to_literal():
    assert into(10, 10) == 10


def test_into_list_Column():
    with filetext('Alice,1\nBob,2') as fn:
        csv = CSV(fn, columns=['name', 'id'])
        t = Data(csv)
        assert into(list, t.name) == ['Alice', 'Bob']


def test_into_filename():
    with tmpfile('csv') as filename:
        df = DataFrame([['Alice', 100], ['Bob', 200]],
                       columns=['name', 'amount'])
        into(filename, df)

        csv = CSV(filename)
        assert into(list, csv) == into(list, df)


def test_into_filename_filename():
    with filetext('1,2\n3,4', extension='csv') as source_fn:
        with tmpfile('csv') as target_fn:
            into(target_fn, source_fn)

            csv = CSV(target_fn)
            assert into(list, csv) == [(1, 2), (3, 4)]


def test_into_curries():
    assert into(list, (1, 2, 3)) == into(list)((1, 2, 3))


def test_into_df_with_names_from_series():
    df = pd.DataFrame(columns=['a'])
    s = pd.Series([1, 2, 3])
    assert str(pd.DataFrame(s, columns=df.columns)) == str(into(df, s))
    assert str(pd.DataFrame(s, columns=[s.name])) == str(into(pd.DataFrame, s))

    df = pd.DataFrame()
    s = pd.Series([1, 2, 3], name='a')
    assert str(pd.DataFrame(s, columns=['a'])) == str(into(df, s))
    assert str(pd.DataFrame(s, columns=[s.name])) == str(into(pd.DataFrame, s))

    df = pd.DataFrame(columns=['b'])
    s = pd.Series([1, 2, 3], name='a')
    assert str(pd.DataFrame(s, columns=df.columns)) == str(into(df, s))
    assert str(pd.DataFrame(s, columns=[s.name])) == str(into(pd.DataFrame, s))

    with pytest.raises(AssertionError):
        into(pd.DataFrame(columns=list('ab')), s)


<<<<<<< HEAD
def test_into_csv_with_string_specifying_mode():
    with tmpfile(".csv") as filename:
        csv = into(filename, [(1, 2), (3, 4)])
        assert list(csv) == [(1, 2), (3, 4)]
=======
def test_into_datetimes():
    x = pd.Timestamp('now')
    y = np.datetime64('now')
    z = datetime.now()

    # we only want a, b where the types of a and b are not the same
    p = filter(lambda x: type(x[0]) != type(x[1]),
               itertools.product([x, y, z], [x, y, z]))

    for a, b in p:
        r = into(a, b)
        assert isinstance(r, type(a))
        r = into(b, a)
        assert isinstance(r, type(b))


def test_into_data_reduction():
    d = Data(pd.DataFrame({'a': pd.date_range(start='now', periods=10).values}))
    assert isinstance(into(pd.Timestamp, d.a.min()), pd.Timestamp)
>>>>>>> 3bf49560
<|MERGE_RESOLUTION|>--- conflicted
+++ resolved
@@ -587,12 +587,12 @@
         into(pd.DataFrame(columns=list('ab')), s)
 
 
-<<<<<<< HEAD
 def test_into_csv_with_string_specifying_mode():
     with tmpfile(".csv") as filename:
         csv = into(filename, [(1, 2), (3, 4)])
         assert list(csv) == [(1, 2), (3, 4)]
-=======
+
+
 def test_into_datetimes():
     x = pd.Timestamp('now')
     y = np.datetime64('now')
@@ -611,5 +611,4 @@
 
 def test_into_data_reduction():
     d = Data(pd.DataFrame({'a': pd.date_range(start='now', periods=10).values}))
-    assert isinstance(into(pd.Timestamp, d.a.min()), pd.Timestamp)
->>>>>>> 3bf49560
+    assert isinstance(into(pd.Timestamp, d.a.min()), pd.Timestamp)
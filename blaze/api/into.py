from __future__ import absolute_import, division, print_function

from dynd import nd
import datashape
import sys
from datashape import dshape, Record, to_numpy_dtype
import toolz
from toolz import concat, partition_all, valmap
from cytoolz import pluck
import copy
from datetime import datetime
from numbers import Number
from collections import Iterable, Iterator
import gzip
import numpy as np
import pandas as pd
import tables

from ..compute.chunks import ChunkIterator
from ..dispatch import dispatch
from ..expr import TableExpr, Expr
from ..compute.core import compute
from .resource import resource
from ..compatibility import _strtypes
from ..utils import keywords


__all__ = ['into', 'discover']


@dispatch(object, object)
def into(a, b, **kwargs):
    """
    Push data in ``b`` into a container of type ``a``

    Examples
    --------

    >>> into([], (1, 2, 3))
    [1, 2, 3]

    >>> into(np.ndarray, [['Alice', 100], ['Bob', 200]], names=['name', 'amt'])
    rec.array([('Alice', 100), ('Bob', 200)],
                  dtype=[('name', 'S5'), ('amt', '<i8')])

    >>> into(pd.DataFrame, _)
        name  amt
    0  Alice  100
    1    Bob  200
    """
    raise NotImplementedError(
            "Blaze does not know a rule for the following conversion"
            "\n%s <- %s" % (type(a).__name__, type(b).__name__))

# Optional imports

try:
    from bokeh.objects import ColumnDataSource
except ImportError:
    ColumnDataSource = type(None)

try:
    import bcolz
    from bcolz import ctable, carray
except ImportError:
    ctable = type(None)
    carray = type(None)

try:
    import pymongo
    from pymongo.collection import Collection
except ImportError:
    Collection = type(None)

try:
<<<<<<< HEAD
    from ..data import DataDescriptor, CSV, Excel
except ImportError:
    DataDescriptor = type(None)
    CSV = type(None)
    Excel = type(None)

=======
    from ..data import DataDescriptor, CSV, JSON, JSON_Streaming
except ImportError:
    DataDescriptor = type(None)
    CSV = type(None)
    JSON = type(None)
    JSON_STREAMING = type(None)
>>>>>>> 3131a067

@dispatch(type, object)
def into(a, b, **kwargs):
    """
    Resolve into when given a type as a first argument

    Usually we give into an example of the thing that we want

    >>> into([], (1, 2, 3)) # give me a list like []
    [1, 2, 3]

    However sometimes it's inconvenient to construct a dummy example.
    In those cases we just specify the desired type

    >>> into(list, (1, 2, 3))
    [1, 2, 3]
    """
    f = into.dispatch(a, type(b))
    try:
        a = a()
    except:
        pass
    return f(a, b, **kwargs)

@dispatch((list, tuple, set), (list, tuple, set, Iterator,
                               type(dict().items())))
def into(a, b):
    return type(a)(b)


@dispatch(set, list)
def into(a, b):
    try:
        return set(b)
    except TypeError:
        return set(map(tuple, b))

@dispatch(dict, (list, tuple, set))
def into(a, b):
    return dict(b)

@dispatch((list, tuple, set), dict)
def into(a, b):
    return type(a)(map(type(a), sorted(b.items(), key=lambda x: x[0])))

@dispatch(nd.array, (Iterable, Number, str))
def into(a, b, **kwargs):
    return nd.array(b, **kwargs)

@dispatch(nd.array, nd.array)
def into(a, b):
    return b

@dispatch(np.ndarray, np.ndarray)
def into(a, b, **kwargs):
    return b

@dispatch(list, nd.array)
def into(a, b):
    return nd.as_py(b, tuple=True)

@dispatch(tuple, nd.array)
def into(a, b):
    return tuple(nd.as_py(b, tuple=True))

@dispatch(np.ndarray, nd.array)
def into(a, b, **kwargs):
    return nd.as_numpy(b, allow_copy=True)

@dispatch(np.ndarray, (Iterable, Iterator))
def into(a, b, **kwargs):
    b = iter(b)
    first = next(b)
    b = toolz.concat([[first], b])
    if isinstance(first, datetime):
        b = map(np.datetime64, b)
    if isinstance(first, (list, tuple)):
        return np.rec.fromrecords(list(b), **kwargs)
    else:
        return np.asarray(list(b), **kwargs)

def degrade_numpy_dtype_to_python(dt):
    """

    >>> degrade_numpy_dtype_to_python(np.dtype('M8[ns]'))
    dtype('<M8[us]')
    >>> dt = np.dtype([('a', 'S7'), ('b', 'M8[D]'), ('c', 'M8[ns]')])
    >>> degrade_numpy_dtype_to_python(dt)
    dtype([('a', 'S7'), ('b', '<M8[D]'), ('c', '<M8[us]')])
    """
    replacements = {'M8[ns]': np.dtype('M8[us]'),
                    'M8[as]': np.dtype('M8[us]')}
    dt = replacements.get(dt.str.lstrip('<>'), dt)

    if str(dt)[0] == '[':
        return np.dtype([(name, degrade_numpy_dtype_to_python(dt[name]))
                        for name in dt.names])
    return dt


@dispatch(list, np.ndarray)
def into(a, b):
    if 'M8' in str(b.dtype) or 'datetime' in str(b.dtype):
        b = b.astype(degrade_numpy_dtype_to_python(b.dtype))
    return numpy_ensure_strings(b).tolist()


@dispatch(pd.DataFrame, np.ndarray)
def into(df, x):
    if len(df.columns) > 0:
        columns = list(df.columns)
    else:
        columns = list(x.dtype.names)
    return pd.DataFrame(numpy_ensure_strings(x), columns=columns)


@dispatch((pd.DataFrame, list, tuple, Iterator, nd.array), tables.Table)
def into(a, t):
    x = into(np.ndarray, t)
    return into(a, x)


@dispatch(np.ndarray, tables.Table)
def into(_, t):
    return t[:]


def numpy_fixlen_strings(x):
    """ Returns new array with strings as fixed length

    >>> from numpy import rec
    >>> x = rec.array([(1, 'Alice', 100), (2, 'Bob', 200)],
    ...               dtype=[('id', 'i8'), ('name', 'O'), ('amount', 'i8')])

    >>> numpy_fixlen_strings(x) # doctest: +SKIP
    rec.array([(1, 'Alice', 100), (2, 'Bob', 200)],
          dtype=[('id', '<i8'), ('name', 'S5'), ('amount', '<i8')])
    """
    if "'O'" in str(x.dtype):
        dt = [(n, "S%d" % max(map(len, x[n])) if x.dtype[n] == 'O' else x.dtype[n])
                for n in x.dtype.names]
        x = x.astype(dt)
    return x

@dispatch(tables.Table, np.ndarray)
def into(_, x, filename=None, datapath=None, **kwargs):
    if filename is None or datapath is None:
        raise ValueError("Must specify filename for new PyTables file. \n"
        "Example: into(tb.Tables, df, filename='myfile.h5', datapath='/data')")

    f = tables.open_file(filename, 'w')
    t = f.create_table('/', datapath, obj=numpy_fixlen_strings(x))
    return t


@dispatch(tables.Table, pd.DataFrame)
def into(a, df, **kwargs):
    return into(a, into(np.ndarray, df), **kwargs)


@dispatch(tables.Table, _strtypes)
def into(a, b, **kwargs):
    kw = dict(kwargs)
    if 'output_path' in kw:
        del kw['output_path']
    return into(a, resource(b, **kw), **kwargs)


@dispatch(list, pd.DataFrame)
def into(_, df):
    return into([], into(np.ndarray(0), df))

@dispatch(pd.DataFrame, nd.array)
def into(a, b):
    ds = dshape(nd.dshape_of(b))
    if list(a.columns):
        names = a.columns
    elif isinstance(ds[-1], Record):
        names = ds[-1].names
    else:
        names = None
    if names:
        return pd.DataFrame(nd.as_py(b), columns=names)
    else:
        return pd.DataFrame(nd.as_py(b))

@dispatch(pd.DataFrame, (list, tuple, Iterator, type(dict().items())))
def into(df, seq, **kwargs):
    if list(df.columns):
        return pd.DataFrame(list(seq), columns=df.columns, **kwargs)
    else:
        return pd.DataFrame(list(seq), **kwargs)

@dispatch(pd.DataFrame, pd.DataFrame)
def into(_, df):
    return df.copy()

@dispatch(pd.Series, pd.Series)
def into(_, ser):
    return ser

@dispatch(pd.Series, Iterator)
def into(a, b, **kwargs):
    return into(a, list(b), **kwargs)

@dispatch(pd.Series, (list, tuple))
def into(a, b, **kwargs):
    return pd.Series(b, **kwargs)

@dispatch(pd.Series, TableExpr)
def into(ser, col):
    ser = into(ser, compute(col))
    ser.name = col.name
    return ser

@dispatch(pd.Series, np.ndarray)
def into(s, x):
    return pd.Series(numpy_ensure_strings(x), name=s.name)

@dispatch(pd.DataFrame, pd.Series)
def into(_, df):
    return pd.DataFrame(df)

@dispatch(list, pd.Series)
def into(_, ser):
    return ser.tolist()

@dispatch(nd.array, pd.DataFrame)
def into(a, df):
    schema = discover(df)
    arr = nd.empty(str(schema))
    for i in range(len(df.columns)):
        arr[:, i] = np.asarray(df[df.columns[i]])
    return arr


@dispatch(np.ndarray, pd.DataFrame)
def into(a, df, **kwargs):
    return df.to_records(index=False)


@dispatch(nd.array)
def discover(arr):
    return dshape(nd.dshape_of(arr))


@dispatch(pd.DataFrame)
def discover(df):
    obj = datashape.coretypes.object_
    names = list(df.columns)
    dtypes = list(map(datashape.CType.from_numpy_dtype, df.dtypes))
    dtypes = [datashape.string if dt == obj else dt for dt in dtypes]
    schema = Record(list(zip(names, dtypes)))
    return len(df) * schema


@dispatch(np.ndarray, carray)
def into(a, b, **kwargs):
    return b[:]

@dispatch(pd.Series, carray)
def into(a, b):
    return into(a, into(np.ndarray, b))

@dispatch(ColumnDataSource, (TableExpr, pd.DataFrame, np.ndarray, ctable))
def into(cds, t):
    columns = discover(t).subshape[0][0].names
    return ColumnDataSource(data=dict((col, into([], t[col]))
                                      for col in columns))

@dispatch(ColumnDataSource, nd.array)
def into(cds, t):
    columns = discover(t).subshape[0][0].names
    return ColumnDataSource(data=dict((col, into([], getattr(t, col)))
                                      for col in columns))

@dispatch(ColumnDataSource, Collection)
def into(cds, other):
    return into(cds, into(pd.DataFrame(), other))


@dispatch(pd.DataFrame, ColumnDataSource)
def into(df, cds):
    return cds.to_df()


@dispatch(ctable, TableExpr)
def into(a, b, **kwargs):
    c = compute(b)
    if isinstance(c, (list, tuple, Iterator)):
        kwargs['types'] = [datashape.to_numpy_dtype(t) for t in
                b.schema[0].types]
        kwargs['names'] = b.columns
    return into(a, c, **kwargs)


@dispatch(pd.DataFrame, ColumnDataSource)
def into(df, cds):
    return cds.to_df()


def fix_len_string_filter(ser):
    """ Convert object strings to fixed length, pass through others """
    if ser.dtype == np.dtype('O'):
        return np.asarray(list(ser))
    else:
        return np.asarray(ser)


@dispatch(ctable, nd.array)
def into(a, b, **kwargs):
    names = dshape(nd.dshape_of(b))[1].names
    columns = [getattr(b, name) for name in names]
    columns = [np.asarray(nd.as_py(c))
            if to_numpy_dtype(dshape(nd.dshape_of(c))) == np.dtype('O')
            else into(np.ndarray(0), c) for c in columns]

    return bcolz.ctable(columns, names=names, **kwargs)


@dispatch(ctable, pd.DataFrame)
def into(a, df, **kwargs):
    return ctable([fix_len_string_filter(df[c]) for c in df.columns],
                      names=list(df.columns), **kwargs)


@dispatch(pd.DataFrame, ctable)
def into(a, b, **kwargs):
    return b.todataframe()


@dispatch(nd.array, ctable)
def into(a, b, **kwargs):
    return into(a, b[:], **kwargs)


@dispatch(ctable, ctable)
def into(a, b, **kwargs):
    if not kwargs and a == ctable:
        return b
    else:
        raise NotImplementedError()


@dispatch(Collection, DataDescriptor)
def into(coll, dd, chunksize=1024, **kwargs):
    return into(coll, iter(dd), chunksize=chunksize, schema=dd.schema)


@dispatch(Collection, (tuple, list, Iterator))
def into(coll, seq, columns=None, schema=None, chunksize=1024, **kwargs):
    seq = iter(seq)
    item = next(seq)
    seq = concat([[item], seq])

    if isinstance(item, (tuple, list)):
        if not columns and schema:
            columns = dshape(schema)[0].names
        if not columns:
            raise ValueError("Inputs must be dictionaries. "
                "Or provide columns=[...] or schema=DataShape(...) keyword")
        seq = (dict(zip(columns, item)) for item in seq)

    for block in partition_all(1024, seq):
        coll.insert(copy.deepcopy(block))

    return coll


def numpy_ensure_strings(x):
    """ Return a new array with strings that will be turned into the str type

    In Python 3 the 'S' numpy type results in ``bytes`` objects.  This coerces the
    numpy type to a form that will create ``str`` objects

    Examples
    ========

    >>> x = np.array(['a', 'b'], dtype='S1')
    >>> # Python 2
    >>> numpy_ensure_strings(x)  # doctest: +SKIP
    np.array(['a', 'b'], dtype='S1')
    >>> # Python 3
    >>> numpy_ensure_strings(x)  # doctest: +SKIP
    np.array(['a', 'b'], dtype='U1')
    """
    if sys.version_info[0] >= 3 and "S" in str(x.dtype):
        if x.dtype.names:
            dt = [(n, x.dtype[n].str.replace('S', 'U')) for n in x.dtype.names]
            x = x.astype(dt)
        else:
            dt = x.dtype.str.replace('S', 'U')
            x = x.astype(dt)
    return x


@dispatch(Collection, (nd.array, np.ndarray))
def into(coll, x, **kwargs):
    return into(coll, into(pd.DataFrame(), x), **kwargs)


@dispatch(Collection, ctable)
def into(coll, x, **kwargs):
    from blaze.bcolz import chunks
    for chunk in chunks(x):
        into(coll, chunk)


@dispatch(Collection, Collection)
def into(a, b, **kwargs):
    """ Copy collection on server-side

    https://groups.google.com/forum/#!topic/mongodb-user/wHqJFp44baY
    """
    b.database.command('eval', 'db.%s.copyTo("%s")' % (b.name, a.name),
                 nolock=True)
    return b


@dispatch(Collection, pd.DataFrame)
def into(coll, df, **kwargs):
    return into(coll, into([], df), columns=list(df.columns), **kwargs)


@dispatch(Collection, TableExpr)
def into(coll, t, **kwargs):
    from blaze import compute
    result = compute(t)
    return into(coll, result, schema=t.schema, **kwargs)


@dispatch(pd.DataFrame, Collection)
def into(df, coll, **kwargs):
    seq = list(coll.find())
    for item in seq:
        del item['_id']
    return pd.DataFrame(seq, **kwargs)


@dispatch((nd.array, np.ndarray), Collection)
def into(x, coll, **kwargs):
    return into(x, into(pd.DataFrame(), coll), **kwargs)


def _into_iter_mongodb(l, coll, columns=None, schema=None):
    """ Into helper function

    Return both a lazy sequence of tuples and a list of column names
    """
    seq = coll.find()
    if not columns and schema:
        columns = schema[0].names
    elif not columns:
        item = next(seq)
        seq = concat([[item], seq])
        columns = sorted(item.keys())
        columns.remove('_id')
    return columns, pluck(columns, seq)


@dispatch((carray, ctable), Collection)
def into(x, coll, columns=None, schema=None, **kwargs):
    columns, seq = _into_iter_mongodb(x, coll, columns=None, schema=None)
    return into(x, seq, names=columns, **kwargs)


@dispatch(Iterator, Collection)
def into(l, coll, columns=None, schema=None):
    columns, seq = _into_iter_mongodb(l, coll, columns=columns, schema=schema)
    return seq


@dispatch((tuple, list), Collection)
def into(l, coll, columns=None, schema=None):
    return type(l)(into(Iterator, coll, columns=columns, schema=schema))


@dispatch(Collection, CSV)
def into(coll, d, if_exists="replace", **kwargs):
    """
    Convert from TSV/CSV into MongoDB Collection

    Parameters
    ----------
    if_exists : string
        {replace, append, fail}
    header: bool (TSV/CSV only)
        Flag to define if file contains a header
    columns: list (TSV/CSV only)
        list of column names
    ignore_blank: bool
        Ignores empty fields in csv and tsv exports. Default: creates fields without values
    """
    import subprocess
    from dateutil import parser

    csv_dd = d
    db = coll.database

    try:
        copy_info = {
            'dbname':db.name,
            'coll': coll.name,
            'abspath': d._abspath
            }
        optional_flags = []

        if if_exists=='replace':
            optional_flags.append('--drop')

        if kwargs.get('header',csv_dd.header):
            optional_flags.append('--headerline')
        if kwargs.get('ignore_blank', None):
            optional_flags.append('--ignoreBlanks')

        cols = kwargs.get('columns', csv_dd.columns)
        copy_info['column_names'] = ','.join(cols)

        if csv_dd.dialect['delimiter'] == ',':
            copy_info['file_type'] = 'csv'
        elif csv_dd.dialect['delimiter'] == '\t':
            copy_info['file_type'] = 'tsv'
        else:
            raise NotImplementedError("Only CSV and TSV files are supported by mongoimport")

        copy_cmd = """
                mongoimport -d {dbname} \
                 -c {coll} --type {file_type} \
                 --file {abspath} --fields {column_names}\
                 """

        copy_cmd = copy_cmd.format(**copy_info)
        copy_cmd = copy_cmd + ' '.join(optional_flags)
        ps = subprocess.Popen(copy_cmd,shell=True, stdout=subprocess.PIPE)
        output = ps.stdout.read()

        #need to check for date columns and update
        date_cols = []
        dshape = csv_dd.dshape
        for t, c in zip(dshape[1].types, dshape[1].names):
            if hasattr(t, "ty"):
                if isinstance(t.ty, datashape.Date) or isinstance(t.ty, datashape.DateTime):
                    date_cols.append((c, t.ty))

        for d_col, ty in date_cols:
            mongo_data = list(coll.find({},{d_col:1}))
            for doc in mongo_data:
                try:
                    t = parser.parse(doc[d_col])
                except AttributeError:
                    print(m_id, " is already of type datetime")
                    t = doc[d_col]
                m_id = doc['_id']
                coll.update({'_id':m_id},{"$set": {d_col: t}})

        return coll
    except Exception as e:
        # not sure what will go wrong yet
        # should we roll back and drop collection?
        print("Fast mongoimport operation failed.  Reason: ", e)
        print("Trying again without mongoimport call")
        dd_into_coll = into.dispatch(Collection, DataDescriptor)
        return dd_into_coll(coll,csv_dd)


@dispatch(Collection, (JSON, JSON_Streaming))
def into(coll, d, if_exists="replace", **kwargs):
    """
    into function which converts TSV/CSV/JSON into a MongoDB Collection
    Parameters
    ----------
    if_exists : string
        {replace, append, fail}
    json_array : bool
        Accepts the import of data expressed with multiple MongoDB documents within a single JSON array.
    """
    import subprocess

    json_dd = d
    db = coll.database

    try:
        copy_info = {
            'dbname':db.name,
            'coll': coll.name,
            'abspath': d._abspath
            }
        optional_flags = []

        if if_exists=='replace':
            optional_flags.append('--drop')

        if kwargs.get('json_array', None):
            optional_flags.append('--jsonArray')

        copy_info['file_type'] = 'json'

        copy_cmd = "mongoimport -d {dbname} -c {coll} --type {file_type} --file {abspath} "

        copy_cmd = copy_cmd.format(**copy_info)
        copy_cmd = copy_cmd + ' '.join(optional_flags)
        ps = subprocess.Popen(copy_cmd,shell=True, stdout=subprocess.PIPE)

        output = ps.stdout.read()

        return coll
    except Exception as e:
        # not sure what will go wrong yet
        # should we roll back and drop collection?
        print("Fast mongoimport operation failed.  Reason: ", e)
        print("Trying again without mongoimport call")
        dd_into_coll = into.dispatch(Collection, DataDescriptor)
        return dd_into_coll(coll,csv_dd)


@dispatch(nd.array, DataDescriptor)
def into(_, dd, **kwargs):
    return dd.dynd[:]


@dispatch(Iterator, DataDescriptor)
def into(_, dd, **kwargs):
    return iter(dd)


@dispatch((np.ndarray, pd.DataFrame, ColumnDataSource, ctable), DataDescriptor)
def into(a, b, **kwargs):
    return into(a, into(nd.array(), b), **kwargs)


@dispatch((np.ndarray, pd.DataFrame, ColumnDataSource, ctable, tables.Table,
    list, tuple, set),
          (CSV, Excel))
def into(a, b, **kwargs):
    return into(a, into(pd.DataFrame(), b, **kwargs), **kwargs)


@dispatch(np.ndarray, CSV)
def into(a, b, **kwargs):
    return into(a, into(pd.DataFrame(), b, **kwargs))


@dispatch(pd.DataFrame, CSV)
def into(a, b, **kwargs):
    dialect = b.dialect.copy()
    del dialect['lineterminator']
    dates = [i for i, typ in enumerate(b.schema[0].types)
               if 'date' in str(typ)]
    schema = b.schema
    if '?' in str(schema):
        schema = dshape(str(schema).replace('?', ''))

    dtypes = valmap(to_numpy_dtype, schema[0].dict)

    datenames = [name for name in dtypes
                      if np.issubdtype(dtypes[name], np.datetime64)]

    dtypes = dict((k, v) for k, v in dtypes.items()
                         if not np.issubdtype(v, np.datetime64))

    if 'strict' in dialect:
        del dialect['strict']

    # Pass only keyword arguments appropriate for read_csv
    kws = keywords(pd.read_csv)
    options = toolz.merge(dialect, kwargs)
    options = toolz.keyfilter(lambda k: k in kws, options)

    if b.open == gzip.open:
        options['compression'] = 'gzip'

    return pd.read_csv(b.path,
                       skiprows=1 if b.header else 0,
                       dtype=dtypes,
                       parse_dates=datenames,
                       names=b.columns,
                       **options)


@dispatch(pd.DataFrame, DataDescriptor)
def into(a, b):
    return pd.DataFrame(list(b), columns=b.columns)


@dispatch(object, Expr)
def into(a, b):
    return compute(b)


@dispatch((tuple, list, Iterator, np.ndarray, pd.DataFrame, Collection, set,
    ctable), _strtypes)
def into(a, b, **kwargs):
    return into(a, resource(b, **kwargs), **kwargs)


@dispatch(Iterator, (list, tuple, set, Iterator))
def into(a, b):
    return b

@dispatch(pd.DataFrame, Excel)
def into(df, xl):
    return pd.read_excel(xl.path)

@dispatch(pd.DataFrame, ChunkIterator)
def into(df, chunks, **kwargs):
    dfs = [into(df, chunk, **kwargs) for chunk in chunks]
    return pd.concat(dfs, ignore_index=True)


@dispatch(np.ndarray, ChunkIterator)
def into(x, chunks, **kwargs):
    arrs = [into(x, chunk, **kwargs) for chunk in chunks]
    return np.vstack(arrs)

@dispatch(Collection, ChunkIterator)
def into(coll, chunks, **kwargs):
    for chunk in chunks:
        into(coll, chunk, **kwargs)
    return coll


@dispatch((list, tuple, set), DataDescriptor)
def into(a, b, **kwargs):
    if not isinstance(a, type):
        a = type(a)
    return a(b)


@dispatch(DataDescriptor, (list, tuple, set, DataDescriptor))
def into(a, b, **kwargs):
    a.extend(b)
    return a<|MERGE_RESOLUTION|>--- conflicted
+++ resolved
@@ -73,21 +73,13 @@
     Collection = type(None)
 
 try:
-<<<<<<< HEAD
-    from ..data import DataDescriptor, CSV, Excel
-except ImportError:
-    DataDescriptor = type(None)
-    CSV = type(None)
-    Excel = type(None)
-
-=======
-    from ..data import DataDescriptor, CSV, JSON, JSON_Streaming
+    from ..data import DataDescriptor, CSV, JSON, JSON_Streaming, Excel
 except ImportError:
     DataDescriptor = type(None)
     CSV = type(None)
     JSON = type(None)
     JSON_STREAMING = type(None)
->>>>>>> 3131a067
+    Excel = type(None)
 
 @dispatch(type, object)
 def into(a, b, **kwargs):
@@ -789,7 +781,7 @@
 
 @dispatch(pd.DataFrame, Excel)
 def into(df, xl):
-    return pd.read_excel(xl.path)
+    return pd.read_excel(xl.path, sheetname=xl.worksheet)
 
 @dispatch(pd.DataFrame, ChunkIterator)
 def into(df, chunks, **kwargs):

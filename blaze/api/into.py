from __future__ import absolute_import, division, print_function

import os
from dynd import nd
import datashape
import sys
from functools import partial
from datashape import dshape, Record, to_numpy_dtype, Option
from datashape.predicates import isscalar
import toolz
from toolz import concat, partition_all, first, merge
from cytoolz import pluck
import copy
from datetime import datetime
from numbers import Number
from collections import Iterable, Iterator
import numpy as np
import pandas as pd
import tables as tb

from ..compute.chunks import ChunkIterator, chunks
from ..data.meta import Concat
from ..dispatch import dispatch
from .. import expr
from ..expr import Expr, Projection, TableSymbol, Field, Symbol
from ..compute.core import compute
from ..resource import resource
from ..compatibility import _strtypes, map
from ..utils import keywords
from ..data.utils import sort_dtype_items
from ..pytables import PyTables
from ..compute.spark import RDD


__all__ = ['into', 'discover']


@dispatch(object, object)
def into(a, b, **kwargs):
    """
    Push data in ``b`` into a container of type ``a``

    Examples
    --------

    >>> into([], (1, 2, 3))
    [1, 2, 3]

    >>> into(np.ndarray, [['Alice', 100], ['Bob', 200]], names=['name', 'amt'])
    rec.array([('Alice', 100), ('Bob', 200)],
                  dtype=[('name', 'S5'), ('amt', '<i8')])

    >>> into(pd.DataFrame, _)
        name  amt
    0  Alice  100
    1    Bob  200
    """
    raise NotImplementedError(
            "Blaze does not know a rule for the following conversion"
            "\n%s <- %s" % (type(a).__name__, type(b).__name__))

# Optional imports

try:
    from bokeh.objects import ColumnDataSource
except ImportError:
    ColumnDataSource = type(None)

try:
    import bcolz
    from bcolz import ctable, carray
except ImportError:
    ctable = type(None)
    carray = type(None)

try:
    from pymongo.collection import Collection
except ImportError:
    Collection = type(None)


try:
    from ..data import DataDescriptor, CSV, JSON, JSON_Streaming, Excel, SQL
except ImportError:
    DataDescriptor = type(None)
    CSV = type(None)
    JSON = type(None)
    JSON_STREAMING = type(None)
    Excel = type(None)

@dispatch(type, object)
def into(a, b, **kwargs):
    """
    Resolve into when given a type as a first argument

    Usually we give into an example of the thing that we want

    >>> into([], (1, 2, 3)) # give me a list like []
    [1, 2, 3]

    However sometimes it's inconvenient to construct a dummy example.
    In those cases we just specify the desired type

    >>> into(list, (1, 2, 3))
    [1, 2, 3]
    """
    f = into.dispatch(a, type(b))
    try:
        a = a()
    except:
        pass
    return f(a, b, **kwargs)

@dispatch((list, tuple, set), (list, tuple, set, Iterator,
                               type(dict().items()),
                               pd.Series, np.record, np.void))
def into(a, b, **kwargs):
    return type(a)(b)


@dispatch(set, list)
def into(a, b, **kwargs):
    try:
        return set(b)
    except TypeError:
        return set(map(tuple, b))

@dispatch(dict, (list, tuple, set))
def into(a, b, **kwargs):
    return dict(b)

@dispatch((list, tuple, set), dict)
def into(a, b, **kwargs):
    return type(a)(map(type(a), sorted(b.items(), key=lambda x: x[0])))

@dispatch(nd.array, (Iterable, Number) + _strtypes)
def into(a, b, **kwargs):
    return nd.array(b, **kwargs)

@dispatch(nd.array, nd.array)
def into(a, b, **kwargs):
    return b

@dispatch(np.ndarray, np.ndarray)
def into(a, b, **kwargs):
    return b

@dispatch(list, nd.array)
def into(a, b, **kwargs):
    return nd.as_py(b, tuple=True)

@dispatch(tuple, nd.array)
def into(a, b, **kwargs):
    return tuple(nd.as_py(b, tuple=True))

@dispatch(np.ndarray, nd.array)
def into(a, b, **kwargs):
    return nd.as_numpy(b, allow_copy=True)


def dtype_from_tuple(t):
    dshape = discover(t)
    names = ['f%d' % i for i in range(len(t))]
    types = [x.measure.to_numpy_dtype() for x in dshape.measure.dshapes]
    return np.dtype(list(zip(names, types)))


@dispatch(np.ndarray, (Iterable, Iterator))
def into(a, b, **kwargs):
    b = iter(b)
    first = next(b)
    b = toolz.concat([[first], b])
    if isinstance(first, datetime):
        b = map(np.datetime64, b)
    if isinstance(first, (list, tuple)):
        return np.rec.fromrecords([tuple(x) for x in b],
                                  dtype=kwargs.pop('dtype',
                                                   dtype_from_tuple(first)),
                                  **kwargs)
    elif hasattr(first, 'values'):
        #detecting sqlalchemy.engine.result.RowProxy types and similar
        return np.asarray([tuple(x.values()) for x in b], **kwargs)
    else:
        return np.asarray(list(b), **kwargs)


def degrade_numpy_dtype_to_python(dt):
    """

    >>> degrade_numpy_dtype_to_python(np.dtype('M8[ns]'))
    dtype('<M8[us]')
    >>> dt = np.dtype([('a', 'S7'), ('b', 'M8[D]'), ('c', 'M8[ns]')])
    >>> degrade_numpy_dtype_to_python(dt)
    dtype([('a', 'S7'), ('b', '<M8[D]'), ('c', '<M8[us]')])
    """
    replacements = {'M8[ns]': np.dtype('M8[us]'),
                    'M8[as]': np.dtype('M8[us]')}
    dt = replacements.get(dt.str.lstrip('<>'), dt)

    if str(dt)[0] == '[':
        return np.dtype([(name, degrade_numpy_dtype_to_python(dt[name]))
                        for name in dt.names])
    return dt


@dispatch(list, np.ndarray)
def into(a, b, **kwargs):
    if 'M8' in str(b.dtype) or 'datetime' in str(b.dtype):
        b = b.astype(degrade_numpy_dtype_to_python(b.dtype))
    return numpy_ensure_strings(b).tolist()


@dispatch(set, object)
def into(a, b, **kwargs):
    return set(into(list, b, **kwargs))


@dispatch(pd.DataFrame, np.ndarray)
def into(df, x, **kwargs):
    if len(df.columns) > 0:
        columns = list(df.columns)
    else:
        columns = list(x.dtype.names)
    return pd.DataFrame(numpy_ensure_strings(x), columns=columns)


@dispatch((pd.DataFrame, list, tuple, Iterator, nd.array), tb.Table)
def into(a, t, **kwargs):
    x = into(np.ndarray, t)
    return into(a, x, **kwargs)


@dispatch(np.ndarray, tb.Table)
def into(_, t, **kwargs):
    res = t[:]
    dt_fields = [k for k, v in t.coltypes.items() if v == 'time64']

    if not dt_fields:
        return res

    for f in dt_fields:
        # pytables is in seconds since epoch
        res[f] *= 1e6

    fields = []
    for name, dtype in sort_dtype_items(t.coldtypes.items(), t.colnames):
        typ = getattr(t.cols, name).type
        fields.append((name, {'time64': 'datetime64[us]',
                              'time32': 'datetime64[D]',
                              'string': dtype.str}.get(typ, typ)))
    return res.astype(np.dtype(fields))


def numpy_fixlen_strings(x):
    """ Returns new array with strings as fixed length

    >>> from numpy import rec
    >>> x = rec.array([(1, 'Alice', 100), (2, 'Bob', 200)],
    ...               dtype=[('id', 'i8'), ('name', 'O'), ('amount', 'i8')])

    >>> numpy_fixlen_strings(x) # doctest: +SKIP
    rec.array([(1, 'Alice', 100), (2, 'Bob', 200)],
          dtype=[('id', '<i8'), ('name', 'S5'), ('amount', '<i8')])
    """
    if "'O'" in str(x.dtype):
        dt = [(n, "S%d" % max(map(len, x[n]))
               if x.dtype[n] == 'O' else x.dtype[n])
                for n in x.dtype.names]
        x = x.astype(dt)
    return x


def typehint(x, typedict):
    """Replace the dtypes in `x` keyed by `typedict` with the dtypes in
    `typedict`.
    """
    dtype = x.dtype
    lhs = dict(zip(dtype.fields.keys(), map(first, dtype.fields.values())))
    dtype_list = list(merge(lhs, typedict).items())
    return x.astype(np.dtype(sort_dtype_items(dtype_list, dtype.names)))


@dispatch(tb.Table, np.ndarray)
def into(t, x, **kwargs):
    dt_types = dict((k, 'datetime64[us]') for k, (v, _) in
                    x.dtype.fields.items() if issubclass(v.type, np.datetime64))
    x = numpy_ensure_bytes(numpy_fixlen_strings(x))
    x = typehint(typehint(x, dt_types), dict.fromkeys(dt_types, 'f8'))

    for name in dt_types:
        x[name] /= 1e6

    t.append(x)
    return t


@dispatch(tb.Table, ChunkIterator)
def into(t, c, **kwargs):
    for chunk in c:
        into(t, chunk, **kwargs)
    return t


@dispatch(tb.node.MetaNode, tb.Table)
def into(table, data, filename=None, datapath=None, **kwargs):
    dshape = datashape.dshape(kwargs.setdefault('dshape', discover(data)))
    t = PyTables(filename, datapath=datapath, dshape=dshape)
    return into(t, data)


@dispatch(ctable, tb.Table)
def into(bc, data, **kwargs):
    cs = chunks(data)
    bc = into(bc, next(cs))
    for chunk in cs:
        bc.append(chunk)
    return bc


@dispatch(tb.node.MetaNode, np.ndarray)
def into(_, x, filename=None, datapath=None, **kwargs):
    # tb.node.MetaNode == type(tb.Table)
    x = numpy_ensure_bytes(numpy_fixlen_strings(x))
    t = PyTables(filename, datapath=datapath, dshape=discover(x))
    return into(t, x, **kwargs)


@dispatch(tb.node.MetaNode, (ctable, list))
def into(_, data, filename=None, datapath=None, **kwargs):
    t = PyTables(filename, datapath=datapath,
                 dshape=kwargs.get('dshape', discover(data)))
    for chunk in map(partial(into, np.ndarray), chunks(data)):
        into(t, chunk)
    return t


@dispatch(tb.Table, (pd.DataFrame, CSV, SQL, nd.array, Collection))
def into(a, b, **kwargs):
    return into(a, into(np.ndarray, b), **kwargs)


@dispatch(tb.Table, _strtypes)
def into(a, b, **kwargs):
    kw = dict(kwargs)
    if 'output_path' in kw:
        del kw['output_path']
    r = resource(b, **kw)
    return into(a, r, **kwargs)


@dispatch(list, pd.DataFrame)
def into(_, df, **kwargs):
    return into([], into(np.ndarray(0), df))


@dispatch(pd.DataFrame, nd.array)
def into(a, b, **kwargs):
    ds = dshape(nd.dshape_of(b))
    if list(a.columns):
        names = list(a.columns)
    elif isinstance(ds[-1], Record):
        names = ds[-1].names
    else:
        names = None
    if names:
        return pd.DataFrame(nd.as_py(b), columns=names)
    else:
        return pd.DataFrame(nd.as_py(b))

@dispatch(pd.DataFrame, (list, tuple, Iterator, type(dict().items())))
def into(df, seq, **kwargs):
    if list(df.columns):
        return pd.DataFrame(list(seq), columns=df.columns, **kwargs)
    else:
        return pd.DataFrame(list(seq), **kwargs)

@dispatch(pd.DataFrame, pd.DataFrame)
def into(_, df, **kwargs):
    return df.copy()

@dispatch(pd.Series, pd.Series)
def into(_, ser, **kwargs):
    return ser

@dispatch(pd.Series, Iterator)
def into(a, b, **kwargs):
    return into(a, list(b), **kwargs)

@dispatch(pd.Series, (list, tuple))
def into(a, b, **kwargs):
    return pd.Series(b, **kwargs)

@dispatch(pd.Series, Expr)
def into(ser, col, **kwargs):
    ser = into(ser, compute(col))
    ser.name = col._name
    return ser


@dispatch(pd.Series, pd.DataFrame)
def into(a, b, **kwargs):
    if len(b.columns) != 1:
        raise TypeError('Cannot transform a multiple column expression to a'
                        ' Series')
    s = b.squeeze()
    if a.name is not None:
        s.name = a.name
    return s


@dispatch(pd.Series, Projection)
def into(ser, col, **kwargs):
    return into(pd.Series, into(pd.DataFrame, col))


@dispatch(pd.Series, np.ndarray)
def into(s, x, **kwargs):
    return pd.Series(numpy_ensure_strings(x), name=s.name)

@dispatch(pd.DataFrame, pd.Series)
def into(_, df, **kwargs):
    return pd.DataFrame(df)

@dispatch(list, pd.Series)
def into(_, ser, **kwargs):
    return ser.tolist()

@dispatch(nd.array, pd.DataFrame)
def into(a, df, **kwargs):
    schema = discover(df)
    arr = nd.empty(str(schema))
    for i in range(len(df.columns)):
        arr[:, i] = np.asarray(df[df.columns[i]])
    return arr


@dispatch(np.ndarray, pd.DataFrame)
def into(a, df, **kwargs):
    return df.to_records(index=False)


@dispatch(nd.array)
def discover(arr):
    return dshape(nd.dshape_of(arr))


@dispatch(pd.DataFrame)
def discover(df):
    obj = datashape.coretypes.object_
    names = list(df.columns)
    dtypes = list(map(datashape.CType.from_numpy_dtype, df.dtypes))
    dtypes = [datashape.string if dt == obj else dt for dt in dtypes]
    schema = Record(list(zip(names, dtypes)))
    return len(df) * schema


@dispatch(pd.Series)
def discover(s):
    return discover(s.to_frame())


@dispatch(np.ndarray, carray)
def into(a, b, **kwargs):
    return b[:]

@dispatch(pd.Series, carray)
def into(a, b, **kwargs):
    return into(a, into(np.ndarray, b))

@dispatch(ColumnDataSource, (pd.DataFrame, np.ndarray, ctable))
def into(cds, t, **kwargs):
    columns = discover(t).subshape[0][0].names
    return ColumnDataSource(data=dict((col, into([], t[col]))
                                      for col in columns))

@dispatch(ColumnDataSource, Expr)
def into(cds, t, **kwargs):
    columns = t.fields
    return ColumnDataSource(data=dict((col, into([], t[col]))
                                      for col in columns))


@dispatch(ColumnDataSource, tb.Table)
def into(cds, t, **kwargs):
    return into(cds, into(pd.DataFrame, t))


@dispatch(ColumnDataSource, nd.array)
def into(cds, t, **kwargs):
    columns = discover(t).subshape[0][0].names
    return ColumnDataSource(data=dict((col, into([], getattr(t, col)))
                                      for col in columns))

@dispatch(ColumnDataSource, Collection)
def into(cds, other, **kwargs):
    return into(cds, into(pd.DataFrame, other))


@dispatch(ctable, Expr)
def into(a, b, **kwargs):
    c = compute(b)
    if isinstance(c, (list, tuple, Iterator)):
        kwargs['types'] = [datashape.to_numpy_dtype(t) for t in
                b.schema[0].types]
        kwargs['names'] = b.fields
    return into(a, c, **kwargs)


@dispatch(pd.DataFrame, ColumnDataSource)
def into(df, cds, **kwargs):
    return cds.to_df()


def fix_len_string_filter(ser):
    """ Convert object strings to fixed length, pass through others """
    if ser.dtype == np.dtype('O'):
        return np.asarray(list(ser))
    else:
        return np.asarray(ser)


@dispatch(ctable, nd.array)
def into(a, b, **kwargs):
    names = dshape(nd.dshape_of(b))[1].names
    columns = [getattr(b, name) for name in names]
    columns = [np.asarray(nd.as_py(c))
            if to_numpy_dtype(dshape(nd.dshape_of(c))) == np.dtype('O')
            else into(np.ndarray(0), c) for c in columns]

    return bcolz.ctable(columns, names=names, **kwargs)


@dispatch(ctable, pd.DataFrame)
def into(a, df, **kwargs):
    kwargs = toolz.keyfilter(keywords(ctable).__contains__, kwargs)
    return ctable([fix_len_string_filter(df[c]) for c in df.columns],
                      names=list(df.columns), **kwargs)


@dispatch(pd.DataFrame, ctable)
def into(a, b, **kwargs):
    return b.todataframe()


@dispatch(nd.array, ctable)
def into(a, b, **kwargs):
    return into(a, b[:], **kwargs)


@dispatch(ctable, ctable)
def into(a, b, **kwargs):
    if not kwargs and a == ctable:
        return b
    else:
        raise NotImplementedError()


@dispatch(Collection, DataDescriptor)
def into(coll, dd, chunksize=1024, **kwargs):
    return into(coll, iter(dd), chunksize=chunksize, schema=dd.schema)


@dispatch(Collection, (tuple, list, Iterator))
def into(coll, seq, columns=None, schema=None, chunksize=1024, **kwargs):
    seq = iter(seq)
    item = next(seq)
    seq = concat([[item], seq])

    if isinstance(item, (tuple, list)):
        if not columns and schema:
            columns = dshape(schema)[0].names
        if not columns:
            raise ValueError("Inputs must be dictionaries. "
                "Or provide columns=[...] or schema=DataShape(...) keyword")
        seq = (dict(zip(columns, item)) for item in seq)

    for block in partition_all(1024, seq):
        coll.insert(copy.deepcopy(block))

    return coll


def numpy_ensure_strings(x):
    """ Return a new array with strings that will be turned into the str type

    In Python 3 the 'S' numpy type results in ``bytes`` objects.  This coerces the
    numpy type to a form that will create ``str`` objects

    Examples
    --------
    >>> x = np.array(['a', 'b'], dtype='S1')
    >>> # Python 2
    >>> numpy_ensure_strings(x)  # doctest: +SKIP
    np.array(['a', 'b'], dtype='S1')
    >>> # Python 3
    >>> numpy_ensure_strings(x)  # doctest: +SKIP
    np.array(['a', 'b'], dtype='U1')
    """
    if sys.version_info[0] >= 3 and 'S' in str(x.dtype):
        if x.dtype.names:
            dt = [(n, x.dtype[n].str.replace('S', 'U')) for n in x.dtype.names]
        else:
            dt = x.dtype.str.replace('S', 'U')
        x = x.astype(dt)
    return x


def numpy_ensure_bytes(x):
    """Return a numpy array whose string fields are converted to the bytes type
    appropriate for the Python version.

    Parameters
    ----------
    x : np.ndarray
        Record array

    Returns
    -------
    x : np.ndarray
        Record array with any unicode string type as a bytes type

    Examples
    --------
    >>> x = np.array(['a', 'b'])
    >>> # Python 2
    >>> numpy_ensure_bytes(x)  # doctest: +SKIP
    np.array(['a', 'b'], dtype='|S1')
    >>> # Python 3
    >>> numpy_ensure_strings(x)  # doctest: +SKIP
    np.array([b'a', b'b'], dtype='|S1')
    """
    if 'U' in str(x.dtype):
        if x.dtype.names is not None:
            dt = [(n, x.dtype[n].str.replace('U', 'S')) for n in x.dtype.names]
        else:
            dt = x.dtype.str.replace('U', 'S')
        x = x.astype(dt)
    return x


@dispatch(Collection, (nd.array, np.ndarray))
def into(coll, x, **kwargs):
    return into(coll, into(pd.DataFrame(), x), **kwargs)


@dispatch(Collection, ctable)
def into(coll, x, **kwargs):
    from blaze.bcolz import chunks
    for chunk in chunks(x):
        into(coll, chunk)


@dispatch(Collection, Collection)
def into(a, b, **kwargs):
    """ Copy collection on server-side

    https://groups.google.com/forum/#!topic/mongodb-user/wHqJFp44baY
    """
    b.database.command('eval', 'db.%s.copyTo("%s")' % (b.name, a.name),
                 nolock=True)
    return b


@dispatch(Collection, pd.DataFrame)
def into(coll, df, **kwargs):
    return into(coll, into([], df), columns=list(df.columns), **kwargs)


@dispatch(Collection, Expr)
def into(coll, t, **kwargs):
    from blaze import compute
    result = compute(t)
    return into(coll, result, schema=t.schema, **kwargs)


@dispatch(pd.DataFrame, Collection)
def into(df, coll, **kwargs):
    seq = list(coll.find())
    for item in seq:
        del item['_id']
    return pd.DataFrame(seq, **kwargs)


@dispatch((nd.array, np.ndarray), Collection)
def into(x, coll, **kwargs):
    return into(x, into(pd.DataFrame(), coll), **kwargs)


def _into_iter_mongodb(l, coll, columns=None, schema=None):
    """ Into helper function

    Return both a lazy sequence of tuples and a list of column names
    """
    seq = coll.find()
    if not columns and schema:
        columns = schema[0].names
    elif not columns:
        item = next(seq)
        seq = concat([[item], seq])
        columns = sorted(item.keys())
        columns.remove('_id')
    return columns, pluck(columns, seq)


@dispatch((carray, ctable), Collection)
def into(x, coll, columns=None, schema=None, **kwargs):
    columns, seq = _into_iter_mongodb(x, coll, columns=None, schema=None)
    return into(x, seq, names=columns, **kwargs)


@dispatch(Iterator, Collection)
def into(l, coll, columns=None, schema=None):
    columns, seq = _into_iter_mongodb(l, coll, columns=columns, schema=schema)
    return seq


@dispatch((tuple, list), Collection)
def into(l, coll, columns=None, schema=None):
    r = into(Iterator, coll, columns=columns, schema=schema)
    return type(l)(r)


@dispatch(Collection, CSV)
def into(coll, d, if_exists="replace", **kwargs):
    """
    Convert from TSV/CSV into MongoDB Collection

    Parameters
    ----------
    if_exists : string
        {replace, append, fail}
    header: bool (TSV/CSV only)
        Flag to define if file contains a header
    columns: list (TSV/CSV only)
        list of column names
    ignore_blank: bool
        Ignores empty fields in csv and tsv exports. Default: creates fields without values
    """
    import subprocess
    from dateutil import parser

    csv_dd = d
    db = coll.database

    copy_info = {
        'dbname': db.name,
        'coll': coll.name,
        'abspath': d._abspath
    }

    optional_flags = []

    if if_exists == 'replace':
        optional_flags.append('--drop')

    if kwargs.get('header', csv_dd.header):
        optional_flags.append('--headerline')
    if kwargs.get('ignore_blank', None):
        optional_flags.append('--ignoreBlanks')

    cols = kwargs.get('columns', csv_dd.columns)
    copy_info['column_names'] = ','.join(cols)

    delim = csv_dd.dialect['delimiter']
    typ = copy_info['file_type'] = {',': 'csv', '\t': 'tsv'}.get(delim, None)
    if typ is None:
        dd_into_coll = into.dispatch(Collection, DataDescriptor)
        return dd_into_coll(coll, csv_dd)

    copy_cmd = ("mongoimport -d {dbname} -c {coll} --type {file_type} "
                "--file {abspath} --fields {column_names} ")

    copy_cmd = copy_cmd.format(**copy_info) + ' '.join(optional_flags)

    ps = subprocess.Popen(copy_cmd, shell=os.name != 'nt',
                          stdout=subprocess.PIPE)
    ps.wait()

    # need to check for date columns and update
    date_cols = []
    dshape = csv_dd.dshape
    for t, c in zip(dshape[1].types, dshape[1].names):
        if isinstance(t, Option):
            t = t.ty
        if isinstance(t, (datashape.Date, datashape.DateTime)):
            date_cols.append((c, t))

    for d_col, ty in date_cols:
        mongo_data = list(coll.find({}, {d_col: 1}))
        for doc in mongo_data:
            try:
                t = parser.parse(doc[d_col])
            except AttributeError:
                t = doc[d_col]
            m_id = doc['_id']
            coll.update({'_id': m_id}, {"$set": {d_col: t}})

    return coll


@dispatch(Collection, (JSON, JSON_Streaming))
def into(coll, d, if_exists="replace", **kwargs):
    """
    into function which converts TSV/CSV/JSON into a MongoDB Collection
    Parameters
    ----------
    if_exists : string
        {replace, append, fail}
    json_array : bool
        Accepts the import of data expressed with multiple MongoDB documents within a single JSON array.
    """
    import subprocess

    json_dd = d
    db = coll.database

    copy_info = {
        'dbname': db.name,
        'coll': coll.name,
        'abspath': d._abspath
    }
    optional_flags = []

    if if_exists == 'replace':
        optional_flags.append('--drop')

    if kwargs.get('json_array', None):
        optional_flags.append('--jsonArray')

    copy_info['file_type'] = 'json'

    copy_cmd = ("mongoimport -d {dbname} -c {coll} --type {file_type} "
                "--file {abspath} ")

    copy_cmd = copy_cmd.format(**copy_info) + ' '.join(optional_flags)

    ps = subprocess.Popen(copy_cmd, shell=os.name != 'nt',
                          stdout=subprocess.PIPE)
    ps.wait()


@dispatch(nd.array, DataDescriptor)
def into(_, dd, **kwargs):
    return dd.dynd[:]


@dispatch(Iterator, DataDescriptor)
def into(_, dd, **kwargs):
    return iter(dd)


@dispatch((np.ndarray, ColumnDataSource, ctable), DataDescriptor)
def into(a, b, **kwargs):
    return into(a, into(nd.array(), b), **kwargs)


@dispatch((np.ndarray, ColumnDataSource, ctable, tb.Table, list, tuple, set),
          (CSV, Excel))
def into(a, b, **kwargs):
    return into(a, into(pd.DataFrame(), b, **kwargs), **kwargs)

@dispatch(ColumnDataSource, pd.Series)
def into(a, b, **kwargs):
    return ColumnDataSource(data={b.name: b.tolist()})


@dispatch((list, tuple, set), ColumnDataSource)
def into(a, cds, **kwargs):
    if not isinstance(a, type):
        a = type(a)
    return a(zip(*cds.data.values()))

@dispatch(pd.DataFrame, CSV)
def into(a, b, **kwargs):
    # Pass only keyword arguments appropriate for read_csv
    kws = keywords(pd.read_csv)
    options = toolz.merge(b.dialect, kwargs)
    options = toolz.keyfilter(kws.__contains__, options)
    return b.pandas_read_csv(chunksize=None, **options)


@dispatch((np.ndarray, pd.DataFrame, ColumnDataSource, ctable, tb.Table, list,
           tuple, set), (Projection, Field))
def into(a, b, **kwargs):
    """ Special case on anything <- Table(CSV)[columns]

    Many CSV injest functions have keyword arguments to take only certain
    columns.  We should leverage these if our input is of the form like the
    following for CSVs

    >>> csv = CSV('/path/to/file.csv')              # doctest: +SKIP
    >>> t = Table(csv)                              # doctest: +SKIP
    >>> into(list, t[['column-1', 'column-2']])     # doctest: +SKIP
    """
    if isinstance(b._child, Symbol) and isinstance(b._child.data, CSV):
        kwargs.setdefault('names', b._child.fields)
        kwargs.setdefault('usecols', b.fields)
        kwargs.setdefault('squeeze', isscalar(b.dshape.measure))
        return into(a, b._child.data, **kwargs)
    else:
        # TODO, replace with with raise MDNotImplementeError once
        # https://github.com/mrocklin/multipledispatch/pull/39 is merged
        a = a if isinstance(a, type) else type(a)
        f = into.dispatch(a, Expr)
        return f(a, b, **kwargs)

    # TODO: add signature for SQL import

    # TODO: CSV of Field




@dispatch(pd.DataFrame, DataDescriptor)
def into(a, b):
    return pd.DataFrame(list(b), columns=b.columns)


@dispatch(pd.DataFrame, Concat)
def into(a, b, **kwargs):
    """Convert a sequence of DataDescriptors to a DataFrame by converting each
    to a DataFrame and then calling pandas.concat on the resulting sequence.
    """
    return pd.concat((into(pd.DataFrame, d) for d in b.descriptors),
                     ignore_index=kwargs.pop('ignore_index', True),
                     **kwargs)


@dispatch(object, Expr)
def into(a, b):
    return compute(b)


@dispatch(_strtypes, _strtypes)
def into(a, b, **kwargs):
    """ Transfer data between two URIs

    Transfer data between two data resources based on their URIs.

    >>> into('sqlite://:memory:::tablename', '/path/to/file.csv') #doctest:+SKIP
    <blaze.data.sql.SQL at 0x7f32d80b80d0>

    Uses ``resource`` functin to resolve data resources

    See Also
    --------

    blaze.resource.resource
    """
    b = resource(b, **kwargs)
    return into(a, b, **kwargs)


@dispatch((type, RDD, set, np.ndarray, object), _strtypes)
def into(a, b, **kwargs):
    return into(a, resource(b, **kwargs), **kwargs)


@dispatch(_strtypes, (Expr, RDD, object))
def into(a, b, **kwargs):
    dshape = kwargs.pop('dshape', None)
    dshape = dshape or discover(b)
    if isinstance(dshape, str):
        dshape = datashape.dshape(dshape)
    target = resource(a, dshape=dshape,
                         schema=dshape.subshape[0],
                         mode='a',
                         **kwargs)
    return into(target, b, dshape=dshape, **kwargs)

@dispatch(Iterator, (list, tuple, set, Iterator))
def into(a, b):
    return b

@dispatch(pd.DataFrame, Excel)
def into(df, xl):
    return pd.read_excel(xl.path, sheetname=xl.worksheet)

@dispatch(pd.DataFrame, ChunkIterator)
def into(df, chunks, **kwargs):
    dfs = [into(df, chunk, **kwargs) for chunk in chunks]
    return pd.concat(dfs, ignore_index=True)


@dispatch(np.ndarray, ChunkIterator)
def into(x, chunks, **kwargs):
    arrs = [into(x, chunk, **kwargs) for chunk in chunks]
    return np.vstack(arrs)

@dispatch((DataDescriptor, Collection), ChunkIterator)
def into(coll, chunks, **kwargs):
    for chunk in chunks:
        into(coll, chunk, **kwargs)
    return coll


@dispatch((list, tuple, set), DataDescriptor)
def into(a, b, **kwargs):
    if not isinstance(a, type):
        a = type(a)
    return a(b)


@dispatch(DataDescriptor, (list, tuple, set, DataDescriptor, Iterator))
def into(a, b, **kwargs):
    a.extend(b)
    return a

@dispatch(DataDescriptor, (np.ndarray, nd.array, pd.DataFrame, Collection))
def into(a, b, **kwargs):
    a.extend(into(list,b))
    return a

@dispatch(Number, Number)
def into(a, b, **kwargs):
    if not isinstance(a, type):
        a = type(a)
    return a(b)


<<<<<<< HEAD
@dispatch(object)
def into(a, **kwargs):
    """ Curried into function

    >>> f = into(list)
    >>> f((1, 2, 3))
    [1, 2, 3]
    """
    def partial_into(b, **kwargs2):
        return into(a, b, **merge(kwargs, kwargs2))
    return partial_into
=======
# This is only here due to a conflict
# Which is only because issubclass(carray, Iterable)
@dispatch(Collection, carray)
def into(a, b, **kwargs):
    into(a, into(Iterator, b, **kwargs))
    return a
>>>>>>> 4488f47d
<|MERGE_RESOLUTION|>--- conflicted
+++ resolved
@@ -1018,7 +1018,6 @@
     return a(b)
 
 
-<<<<<<< HEAD
 @dispatch(object)
 def into(a, **kwargs):
     """ Curried into function
@@ -1030,11 +1029,11 @@
     def partial_into(b, **kwargs2):
         return into(a, b, **merge(kwargs, kwargs2))
     return partial_into
-=======
+
+
 # This is only here due to a conflict
 # Which is only because issubclass(carray, Iterable)
 @dispatch(Collection, carray)
 def into(a, b, **kwargs):
     into(a, into(Iterator, b, **kwargs))
-    return a
->>>>>>> 4488f47d
+    return a
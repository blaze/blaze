from __future__ import absolute_import, division, print_function

import operator
from toolz import first
import numpy as np
import pandas as pd
from datashape import dshape, var, DataShape
from dateutil.parser import parse as dt_parse
from datashape.predicates import isscalar, isboolean, isnumeric, isdatelike
from datashape import coretypes as ct, discover, unsigned, promote, optionify

from .core import parenthesize, eval_str
from .expressions import Expr, shape, ElemWise
from ..dispatch import dispatch
from ..compatibility import _strtypes


__all__ = '''
BinOp
UnaryOp
Arithmetic
Add
Mult
Repeat
Sub
Div
FloorDiv
Pow
Mod
Interp
USub
Relational
Eq
Ne
Ge
Lt
Le
Gt
Gt
And
Or
Not
'''.split()


def name(o):
    if hasattr(o, '_name'):
        return o._name
    else:
        return None


class Op(ElemWise):
    __slots__ = '_hash', 'operands'
    __inputs__ = 'operands',

    def __init__(self, operands):
        self._operands=operands

    @property
    def _inputs(self):
        result = []
        for _op in self._operands:
            if isinstance(_op, Expr):
               result.append(_op)
        return tuple(result)


class BinOp(Op):
<<<<<<< HEAD
    #__slots__ = '_hash', 'lhs', 'rhs'
    __slots__ = '_hash'
=======
    __slots__ = '_hash', 'lhs', 'rhs'
>>>>>>> 543e6749
    __inputs__ = 'lhs', 'rhs'

    def __init__(self, lhs, rhs):
        Op.__init__(self, [lhs, rhs])
<<<<<<< HEAD

=======
>>>>>>> 543e6749

    def __str__(self):
        lhs = parenthesize(eval_str(self._operands[0]))
        rhs = parenthesize(eval_str(self._operands[1]))
        return '%s %s %s' % (lhs, self.symbol, rhs)

    @property
    def lhs(self):
        return self._operands[0]

    @property
    def rhs(self):
        return self._operands[1]

    @property
    def _name(self):
        if not isscalar(self.dshape.measure):
            return None
        l, r = name(self._operands[0]), name(self._operands[1])
        if l and not r:
            return l
        if r and not l:
            return r
        if l == r:
            return l


def maxvar(L):
    """

    >>> maxvar([1, 2, var])
    Var()

    >>> maxvar([1, 2, 3])
    3
    """
    if var in L:
        return var
    else:
        return max(L)


def maxshape(shapes):
    """

    >>> maxshape([(10, 1), (1, 10), ()])
    (10, 10)

    >>> maxshape([(4, 5), (5,)])
    (4, 5)
    """
    shapes = [shape for shape in shapes if shape]
    if not shapes:
        return ()
    ndim = max(map(len, shapes))
    shapes = [(1,) * (ndim - len(shape)) + shape for shape in shapes]
    for dims in zip(*shapes):
        if len(set(dims) - set([1])) >= 2:
            raise ValueError("Shapes don't align, %s" % str(dims))
    return tuple(map(maxvar, zip(*shapes)))


class UnaryOp(Op):
<<<<<<< HEAD
    #__slots__ = '_hash', '_child',
    __slots__ = '_hash',
=======
    __slots__ = '_hash', '_child',
>>>>>>> 543e6749

    def __init__(self, child):
        Op.__init__(self, [child])

    def __str__(self):
        return '%s(%s)' % (self.symbol, eval_str(self._operands[0]))
<<<<<<< HEAD

    @property
    def _child(self):
        return self._operands[0]
=======
>>>>>>> 543e6749

    @property
    def symbol(self):
        return type(self).__name__

    @property
    def dshape(self):
        return DataShape(*(shape(self._operands[0]) + (self._dtype,)))

    @property
    def _name(self):
        return self._operands[0]._name


class Arithmetic(BinOp):
    """ Super class for arithmetic operators like add or mul """

    @property
    def _dtype(self):
        # we can't simply use .schema or .datashape because we may have a bare
        # integer, for example
        lhs, rhs = discover(self.lhs).measure, discover(self.rhs).measure
        return promote(lhs, rhs)

    @property
    def dshape(self):
        # TODO: better inference.  e.g. int + int -> int
        return DataShape(*(maxshape([shape(self.lhs), shape(self.rhs)]) +
                           (self._dtype,)))


class Add(Arithmetic):
    symbol = '+'
    op = operator.add


class Mult(Arithmetic):
    symbol = '*'
    op = operator.mul


class Repeat(Arithmetic):
    # Sequence repeat
    symbol = '*'
    op = operator.mul


class Sub(Arithmetic):
    symbol = '-'
    op = operator.sub


class Div(Arithmetic):
    symbol = '/'
    op = operator.truediv

    @property
    def _dtype(self):
        lhs = discover(self._operands[0]).measure, 
        rhs = discover(self._operands[1]).measure
        return optionify(lhs, rhs, ct.float64)


class FloorDiv(Arithmetic):
    symbol = '//'
    op = operator.floordiv

    @property
    def _dtype(self):
        lhs = discover(self._operands[0]).measure, 
        rhs = discover(self._operands[1]).measure
        is_unsigned = lhs in unsigned and rhs in unsigned
        max_width = max(lhs.itemsize, rhs.itemsize)
        prefix = 'u' if is_unsigned else ''
        measure = getattr(ct, '%sint%d' % (prefix, max_width * 8))
        return optionify(lhs, rhs, measure)


class Pow(Arithmetic):
    symbol = '**'
    op = operator.pow


class Mod(Arithmetic):
    symbol = '%'
    op = operator.mod


class Interp(Arithmetic):
    # String interpolation
    symbol = '%'
    op = operator.mod


class USub(UnaryOp):
    op = operator.neg
    symbol = '-'

    def __str__(self):
        return '-%s' % parenthesize(eval_str(self._operands[0]))

    @property
    def _dtype(self):
        # TODO: better inference.  -uint -> int
        return self._operands[0].schema


@dispatch(ct.Option, object)
def scalar_coerce(ds, val):
    if val or val == 0:
        return scalar_coerce(ds.ty, val)
    else:
        return None


@dispatch((ct.Record, ct.Mono, ct.Option, DataShape), Expr)
def scalar_coerce(ds, val):
    return val


@dispatch(ct.Date, _strtypes)
def scalar_coerce(_, val):
    dt = dt_parse(val)
    if dt.time():
        raise ValueError("Can not coerce %s to type Date, "
                "contains time information")
    return dt.date()


@dispatch(ct.DateTime, _strtypes)
def scalar_coerce(_, val):
    return pd.Timestamp(val)


@dispatch(ct.CType, _strtypes)
def scalar_coerce(dt, val):
    return np.asscalar(np.asarray(val, dtype=dt.to_numpy_dtype()))


@dispatch(ct.Record, object)
def scalar_coerce(rec, val):
    if len(rec.fields) == 1:
        return scalar_coerce(first(rec.types), val)
    else:
        raise TypeError("Trying to coerce complex datashape\n"
                "got dshape: %s\n"
                "scalar_coerce only intended for scalar values" % rec)


@dispatch(ct.DataShape, object)
def scalar_coerce(ds, val):
    return scalar_coerce(ds.measure, val)


@dispatch(object, object)
def scalar_coerce(dtype, val):
    return val


@dispatch(_strtypes, object)
def scalar_coerce(ds, val):
    return scalar_coerce(dshape(ds), val)


def _neg(self):
    return USub(self)


def _mkbin(name, cons, private=True, reflected=True):
    prefix = '_' if private else ''

    def _bin(self, other):
        result = cons(self, scalar_coerce(self.dshape, other))
        result.dshape  # Check that shapes and dtypes match up
        return result
    _bin.__name__ = prefix + name

    if reflected:
        def _rbin(self, other):
            result = cons(scalar_coerce(self.dshape, other), self)
            result.dshape  # Check that shapes and dtypes match up
            return result
        _rbin.__name__ = prefix + 'r' + name

        return _bin, _rbin

    return _bin


_add, _radd = _mkbin('add', Add)
_div, _rdiv = _mkbin('div', Div)
_floordiv, _rfloordiv = _mkbin('floordiv', FloorDiv)
_mod, _rmod = _mkbin('mod', Mod)
_mul, _rmul = _mkbin('mul', Mult)
_pow, _rpow = _mkbin('pow', Pow)
repeat = _mkbin('repeat', Repeat, reflected=False, private=False)
_sub, _rsub = _mkbin('sub', Sub)
interp = _mkbin('interp', Interp, reflected=False, private=False)


class Relational(Arithmetic):
    _dtype = ct.bool_


class Eq(Relational):
    symbol = '=='
    op = operator.eq


class Ne(Relational):
    symbol = '!='
    op = operator.ne


class Ge(Relational):
    symbol = '>='
    op = operator.ge


class Le(Relational):
    symbol = '<='
    op = operator.le


class Gt(Relational):
    symbol = '>'
    op = operator.gt


class Lt(Relational):
    symbol = '<'
    op = operator.lt


class And(Arithmetic):
    symbol = '&'
    op = operator.and_
    _dtype = ct.bool_


class Or(Arithmetic):
    symbol = '|'
    op = operator.or_
    _dtype = ct.bool_


class Not(UnaryOp):
    symbol = '~'
    op = operator.invert
    _dtype = ct.bool_

    def __str__(self):
        return '~%s' % parenthesize(eval_str(self._operands[0]))


_and, _rand = _mkbin('and', And)
_eq = _mkbin('eq', Eq, reflected=False)
_ge = _mkbin('ge', Ge, reflected=False)
_gt = _mkbin('gt', Gt, reflected=False)
_le = _mkbin('le', Le, reflected=False)
_lt = _mkbin('lt', Lt, reflected=False)
_ne = _mkbin('ne', Ne, reflected=False)
_or, _ror = _mkbin('or', Or)


def _invert(self):
    result = Invert(self)
    result.dshape  # Check that shapes and dtypes match up
    return result


Invert = Not
BitAnd = And
BitOr = Or


from .expressions import schema_method_list


schema_method_list.extend([
    (isnumeric,
     set([_add, _radd, _mul, _rmul, _div, _rdiv, _floordiv, _rfloordiv, _sub,
          _rsub, _pow, _rpow, _mod, _rmod,  _neg])),
    (isscalar, set([_eq, _ne, _lt, _le, _gt, _ge])),
    (isboolean, set([_or, _ror, _and, _rand, _invert])),
    (isdatelike, set([_add, _radd, _sub, _rsub])),
    ])<|MERGE_RESOLUTION|>--- conflicted
+++ resolved
@@ -67,20 +67,12 @@
 
 
 class BinOp(Op):
-<<<<<<< HEAD
     #__slots__ = '_hash', 'lhs', 'rhs'
     __slots__ = '_hash'
-=======
-    __slots__ = '_hash', 'lhs', 'rhs'
->>>>>>> 543e6749
     __inputs__ = 'lhs', 'rhs'
 
     def __init__(self, lhs, rhs):
         Op.__init__(self, [lhs, rhs])
-<<<<<<< HEAD
-
-=======
->>>>>>> 543e6749
 
     def __str__(self):
         lhs = parenthesize(eval_str(self._operands[0]))
@@ -144,25 +136,18 @@
 
 
 class UnaryOp(Op):
-<<<<<<< HEAD
     #__slots__ = '_hash', '_child',
     __slots__ = '_hash',
-=======
-    __slots__ = '_hash', '_child',
->>>>>>> 543e6749
 
     def __init__(self, child):
         Op.__init__(self, [child])
 
     def __str__(self):
         return '%s(%s)' % (self.symbol, eval_str(self._operands[0]))
-<<<<<<< HEAD
 
     @property
     def _child(self):
         return self._operands[0]
-=======
->>>>>>> 543e6749
 
     @property
     def symbol(self):

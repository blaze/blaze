from __future__ import absolute_import, division, print_function

from .core import *
from .expressions import *
from .expressions import ndim, shape
from .reductions import *
from .split_apply_combine import *
from .collections import *
from .table import *
import datashape
from datashape.predicates import isscalar
from ..dispatch import dispatch

good_to_split = (Reduction, Summary, By, Distinct)
can_split = good_to_split + (Selection, ElemWise)

__all__ = ['path_split', 'split']

def path_split(leaf, expr):
    """ Find the right place in the expression tree/line to parallelize

    >>> t = Symbol('t', 'var * {name: string, amount: int, id: int}')

    >>> path_split(t, t.amount.sum() + 1)
    sum(_child=t.amount, axis=(0,), keepdims=False)

    >>> path_split(t, t.amount.distinct().sort())
    Distinct(_child=t.amount)
    """
    last = None
    for node in list(path(expr, leaf))[:-1][::-1]:
        if isinstance(node, good_to_split):
            return node
        elif not isinstance(node, can_split):
            return last
        last = node
    if not node:
        raise ValueError()
    return node


def split(leaf, expr, chunk=None, agg=None, **kwargs):
    """ Split expression for chunked computation

    Break up a computation ``leaf -> expr`` so that it can be run in chunks.
    This returns two computations, one to perform on each chunk and then one to
    perform on the union of these intermediate results

        chunk -> chunk-expr
        aggregate -> aggregate-expr

    The chunk_expr will have the same dimesions as the input
    (reductions set keepdims=True) so that this should work cleanly with
    concatenation functions like ``np.concatenate``.

    Returns
    -------

    Pair of (Symbol, Expr) pairs

        (chunk, chunk_expr), (aggregate, aggregate_expr)

    >>> t = Symbol('t', 'var * {name: string, amount: int, id: int}')
    >>> expr = t.id.count()
    >>> split(t, expr)
    ((chunk, count(_child=chunk.id, axis=(0,), keepdims=True)), (aggregate, sum(_child=aggregate, axis=(0,), keepdims=False)))
    """
    center = path_split(leaf, expr)
<<<<<<< HEAD
    if not chunk:
        if leaf.ndim > 1:
            raise ValueError("Please provide a chunk symbol")
        else:
            chunk = Symbol('chunk', datashape.var * leaf.dshape.measure)

    chunk_expr = _split_chunk(center, leaf=leaf, chunk=chunk, **kwargs)

    if not agg:
        blocks_shape = tuple(map(dimension_div, leaf.shape, chunk.shape))
        agg_shape = tuple(map(dimension_mul, blocks_shape, shape(chunk_expr)))
        agg_dshape = DataShape(*(agg_shape + (chunk_expr.dshape.measure,)))
=======
    chunk = chunk or Symbol('chunk', leaf.dshape)
    if ndim(center) == ndim(leaf):
        agg = agg or Symbol('aggregate', center.dshape)
    else:
        agg = agg or Symbol('aggregate', datashape.var * center.dshape)
>>>>>>> 9b1900bf

        agg = Symbol('aggregate', agg_dshape)

    agg_expr = _split_agg(center, leaf=leaf, agg=agg)

    return ((chunk, chunk_expr),
            (agg, expr._subs({center: agg})._subs({agg: agg_expr})))


reductions = {sum: (sum, sum), count: (count, sum),
              min: (min, min), max: (max, max),
              any: (any, any), all: (all, all)}

@dispatch(Expr)
def _split(expr, leaf=None, chunk=None, agg=None, keepdims=True):
    return ((chunk, _split_chunk(expr, leaf=leaf, chunk=chunk,
                                 keepdims=keepdims)),
            (agg, _split_agg(expr, leaf=leaf, agg=agg)))


@dispatch(tuple(reductions))
def _split_chunk(expr, leaf=None, chunk=None, keepdims=True):
    a, b = reductions[type(expr)]
<<<<<<< HEAD
    return a(expr._subs({leaf: chunk})._child,
             keepdims=keepdims,
             axis=expr.axis)
=======
    return ((chunk, a(expr._subs({leaf: chunk})._child, axis=expr.axis)),
            (agg, b(agg, axis=expr.axis)))
>>>>>>> 9b1900bf

@dispatch(tuple(reductions))
def _split_agg(expr, leaf=None, agg=None):
    a, b = reductions[type(expr)]
    return b(agg, axis=expr.axis, keepdims=expr.keepdims)


@dispatch(Distinct)
def _split_chunk(expr, leaf=None, chunk=None, **kwargs):
    return expr._subs({leaf: chunk})

@dispatch(Distinct)
def _split_agg(expr, leaf=None, agg=None):
    return agg.distinct()


@dispatch(Summary)
def _split_chunk(expr, leaf=None, chunk=None, keepdims=True):
    return summary(keepdims=keepdims,
                   **dict((name, split(leaf, val, chunk=chunk,
                                       keepdims=False)[0][1])
                            for name, val in zip(expr.fields, expr.values)))
    return chunk_expr


@dispatch(Summary)
def _split_agg(expr, leaf=None, chunk=None, agg=None, keepdims=True):
    return summary(**dict((name, split(leaf, val, agg=agg,
                                       keepdims=False)[1][1]._subs(
                                                        {agg: agg[name]}))
                            for name, val in zip(expr.fields, expr.values)))


@dispatch(By)
def _split_chunk(expr, leaf=None, chunk=None, **kwargs):
    chunk_apply = _split_chunk(expr.apply, leaf=leaf, chunk=chunk, keepdims=False)
    chunk_grouper = expr.grouper._subs({leaf: chunk})

    return by(chunk_grouper, chunk_apply)

@dispatch(By)
def _split_agg(expr, leaf=None, agg=None):
    agg_apply = _split_agg(expr.apply, leaf=leaf, agg=agg)
    agg_grouper = expr.grouper._subs({leaf: agg})

    if isscalar(expr.grouper.dshape.measure):
        agg_grouper = agg[expr.fields[0]]
    else:
        agg_grouper = agg[list(expr.fields[:len(expr.grouper.fields)])]

    return by(agg_grouper, agg_apply)


@dispatch((ElemWise, Selection))
def _split_chunk(expr, leaf=None, chunk=None, **kwargs):
    return expr._subs({leaf: chunk})

@dispatch((ElemWise, Selection))
def _split_agg(expr, leaf=None, agg=None):
    return agg


from datashape import var, Fixed
from math import ceil

def dimension_div(a, b):
    """ How many times does b fit into a?

    >>> dimension_div(10, 5)
    2

    We round up
    >>> dimension_div(20, 9)
    3

    In the case of datashape.var, we resort to var
    >>> from datashape import var
    >>> dimension_div(var, 5)
    Var()
    >>> dimension_div(50, var)
    Var()
    """
    if a == var or b == var:
        return var
    if isinstance(a, Fixed):
        a = int(a)
    if isinstance(b, Fixed):
        b = int(b)
    return int(ceil(a / b))


def dimension_mul(a, b):
    """ Given b number of a's how big is our dimension?

    >>> dimension_mul(2, 5)
    10

    We round up
    >>> dimension_mul(9, 3)
    27

    In the case of datashape.var, we resort to var
    >>> from datashape import var
    >>> dimension_mul(var, 5)
    Var()
    >>> dimension_mul(10, var)
    Var()
    """
    if a == var or b == var:
        return var
    if isinstance(a, Fixed):
        a = int(a)
    if isinstance(b, Fixed):
        b = int(b)
    return int(a * b)<|MERGE_RESOLUTION|>--- conflicted
+++ resolved
@@ -66,7 +66,6 @@
     ((chunk, count(_child=chunk.id, axis=(0,), keepdims=True)), (aggregate, sum(_child=aggregate, axis=(0,), keepdims=False)))
     """
     center = path_split(leaf, expr)
-<<<<<<< HEAD
     if not chunk:
         if leaf.ndim > 1:
             raise ValueError("Please provide a chunk symbol")
@@ -79,13 +78,6 @@
         blocks_shape = tuple(map(dimension_div, leaf.shape, chunk.shape))
         agg_shape = tuple(map(dimension_mul, blocks_shape, shape(chunk_expr)))
         agg_dshape = DataShape(*(agg_shape + (chunk_expr.dshape.measure,)))
-=======
-    chunk = chunk or Symbol('chunk', leaf.dshape)
-    if ndim(center) == ndim(leaf):
-        agg = agg or Symbol('aggregate', center.dshape)
-    else:
-        agg = agg or Symbol('aggregate', datashape.var * center.dshape)
->>>>>>> 9b1900bf
 
         agg = Symbol('aggregate', agg_dshape)
 
@@ -109,14 +101,9 @@
 @dispatch(tuple(reductions))
 def _split_chunk(expr, leaf=None, chunk=None, keepdims=True):
     a, b = reductions[type(expr)]
-<<<<<<< HEAD
     return a(expr._subs({leaf: chunk})._child,
              keepdims=keepdims,
              axis=expr.axis)
-=======
-    return ((chunk, a(expr._subs({leaf: chunk})._child, axis=expr.axis)),
-            (agg, b(agg, axis=expr.axis)))
->>>>>>> 9b1900bf
 
 @dispatch(tuple(reductions))
 def _split_agg(expr, leaf=None, agg=None):

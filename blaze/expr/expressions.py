from __future__ import absolute_import, division, print_function

import toolz
import datashape
<<<<<<< HEAD
import keyword
=======
import re

from keyword import iskeyword

>>>>>>> 1a0e76e5
import numpy as np

from toolz import concat, memoize, partial, first
from toolz.curried import map, filter

from datashape import dshape, DataShape, Record, Var, Mono, Fixed
from datashape.predicates import isscalar, iscollection, isboolean, isrecord

from ..compatibility import _strtypes, builtins, boundmethod
from .core import Node, subs, common_subexpression, path
from .method_dispatch import select_functions
from ..dispatch import dispatch

__all__ = ['Expr', 'ElemWise', 'Field', 'Symbol', 'discover', 'Projection',
           'projection', 'Selection', 'selection', 'Label', 'label', 'Map',
           'ReLabel', 'relabel', 'Apply', 'Slice', 'shape', 'ndim', 'label',
           'symbol']


_attr_cache = dict()


def isvalid_identifier(s):
    """Check whether a string is a valid Python identifier

    Examples
    --------
    >>> isvalid_identifier('Hello')
    True
    >>> isvalid_identifier('Hello world')
    False
    >>> isvalid_identifier('Helloworld!')
    False
    >>> isvalid_identifier('1a')
    False
    >>> isvalid_identifier('a1')
    True
    >>> isvalid_identifier('for')
    False
    >>> isvalid_identifier(None)
    False
    """
    # the re module compiles and caches regexs so no need to compile it
    return (s is not None and not iskeyword(s) and
            re.match(r'^[_a-zA-Z][_a-zA-Z0-9]*$', s) is not None)


def valid_identifier(s):
    """Rewrite a string to be a valid identifier if it contains
    >>> valid_identifier('hello')
    'hello'
    >>> valid_identifier('hello world')
    'hello_world'
    >>> valid_identifier('hello.world')
    'hello_world'
    >>> valid_identifier('hello-world')
    'hello_world'
    >>> valid_identifier(None)
    >>> valid_identifier('1a')
    """
    if isinstance(s, _strtypes):
        if s[0].isdigit():
            return
        return s.replace(' ', '_').replace('.', '_').replace('-', '_')
    return s


class Expr(Node):
    """
    Symbolic expression of a computation

    All Blaze expressions (Join, By, Sort, ...) descend from this class.  It
    contains shared logic and syntax.  It in turn inherits from ``Node`` which
    holds all tree traversal logic
    """
    def _get_field(self, fieldname):
        if not isinstance(self.dshape.measure, Record):
            if fieldname == self._name:
                return self
            raise ValueError(
                "Can not get field '%s' of non-record expression %s" %
                (fieldname, self))
        return Field(self, fieldname)

    def __getitem__(self, key):
        if isinstance(key, _strtypes) and key in self.fields:
            return self._get_field(key)
        elif isinstance(key, Expr) and iscollection(key.dshape):
            return selection(self, key)
        elif (isinstance(key, list)
                and builtins.all(isinstance(k, _strtypes) for k in key)):
            if set(key).issubset(self.fields):
                return self._project(key)
            else:
                raise ValueError('Names %s not consistent with known names %s'
                                 % (key, self.fields))
        elif (isinstance(key, tuple) and
              all(isinstance(k, (int, slice, type(None), list, np.ndarray))
              for k in key)):
            return sliceit(self, key)
        elif isinstance(key, (slice, int, type(None), list, np.ndarray)):
            return sliceit(self, (key,))
        raise ValueError("Not understood %s[%s]" % (self, key))

    def map(self, func, schema=None, name=None):
        return Map(self, func, schema, name)

    def _project(self, key):
        return projection(self, key)

    @property
    def schema(self):
        return datashape.dshape(self.dshape.measure)

    @property
    def fields(self):
        if isinstance(self.dshape.measure, Record):
            return self.dshape.measure.names
        name = getattr(self, '_name', None)
        if name is not None:
            return [self._name]
        return []

    def _len(self):
        try:
            return int(self.dshape[0])
        except TypeError:
            raise ValueError('Can not determine length of table with the '
                             'following datashape: %s' % self.dshape)

    def __len__(self):  # pragma: no cover
        return self._len()

    def __iter__(self):
        raise NotImplementedError(
            'Iteration over expressions is not supported.\n'
            'Iterate over computed result instead, e.g. \n'
            "\titer(expr)           # don't do this\n"
            "\titer(compute(expr))  # do this instead")

    def __dir__(self):
        result = dir(type(self))
        if isrecord(self.dshape.measure) and self.fields:
            result.extend(list(map(valid_identifier, self.fields)))

        d = toolz.merge(schema_methods(self.dshape.measure),
                        dshape_methods(self.dshape))
        result.extend(list(d))

        return sorted(set(filter(isvalid_identifier, result)))

    def __getattr__(self, key):
        if key == '_hash':
            raise AttributeError()
        try:
            return _attr_cache[(self, key)]
        except:
            pass
        try:
            result = object.__getattribute__(self, key)
        except AttributeError:
            fields = dict(zip(map(valid_identifier, self.fields),
                              self.fields))
            if self.fields and key in fields:
                if isscalar(self.dshape.measure):  # t.foo.foo is t.foo
                    result = self
                else:
                    result = self[fields[key]]
            else:
                d = toolz.merge(schema_methods(self.dshape.measure),
                                dshape_methods(self.dshape))
                if key in d:
                    func = d[key]
                    if func in method_properties:
                        result = func(self)
                    else:
                        result = boundmethod(func, self)
                else:
                    raise
        _attr_cache[(self, key)] = result
        return result

    @property
    def _name(self):
        if (isscalar(self.dshape.measure) and
                len(self._inputs) == 1 and
                isscalar(self._child.dshape.measure)):
            return self._child._name

    def __enter__(self):
        """ Enter context """
        return self

    def __exit__(self, *args):
        """ Exit context

        Close any open resource if we are called in context
        """
        for value in self._resources().values():
            try:
                value.close()
            except AttributeError:
                pass
        return True

_symbol_cache = dict()


def _symbol_key(args, kwargs):
    if len(args) == 1:
        name, = args
        ds = None
        token = None
    if len(args) == 2:
        name, ds = args
        token = None
    elif len(args) == 3:
        name, ds, token = args
    ds = kwargs.get('dshape', ds)
    token = kwargs.get('token', token)
    ds = dshape(ds)
    return (name, ds, token)


@memoize(cache=_symbol_cache, key=_symbol_key)
def symbol(name, dshape, token=None):
    return Symbol(name, dshape, token=token)


class Symbol(Expr):
    """
    Symbolic data.  The leaf of a Blaze expression

    Example
    -------
    >>> points = symbol('points', '5 * 3 * {x: int, y: int}')
    >>> points
    points
    >>> points.dshape
    dshape("5 * 3 * {x: int32, y: int32}")
    """
    __slots__ = '_hash', '_name', 'dshape', '_token'
    __inputs__ = ()

    def __init__(self, name, dshape, token=None):
        self._name = name
        if isinstance(dshape, _strtypes):
            dshape = datashape.dshape(dshape)
        if isinstance(dshape, Mono) and not isinstance(dshape, DataShape):
            dshape = DataShape(dshape)
        self.dshape = dshape
        self._token = token

    def __str__(self):
        return self._name or ''

    def _resources(self):
        return dict()


@dispatch(Symbol, dict)
def _subs(o, d):
    """ Subs symbols using symbol function

    Supports caching"""
    newargs = [subs(arg, d) for arg in o._args]
    return symbol(*newargs)


class ElemWise(Expr):
    """
    Elementwise operation.

    The shape of this expression matches the shape of the child.
    """
    @property
    def dshape(self):
        return datashape.DataShape(*(self._child.dshape.shape
                                     + tuple(self.schema)))


class Field(ElemWise):
    """
    A single field from an expression

    Get a single field from an expression with record-type schema.  Collapses
    that record.  We store the name of the field in the ``_name`` attribute.

    SELECT a
    FROM table

    >>> points = symbol('points', '5 * 3 * {x: int32, y: int32}')
    >>> points.x.dshape
    dshape("5 * 3 * int32")
    """
    __slots__ = '_hash', '_child', '_name'

    def __str__(self):
        if re.match('^\w+$', self._name):
            return '%s.%s' % (self._child, self._name)
        else:
            return "%s['%s']" % (self._child, self._name)

    @property
    def _expr(self):
        return symbol(self._name, datashape.DataShape(self.dshape.measure))

    @property
    def dshape(self):
        shape = self._child.dshape.shape
        schema = self._child.dshape.measure.dict[self._name]

        shape = shape + schema.shape
        schema = (schema.measure,)
        return DataShape(*(shape + schema))


class Projection(ElemWise):
    """ Select fields from data

    SELECT a, b, c
    FROM table

    Examples
    --------
    >>> accounts = symbol('accounts',
    ...                   'var * {name: string, amount: int, id: int}')
    >>> accounts[['name', 'amount']].schema
    dshape("{name: string, amount: int32}")

    >>> accounts[['name', 'amount']]
    accounts[['name', 'amount']]

    See Also
    --------
    blaze.expr.expressions.Field
    """
    __slots__ = '_hash', '_child', '_fields'

    @property
    def fields(self):
        return list(self._fields)

    @property
    def schema(self):
        d = self._child.schema[0].dict
        return DataShape(Record([(name, d[name]) for name in self.fields]))

    def __str__(self):
        return '%s[%s]' % (self._child, self.fields)

    def _project(self, key):
        if isinstance(key, list) and set(key).issubset(set(self.fields)):
            return self._child[key]
        raise ValueError("Column Mismatch: %s" % key)

    def _get_field(self, fieldname):
        if fieldname in self.fields:
            return Field(self._child, fieldname)
        raise ValueError("Field %s not found in columns %s" % (fieldname,
                                                               self.fields))


def projection(expr, names):
    if not names:
        raise ValueError("Projection with no names")
    if not isinstance(names, (tuple, list)):
        raise TypeError("Wanted list of strings, got %s" % names)
    if not set(names).issubset(expr.fields):
        raise ValueError("Mismatched names. Asking for names %s "
                         "where expression has names %s" %
                         (names, expr.fields))
    return Projection(expr, tuple(names))
projection.__doc__ = Projection.__doc__


from .utils import hashable_index, replace_slices


def sanitize_index_lists(ind):
    """ Handle lists/arrays of integers/bools as indexes

    >>> sanitize_index_lists([2, 3, 5])
    [2, 3, 5]
    >>> sanitize_index_lists([True, False, True, False])
    [0, 2]
    >>> sanitize_index_lists(np.array([1, 2, 3]))
    [1, 2, 3]
    >>> sanitize_index_lists(np.array([False, True, True]))
    [1, 2]
    """
    if not isinstance(ind, (list, np.ndarray)):
        return ind
    if isinstance(ind, np.ndarray):
        ind = ind.tolist()
    if isinstance(ind, list) and ind and isinstance(ind[0], bool):
        ind = [a for a, b in enumerate(ind) if b]
    return ind


def sliceit(child, index):
    index2 = tuple(map(sanitize_index_lists, index))
    index3 = hashable_index(index2)
    s = Slice(child, index3)
    hash(s)
    return s


class Slice(Expr):
    __slots__ = '_hash', '_child', '_index'

    @property
    def dshape(self):
        return self._child.dshape.subshape[self.index]

    @property
    def index(self):
        return replace_slices(self._index)

    def __str__(self):
        if type(self.index) == tuple:
            return '%s[%s]' % (self._child, ', '.join(map(str, self._index)))
        else:
            return '%s[%s]' % (self._child, self._index)


class Selection(Expr):
    """ Filter elements of expression based on predicate

    Examples
    --------

    >>> accounts = symbol('accounts',
    ...                   'var * {name: string, amount: int, id: int}')
    >>> deadbeats = accounts[accounts.amount < 0]
    """
    __slots__ = '_hash', '_child', 'predicate'

    def __str__(self):
        return "%s[%s]" % (self._child, self.predicate)

    @property
    def dshape(self):
        shape = list(self._child.dshape.shape)
        shape[0] = Var()
        return DataShape(*(shape + [self._child.dshape.measure]))


def selection(table, predicate):
    subexpr = common_subexpression(table, predicate)

    if not builtins.all(isinstance(node, (ElemWise, Symbol))
                        or node.isidentical(subexpr)
                        for node in concat([path(predicate, subexpr),
                                            path(table, subexpr)])):

        raise ValueError("Selection not properly matched with table:\n"
                         "child: %s\n"
                         "apply: %s\n"
                         "predicate: %s" % (subexpr, table, predicate))

    if not isboolean(predicate.dshape):
        raise TypeError("Must select over a boolean predicate.  Got:\n"
                        "%s[%s]" % (table, predicate))

    return table._subs({subexpr: Selection(subexpr, predicate)})

selection.__doc__ = Selection.__doc__


class Label(ElemWise):
    """A Labeled expression

    Examples
    --------
    >>> accounts = symbol('accounts', 'var * {name: string, amount: int}')
    >>> expr = accounts.amount * 100
    >>> expr._name
    'amount'
    >>> expr.label('new_amount')._name
    'new_amount'

    See Also
    --------
    blaze.expr.expressions.ReLabel
    """
    __slots__ = '_hash', '_child', 'label'

    @property
    def schema(self):
        return self._child.schema

    @property
    def _name(self):
        return self.label

    def _get_field(self, key):
        if key[0] == self.fields[0]:
            return self
        else:
            raise ValueError("Column Mismatch: %s" % key)

    def __str__(self):
        return "label(%s, %r)" % (self._child, self.label)


def label(expr, lab):
    if expr._name == lab:
        return expr
    return Label(expr, lab)


label.__doc__ = Label.__doc__


class ReLabel(ElemWise):
    """
    Table with same content but with new labels

    Examples
    --------
    >>> accounts = symbol('accounts', 'var * {name: string, amount: int}')
    >>> accounts.schema
    dshape("{name: string, amount: int32}")
    >>> accounts.relabel(amount='balance').schema
    dshape("{name: string, balance: int32}")
    >>> accounts.relabel(not_a_column='definitely_not_a_column')
    Traceback (most recent call last):
        ...
    ValueError: Cannot relabel non-existent child fields: {'not_a_column'}
    >>> s = symbol('s', 'var * {"0": int64}')
    >>> s.relabel({'0': 'foo'})
    s.relabel({'0': 'foo'})
    >>> s.relabel(0='foo') # doctest: +SKIP
    Traceback (most recent call last):
        ...
    SyntaxError: keyword can't be an expression

    Notes
    -----
    When names are not valid Python names, such as integers, you must pass a
    dictionary to ``relabel``. For example

    .. code-block:: python

       s = symbol('s', 'var * {"0": int64}')
       s.relabel({'0': 'foo'})

    See Also
    --------
    blaze.expr.expressions.Label
    """
    __slots__ = '_hash', '_child', 'labels'

    @property
    def schema(self):
        subs = dict(self.labels)
        param = self._child.dshape.measure.parameters[0]
        return DataShape(Record([[subs.get(name, name), dtype]
                                 for name, dtype in param]))

    def __str__(self):
        labels = self.labels
        if all(map(isvalid_identifier, map(first, labels))):
            rest = ', '.join('%s=%r' % l for l in labels)
        else:
            rest = '{%s}' % ', '.join('%r: %r' % l for l in labels)
        return '%s.relabel(%s)' % (self._child, rest)


def relabel(child, labels=None, **kwargs):
    labels = labels or dict()
    labels = toolz.merge(labels, kwargs)
    labels = dict((k, v) for k, v in labels.items() if k != v)
    label_keys = set(labels)
    fields = child.fields
    if not label_keys.issubset(fields):
        non_existent_fields = label_keys.difference(fields)
        raise ValueError("Cannot relabel non-existent child fields: {%s}" %
                         ', '.join(map(repr, non_existent_fields)))
    if not labels:
        return child
    if isinstance(labels, dict):  # Turn dict into tuples
        labels = tuple(sorted(labels.items()))
    if isscalar(child.dshape.measure):
        if child._name == labels[0][0]:
            return child.label(labels[0][1])
        else:
            return child
    return ReLabel(child, labels)

relabel.__doc__ = ReLabel.__doc__


class Map(ElemWise):
    """ Map an arbitrary Python function across elements in a collection

    Examples
    --------
    >>> from datetime import datetime

    >>> t = symbol('t', 'var * {price: real, time: int64}')  # times as integers
    >>> datetimes = t.time.map(datetime.utcfromtimestamp)

    Optionally provide extra schema information

    >>> datetimes = t.time.map(datetime.utcfromtimestamp,
    ...                           schema='{time: datetime}')

    See Also
    --------
    blaze.expr.expresions.Apply
    """
    __slots__ = '_hash', '_child', 'func', '_schema', '_name0'

    @property
    def schema(self):
        if self._schema:
            return dshape(self._schema)
        else:
            raise NotImplementedError("Schema of mapped column not known.\n"
                                      "Please specify datashape keyword in "
                                      ".map method.\nExample: "
                                      "t.columnname.map(function, 'int64')")

    def label(self, name):
        assert isscalar(self.dshape.measure)
        return Map(self._child,
                   self.func,
                   self.schema,
                   name)

    @property
    def shape(self):
        return self._child.shape

    @property
    def ndim(self):
        return self._child.ndim

    @property
    def _name(self):
        if self._name0:
            return self._name0
        else:
            return self._child._name


class Apply(Expr):
    """ Apply an arbitrary Python function onto an expression

    Examples
    --------

    >>> t = symbol('t', 'var * {name: string, amount: int}')
    >>> h = t.apply(hash, dshape='int64')  # Hash value of resultant dataset

    You must provide the datashape of the result with the ``dshape=`` keyword.
    For datashape examples see
        http://datashape.pydata.org/grammar.html#some-simple-examples

    If using a chunking backend and your operation may be safely split and
    concatenated then add the ``splittable=True`` keyword argument

    >>> t.apply(f, dshape='...', splittable=True) # doctest: +SKIP

    See Also
    --------

    blaze.expr.expressions.Map
    """
    __slots__ = '_hash', '_child', 'func', '_dshape', '_splittable'

    @property
    def schema(self):
        if iscollection(self.dshape):
            return self.dshape.subshape[0]
        else:
            raise TypeError("Non-tabular datashape, %s" % self.dshape)

    @property
    def dshape(self):
        return dshape(self._dshape)


def apply(expr, func, dshape, splittable=False):
    return Apply(expr, func, datashape.dshape(dshape), splittable)

apply.__doc__ = Apply.__doc__


dshape_method_list = list()
schema_method_list = list()
method_properties = set()

dshape_methods = memoize(partial(select_functions, dshape_method_list))
schema_methods = memoize(partial(select_functions, schema_method_list))


@dispatch(DataShape)
def shape(ds):
    s = ds.shape
    s = tuple(int(d) if isinstance(d, Fixed) else d for d in s)
    return s


@dispatch(object)
def shape(expr):
    """ Shape of expression

    >>> symbol('s', '3 * 5 * int32').shape
    (3, 5)

    Works on anything discoverable

    >>> shape([[1, 2], [3, 4]])
    (2, 2)
    """
    s = list(discover(expr).shape)
    for i, elem in enumerate(s):
        try:
            s[i] = int(elem)
        except TypeError:
            pass

    return tuple(s)


def ndim(expr):
    """ Number of dimensions of expression

    >>> symbol('s', '3 * var * int32').ndim
    2
    """
    return len(shape(expr))


dshape_method_list.extend([
    (lambda ds: True, set([apply])),
    (iscollection, set([shape, ndim])),
])

schema_method_list.extend([
    (isscalar, set([label, relabel])),
    (isrecord, set([relabel])),
])

method_properties.update([shape, ndim])


@dispatch(Expr)
def discover(expr):
    return expr.dshape<|MERGE_RESOLUTION|>--- conflicted
+++ resolved
@@ -2,14 +2,10 @@
 
 import toolz
 import datashape
-<<<<<<< HEAD
-import keyword
-=======
 import re
 
 from keyword import iskeyword
 
->>>>>>> 1a0e76e5
 import numpy as np
 
 from toolz import concat, memoize, partial, first

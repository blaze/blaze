--- conflicted
+++ resolved
@@ -12,14 +12,11 @@
 from toolz import concat, memoize, partial, first
 from toolz.curried import map, filter
 
-<<<<<<< HEAD
 from datashape import dshape, DataShape, Record, Var, Mono, Fixed, ForeignKey
 from datashape.predicates import isscalar, iscollection, isboolean, isrecord
 
 from ..compatibility import _strtypes, builtins, boundmethod
-=======
 from ..compatibility import _strtypes, builtins, boundmethod, PY2
->>>>>>> 72fb50c1
 from .core import Node, subs, common_subexpression, path
 from .method_dispatch import select_functions
 from ..dispatch import dispatch

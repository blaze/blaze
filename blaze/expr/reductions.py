from __future__ import absolute_import, division, print_function

import toolz
from toolz import first
from datashape import Record, DataShape
from datashape import coretypes as ct

from .core import common_subexpression
from .expressions import Expr, Symbol, ndim
from ..compatibility import builtins


class Reduction(Expr):
    """ A column-wise reduction

    Blaze supports the same class of reductions as NumPy and Pandas.

        sum, min, max, any, all, mean, var, std, count, nunique

    Examples
    --------

    >>> t = Symbol('t', 'var * {name: string, amount: int, id: int}')
    >>> e = t['amount'].sum()

    >>> data = [['Alice', 100, 1],
    ...         ['Bob', 200, 2],
    ...         ['Alice', 50, 3]]

    >>> from blaze.compute.python import compute
    >>> compute(e, data)
    350
    """
    __slots__ = '_hash', '_child', 'axis', 'keepdims'
    _dtype = None

    def __init__(self, _child, axis=None, keepdims=False):
        self._child = _child
        if axis is None:
            axis = tuple(range(_child.ndim))
        if isinstance(axis, (set, list)):
            axis = tuple(axis)
        if not isinstance(axis, tuple):
            axis = (axis,)
        axis = tuple(sorted(axis))
        # if builtins.any(ax >= ndim(_child) for ax in axis):
        #     raise ValueError("Passed axes %s that are greater than ndim" % axis)
        self.axis = axis
        self.keepdims = keepdims

    @property
    def dshape(self):
        axis = self.axis
        if self.keepdims:
            shape = tuple(1 if i in axis else d
                          for i, d in enumerate(self._child.shape))
        else:
            shape = tuple(d
                          for i, d in enumerate(self._child.shape)
                          if i not in axis)
        return DataShape(*(shape + (self._dtype,)))

    @property
    def symbol(self):
        return type(self).__name__

    @property
    def _name(self):
        try:
            return self._child._name + '_' + type(self).__name__
        except (AttributeError, ValueError, TypeError):
            return type(self).__name__

    def __str__(self):
        kwargs = list()
        if self.keepdims:
            kwargs.append('keepdims=True')
        if self.axis != tuple(range(self._child.ndim)):
            kwargs.append('axis=' + str(self.axis))
        other = sorted(set(self.__slots__[1:]) - set(['_child', 'axis', 'keepdims']))
        for slot in other:
            kwargs.append('%s=%s' % (slot, getattr(self, slot)))
        name = type(self).__name__
        if kwargs:
            return '%s(%s, %s)' % (name, self._child, ', '.join(kwargs))
        else:
            return '%s(%s)' % (name, self._child)


class any(Reduction):
    _dtype = ct.bool_

class all(Reduction):
    _dtype = ct.bool_

class sum(Reduction):
    @property
    def _dtype(self):
        schema = self._child.schema[0]
        if isinstance(schema, Record) and len(schema.types) == 1:
            return first(schema.types)
        else:
            return schema

class max(Reduction):
    @property
    def _dtype(self):
        schema = self._child.schema[0]
        if isinstance(schema, Record) and len(schema.types) == 1:
            return first(schema.types)
        else:
            return schema

class min(Reduction):
    @property
    def _dtype(self):
        schema = self._child.schema[0]
        if isinstance(schema, Record) and len(schema.types) == 1:
            return first(schema.types)
        else:
            return schema

class mean(Reduction):
    _dtype = ct.real

class var(Reduction):
    """Variance

    Parameters
    ----------
    child : Expr
        An expression
    unbiased : bool, optional
        Compute an unbiased estimate of the population variance if this is
        ``True``. In NumPy and pandas, this parameter is called ``ddof`` (delta
        degrees of freedom) and is equal to 1 for unbiased and 0 for biased.
    """
    __slots__ = '_hash', '_child', 'unbiased', 'axis', 'keepdims'

    _dtype = ct.real

    def __init__(self, child, unbiased=False, *args, **kwargs):
        self.unbiased = unbiased
        Reduction.__init__(self, child, *args, **kwargs)


class std(Reduction):
    """Standard Deviation

    Parameters
    ----------
    child : Expr
        An expression
    unbiased : bool, optional
        Compute the square root of an unbiased estimate of the population
        variance if this is ``True``.

        .. warning::

            This does *not* return an unbiased estimate of the population
            standard deviation.

    See Also
    --------
    var
    """
    __slots__ = '_hash', '_child', 'unbiased', 'axis', 'keepdims'

    _dtype = ct.real

    def __init__(self, child, unbiased=False, *args, **kwargs):
        self.unbiased = unbiased
        Reduction.__init__(self, child, *args, **kwargs)


class count(Reduction):
    """ The number of non-null elements """
    _dtype = ct.int_

class nunique(Reduction):
    _dtype = ct.int_

class nelements(Reduction):
    """Compute the number of elements in a collection, including missing values.

    See Also
    ---------
    blaze.expr.reductions.count: compute the number of non-null elements

    Examples
    --------
    >>> from blaze import Symbol
    >>> t = Symbol('t', 'var * {name: string, amount: float64}')
    >>> t[t.amount < 1].nelements()
    nelements(t[t.amount < 1])
    """
    _dtype = ct.int_


def nrows(expr):
    return nelements(expr, axis=(0,))


class Summary(Expr):
    """ A collection of named reductions

    Examples
    --------

    >>> t = Symbol('t', 'var * {name: string, amount: int, id: int}')
    >>> expr = summary(number=t.id.nunique(), sum=t.amount.sum())

    >>> data = [['Alice', 100, 1],
    ...         ['Bob', 200, 2],
    ...         ['Alice', 50, 1]]

    >>> from blaze.compute.python import compute
    >>> compute(expr, data)
    (2, 350)
    """
<<<<<<< HEAD
    __slots__ = '_hash', '_child', 'names', 'values', 'keepdims'
=======
    __slots__ = '_child', 'names', 'values', 'axis', 'keepdims'
>>>>>>> a601955e

    def __init__(self, _child, names, values, axis=None, keepdims=False):
        self._child = _child
        self.names = names
        self.values = values
        self.keepdims = keepdims
        self.axis = axis

    @property
    def dshape(self):
        axis = self.axis
        if self.keepdims:
            shape = tuple(1 if i in axis else d
                          for i, d in enumerate(self._child.shape))
        else:
            shape = tuple(d
                          for i, d in enumerate(self._child.shape)
                          if i not in axis)
        measure = Record(list(zip(self.names,
                                  [v._dtype for v in self.values])))
        return DataShape(*(shape + (measure,)))

    def __str__(self):
        s = 'summary('
        s += ', '.join('%s=%s' % (name, str(val))
                         for name, val in zip(self.fields, self.values))
        if self.keepdims:
            s += ', keepdims=True'
        s += ')'
        return s


def summary(keepdims=False, axis=None, **kwargs):
    items = sorted(kwargs.items(), key=first)
    names = tuple(map(first, items))
    values = tuple(map(toolz.second, items))
    child = common_subexpression(*values)

    if len(kwargs) == 1 and not iscollection(child.dshape):
        while not iscollection(child.dshape):
            children = [i for i in child._inputs if isinstance(i, Expr)]
            if len(children) == 1:
                child = children[0]
            else:
                child = common_subexpression(*children)

    if axis is None:
        axis = tuple(range(ndim(child)))
    if isinstance(axis, (set, list)):
        axis = tuple(axis)
    if not isinstance(axis, tuple):
        axis = (axis,)
    return Summary(child, names, values, keepdims=keepdims, axis=axis)


summary.__doc__ = Summary.__doc__


from datashape.predicates import iscollection, isboolean, isnumeric
from .expressions import (schema_method_list, dshape_method_list,
                          method_properties)

schema_method_list.extend([
    (isboolean, set([any, all, sum])),
    (isnumeric, set([mean, sum, mean, min, max, std, var])),
    ])

dshape_method_list.extend([
    (iscollection, set([count, min, max, nelements])),
    (lambda ds: len(ds.shape) == 1, set([nrows, nunique])),
    ])

method_properties.update([nrows])<|MERGE_RESOLUTION|>--- conflicted
+++ resolved
@@ -218,11 +218,7 @@
     >>> compute(expr, data)
     (2, 350)
     """
-<<<<<<< HEAD
-    __slots__ = '_hash', '_child', 'names', 'values', 'keepdims'
-=======
-    __slots__ = '_child', 'names', 'values', 'axis', 'keepdims'
->>>>>>> a601955e
+    __slots__ = '_hash', '_child', 'names', 'values', 'axis', 'keepdims'
 
     def __init__(self, _child, names, values, axis=None, keepdims=False):
         self._child = _child

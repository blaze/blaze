--- conflicted
+++ resolved
@@ -1,5 +1,6 @@
 from __future__ import absolute_import, division, print_function
 
+import decimal
 import datashape
 from datashape import Record, DataShape, dshape, TimeDelta, Decimal, Option
 from datashape import coretypes as ct
@@ -12,6 +13,7 @@
 from .expressions import Expr, ndim
 from .strings import isstring
 from .expressions import dshape_method_list, method_properties
+from ..dispatch import dispatch
 
 
 class Reduction(Expr):
@@ -120,7 +122,7 @@
 
     @property
     def initial_value(self):
-        return self.schema.measure.to_numpy_dtype().type().item()
+        return initial_value(self.schema.measure)
 
 
 class max(Reduction):
@@ -131,11 +133,6 @@
     pass
 
 
-<<<<<<< HEAD
-class mean(Reduction):
-    schema = dshape(ct.float64)
-    initial_value = 0.0
-=======
 class FloatingReduction(Reduction):
     def _schema(self):
         measure = self._child.schema.measure
@@ -145,10 +142,23 @@
             base if isinstance(base, Decimal) else ct.float64
         ))
 
+    @property
+    def initial_value(self):
+        return initial_value(self.schema.measure)
+
+
+@dispatch(ct.CType)
+def initial_value(dshape):
+    return 0.0
+
+
+@dispatch(Decimal)
+def initial_value(dshape):
+    return decimal.Decimal(0.0)
+
 
 class mean(FloatingReduction):
     pass
->>>>>>> 0cc78947
 
 
 class var(FloatingReduction):

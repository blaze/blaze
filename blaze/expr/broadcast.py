--- conflicted
+++ resolved
@@ -6,15 +6,8 @@
 
 from datashape import DataShape, iscollection
 
-<<<<<<< HEAD
-from .collections import Shift
 from .expressions import Field, Map, ElemWise, symbol, shape
-from .arithmetic import maxshape, Arithmetic, UnaryOp
-from .math import Math
-=======
-from .expressions import Field, Map, ElemWise, symbol, shape, Coerce
-from .arithmetic import maxshape, Arithmetic, UnaryOp, BinOp
->>>>>>> 70a16f30
+from .arithmetic import maxshape, UnaryOp, BinOp
 from .datetime import DateTime
 
 __all__ = ['broadcast', 'Broadcast', 'scalar_symbols']
@@ -109,13 +102,8 @@
     return scalars
 
 
-<<<<<<< HEAD
-Broadcastable = (Arithmetic, Math, Map, Field, DateTime, UnaryOp, Shift)
-WantToBroadcast = (Arithmetic, Math, Map, DateTime, UnaryOp, Shift)
-=======
-Broadcastable = (Map, Field, DateTime, UnaryOp, BinOp, Coerce)
-WantToBroadcast = (Map, DateTime, UnaryOp, BinOp, Coerce)
->>>>>>> 70a16f30
+Broadcastable = (Map, Field, DateTime, UnaryOp, BinOp)
+WantToBroadcast = (Map, DateTime, UnaryOp, BinOp)
 
 
 def broadcast_collect(expr, Broadcastable=Broadcastable,

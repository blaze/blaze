from __future__ import absolute_import, division, print_function

import numbers
import numpy as np
from functools import partial
from itertools import chain

import datashape
from datashape import (
    DataShape, Option, Record, Unit, dshape, var, Fixed, Var, promote, object_,
)
from datashape.predicates import isscalar, iscollection, isrecord
from toolz import (
    isdistinct, frequencies, concat as tconcat, unique, get, first, compose,
    keymap,
)
import toolz.curried.operator as op
from odo.utils import copydoc

from .core import common_subexpression
from .expressions import Expr, ElemWise, label, Field
from .expressions import dshape_method_list
from ..compatibility import zip_longest, _strtypes
from ..utils import listpack


__all__ = ['Sort', 'Distinct', 'Head', 'Merge', 'IsIn', 'isin', 'distinct',
           'merge', 'head', 'sort', 'Join', 'join', 'transform', 'Concat',
           'concat', 'Tail', 'tail', 'Shift', 'shift']


class Sort(Expr):

    """ Table in sorted order

    Examples
    --------
    >>> from blaze import symbol
    >>> accounts = symbol('accounts', 'var * {name: string, amount: int}')
    >>> accounts.sort('amount', ascending=False).schema
    dshape("{name: string, amount: int32}")

    Some backends support sorting by arbitrary rowwise tables, e.g.

    >>> accounts.sort(-accounts.amount) # doctest: +SKIP
    """
    __slots__ = '_hash', '_child', '_key', 'ascending'

    @property
    def dshape(self):
        return self._child.dshape

    @property
    def key(self):
        if self._key is () or self._key is None:
            return self._child.fields[0]
        if isinstance(self._key, tuple):
            return list(self._key)
        else:
            return self._key

    def _len(self):
        return self._child._len()

    @property
    def _name(self):
        return self._child._name

    def __str__(self):
        return "%s.sort(%s, ascending=%s)" % (self._child, repr(self._key),
                                              self.ascending)


def sort(child, key=None, ascending=True):
    """ Sort a collection

    Parameters
    ----------
    key : str, list of str, or Expr
        Defines by what you want to sort.

          * A single column string: ``t.sort('amount')``
          * A list of column strings: ``t.sort(['name', 'amount'])``
          * An expression: ``t.sort(-t.amount)``

    ascending : bool, optional
        Determines order of the sort
    """
    if not isrecord(child.dshape.measure):
        key = None
    if isinstance(key, list):
        key = tuple(key)
    return Sort(child, key, ascending)


class Distinct(Expr):

    """ Remove duplicate elements from an expression

    Parameters
    ----------
    on : tuple of :class:`~blaze.expr.expressions.Field`
        The subset of fields or names of fields to be distinct on.

    Examples
    --------
    >>> from blaze import symbol
    >>> t = symbol('t', 'var * {name: string, amount: int, id: int}')
    >>> e = distinct(t)

    >>> data = [('Alice', 100, 1),
    ...         ('Bob', 200, 2),
    ...         ('Alice', 100, 1)]

    >>> from blaze.compute.python import compute
    >>> sorted(compute(e, data))
    [('Alice', 100, 1), ('Bob', 200, 2)]

    Use a subset by passing `on`:

    >>> import pandas as pd
    >>> e = distinct(t, 'name')
    >>> data = pd.DataFrame([['Alice', 100, 1],
    ...                      ['Alice', 200, 2],
    ...                      ['Bob', 100, 1],
    ...                      ['Bob', 200, 2]],
    ...                     columns=['name', 'amount', 'id'])
    >>> compute(e, data)
        name  amount  id
    0  Alice     100   1
    1    Bob     100   1


    """
    __slots__ = '_hash', '_child', 'on'

    @property
    def dshape(self):
        return datashape.var * self._child.dshape.measure

    @property
    def fields(self):
        return self._child.fields

    @property
    def _name(self):
        return self._child._name

    def __str__(self):
        return 'distinct({child}{on})'.format(
            child=self._child,
            on=(', ' if self.on else '') + ', '.join(map(str, self.on))
        )


@copydoc(Distinct)
def distinct(expr, *on):
    fields = frozenset(expr.fields)
    _on = []
    append = _on.append
    for n in on:
        if isinstance(n, Field):
            if n._child.isidentical(expr):
                n = n._name
            else:
                raise ValueError('{0} is not a field of {1}'.format(n, expr))
        if not isinstance(n, _strtypes):
            raise TypeError('on must be a name or field, not: {0}'.format(n))
        elif n not in fields:
            raise ValueError('{0} is not a field of {1}'.format(n, expr))
        append(n)

    return Distinct(expr, tuple(_on))


class _HeadOrTail(Expr):
    __slots__ = '_hash', '_child', 'n'

    @property
    def dshape(self):
        return self.n * self._child.dshape.subshape[0]

    def _len(self):
        return min(self._child._len(), self.n)

    @property
    def _name(self):
        return self._child._name

    def __str__(self):
        return '%s.%s(%d)' % (self._child, type(self).__name__.lower(), self.n)


class Head(_HeadOrTail):

    """ First `n` elements of collection

    Examples
    --------
    >>> from blaze import symbol
    >>> accounts = symbol('accounts', 'var * {name: string, amount: int}')
    >>> accounts.head(5).dshape
    dshape("5 * {name: string, amount: int32}")

    See Also
    --------

    blaze.expr.collections.Tail
    """
    pass


@copydoc(Head)
def head(child, n=10):
    return Head(child, n)


class Tail(_HeadOrTail):
    """ Last `n` elements of collection

    Examples
    --------
    >>> from blaze import symbol
    >>> accounts = symbol('accounts', 'var * {name: string, amount: int}')
    >>> accounts.tail(5).dshape
    dshape("5 * {name: string, amount: int32}")

    See Also
    --------

    blaze.expr.collections.Head
    """
    pass


@copydoc(Tail)
def tail(child, n=10):
    return Tail(child, n)


def transform(t, replace=True, **kwargs):
    """ Add named columns to table

    >>> from blaze import symbol
    >>> t = symbol('t', 'var * {x: int, y: int}')
    >>> transform(t, z=t.x + t.y).fields
    ['x', 'y', 'z']
    """
    if replace and set(t.fields).intersection(set(kwargs)):
        t = t[[c for c in t.fields if c not in kwargs]]

    args = [t] + [v.label(k) for k, v in sorted(kwargs.items(), key=first)]
    return merge(*args)


def schema_concat(exprs):
    """ Concatenate schemas together.  Supporting both Records and Units

    In the case of Units, the name is taken from expr.name
    """
    new_fields = []
    for c in exprs:
        schema = c.schema[0]
        if isinstance(schema, Record):
            new_fields.extend(schema.fields)
        elif isinstance(schema, (Unit, Option)):
            new_fields.append((c._name, schema))
        else:
            raise TypeError("All schemas must have Record or Unit shape."
                            "\nGot %s" % schema)
    return dshape(Record(new_fields))


class Merge(ElemWise):

    """ Merge many fields together

    Examples
    --------
    >>> from blaze import symbol
    >>> accounts = symbol('accounts', 'var * {name: string, x: int, y: real}')
    >>> merge(accounts.name, z=accounts.x + accounts.y).fields
    ['name', 'z']
    """
    __slots__ = '_hash', '_child', 'children'

    @property
    def schema(self):
        return schema_concat(self.children)

    @property
    def fields(self):
        return list(tconcat(child.fields for child in self.children))

    def _subterms(self):
        yield self
        for i in self.children:
            for node in i._subterms():
                yield node

    def _get_field(self, key):
        for child in self.children:
            if key in child.fields:
                if isscalar(child.dshape.measure):
                    return child
                else:
                    return child[key]

    def _project(self, key):
        if not isinstance(key, (tuple, list)):
            raise TypeError("Expected tuple or list, got %s" % key)
        return merge(*[self[c] for c in key])

    def _leaves(self):
        return list(unique(tconcat(i._leaves() for i in self.children)))


@copydoc(Merge)
def merge(*exprs, **kwargs):
    if len(exprs) + len(kwargs) == 1:
        if exprs:
            return exprs[0]
        if kwargs:
            [(k, v)] = kwargs.items()
            return v.label(k)
    # Get common sub expression
    exprs += tuple(label(v, k) for k, v in sorted(kwargs.items(), key=first))
    try:
        child = common_subexpression(*exprs)
    except Exception:
        raise ValueError("No common subexpression found for input expressions")

    result = Merge(child, exprs)

    if not isdistinct(result.fields):
        raise ValueError(
            "Repeated columns found: " + ', '.join(
                k for k, v in frequencies(result.fields).items() if v > 1
            ),
        )

    return result


def unpack(l):
    """ Unpack items from collections of nelements 1

    >>> unpack('hello')
    'hello'
    >>> unpack(['hello'])
    'hello'
    """
    if isinstance(l, (tuple, list, set)) and len(l) == 1:
        return next(iter(l))
    else:
        return l


class Join(Expr):

    """ Join two tables on common columns

    Parameters
    ----------
    lhs, rhs : Expr
        Expressions to join
    on_left : str, optional
        The fields from the left side to join on.
        If no ``on_right`` is passed, then these are the fields for both
        sides.
    on_right : str, optional
        The fields from the right side to join on.
    how : {'inner', 'outer', 'left', 'right'}
        What type of join to perform.
    suffixes: pair of str
        The suffixes to be applied to the left and right sides
        in order to resolve duplicate field names.

    Examples
    --------
    >>> from blaze import symbol
    >>> names = symbol('names', 'var * {name: string, id: int}')
    >>> amounts = symbol('amounts', 'var * {amount: int, id: int}')

    Join tables based on shared column name

    >>> joined = join(names, amounts, 'id')

    Join based on different column names

    >>> amounts = symbol('amounts', 'var * {amount: int, acctNumber: int}')
    >>> joined = join(names, amounts, 'id', 'acctNumber')

    See Also
    --------

    blaze.expr.collections.Merge
    """
    __slots__ = (
        '_hash', 'lhs', 'rhs', '_on_left', '_on_right', 'how', 'suffixes',
    )
    __inputs__ = 'lhs', 'rhs'

    @property
    def on_left(self):
        on_left = self._on_left
        if isinstance(on_left, tuple):
            return list(on_left)
        return on_left

    @property
    def on_right(self):
        on_right = self._on_right
        if isinstance(on_right, tuple):
            return list(on_right)
        return on_right

    @property
    def schema(self):
        """

        Examples
        --------
        >>> from blaze import symbol
        >>> t = symbol('t', 'var * {name: string, amount: int}')
        >>> s = symbol('t', 'var * {name: string, id: int}')

        >>> join(t, s).schema
        dshape("{name: string, amount: int32, id: int32}")

        >>> join(t, s, how='left').schema
        dshape("{name: string, amount: int32, id: ?int32}")

        Overlapping but non-joined fields append _left, _right

        >>> a = symbol('a', 'var * {x: int, y: int}')
        >>> b = symbol('b', 'var * {x: int, y: int}')
        >>> join(a, b, 'x').fields
        ['x', 'y_left', 'y_right']
        """
        option = lambda dt: dt if isinstance(dt, Option) else Option(dt)

        on_left = self.on_left
        if not isinstance(on_left, list):
            on_left = on_left,

        on_right = self.on_right
        if not isinstance(on_right, list):
            on_right = on_right,

        right_types = keymap(
            dict(zip(on_right, on_left)).get,
            self.rhs.dshape.measure.dict,
        )
        joined = (
            (name, promote(dt, right_types[name], promote_option=False))
            for n, (name, dt) in enumerate(filter(
                compose(op.contains(on_left), first),
                self.lhs.dshape.measure.fields,
            ))
        )

        left = [
            (name, dt) for name, dt in zip(
                self.lhs.fields,
                types_of_fields(self.lhs.fields, self.lhs)
            ) if name not in on_left
        ]

        right = [
            (name, dt) for name, dt in zip(
                self.rhs.fields,
                types_of_fields(self.rhs.fields, self.rhs)
            ) if name not in on_right
        ]

        # Handle overlapping but non-joined case, e.g.
        left_other = set(name for name, dt in left if name not in on_left)
        right_other = set(name for name, dt in right if name not in on_right)
        overlap = left_other & right_other

        left_suffix, right_suffix = self.suffixes
        left = ((name + left_suffix if name in overlap else name, dt)
                for name, dt in left)
        right = ((name + right_suffix if name in overlap else name, dt)
                 for name, dt in right)

        if self.how in ('right', 'outer'):
            left = ((name, option(dt)) for name, dt in left)
        if self.how in ('left', 'outer'):
            right = ((name, option(dt)) for name, dt in right)

        return dshape(Record(chain(joined, left, right)))

    @property
    def dshape(self):
        # TODO: think if this can be generalized
        return var * self.schema


def types_of_fields(fields, expr):
    """ Get the types of fields in an expression

    Examples
    --------
    >>> from blaze import symbol
    >>> expr = symbol('e', 'var * {x: int64, y: float32}')
    >>> types_of_fields('y', expr)
    ctype("float32")

    >>> types_of_fields(['y', 'x'], expr)
    (ctype("float32"), ctype("int64"))

    >>> types_of_fields('x', expr.x)
    ctype("int64")
    """
    if isinstance(expr.dshape.measure, Record):
        return get(fields, expr.dshape.measure)
    else:
        if isinstance(fields, (tuple, list, set)):
            assert len(fields) == 1
            fields, = fields
        assert fields == expr._name
        return expr.dshape.measure


@copydoc(Join)
def join(lhs, rhs, on_left=None, on_right=None,
         how='inner', suffixes=('_left', '_right')):
    if not on_left and not on_right:
        on_left = on_right = unpack(list(sorted(
            set(lhs.fields) & set(rhs.fields),
            key=lhs.fields.index)))
    if not on_right:
        on_right = on_left
    if isinstance(on_left, tuple):
        on_left = list(on_left)
    if isinstance(on_right, tuple):
        on_right = list(on_right)
    if not on_left or not on_right:
        raise ValueError(
            "Can not Join.  No shared columns between %s and %s" % (lhs, rhs),
        )
    left_types = listpack(types_of_fields(on_left, lhs))
    right_types = listpack(types_of_fields(on_right, rhs))
    if len(left_types) != len(right_types):
        raise ValueError(
            'Length of on_left=%d not equal to length of on_right=%d' % (
                len(left_types), len(right_types),
            ),
        )

    for n, promotion in enumerate(map(partial(promote, promote_option=False),
                                      left_types,
                                      right_types)):
        if promotion == object_:
            raise TypeError(
                'Schemata of joining columns do not match,'
                ' no promotion found for %s=%s and %s=%s' % (
                    on_left[n], left_types[n], on_right[n], right_types[n],
                ),
            )
    _on_left = tuple(on_left) if isinstance(on_left, list) else on_left
    _on_right = (tuple(on_right) if isinstance(on_right, list)
                 else on_right)

    how = how.lower()
    if how not in ('inner', 'outer', 'left', 'right'):
        raise ValueError("How parameter should be one of "
                         "\n\tinner, outer, left, right."
                         "\nGot: %s" % how)

    return Join(lhs, rhs, _on_left, _on_right, how, suffixes)


class Concat(Expr):

    """ Stack tables on common columns

    Parameters
    ----------
    lhs, rhs : Expr
        Collections to concatenate
    axis : int, optional
        The axis to concatenate on.

    Examples
    --------
    >>> from blaze import symbol

    Vertically stack tables:

    >>> names = symbol('names', '5 * {name: string, id: int32}')
    >>> more_names = symbol('more_names', '7 * {name: string, id: int32}')
    >>> stacked = concat(names, more_names)
    >>> stacked.dshape
    dshape("12 * {name: string, id: int32}")

    Vertically stack matrices:

    >>> mat_a = symbol('a', '3 * 5 * int32')
    >>> mat_b = symbol('b', '3 * 5 * int32')
    >>> vstacked = concat(mat_a, mat_b, axis=0)
    >>> vstacked.dshape
    dshape("6 * 5 * int32")

    Horizontally stack matrices:

    >>> hstacked = concat(mat_a, mat_b, axis=1)
    >>> hstacked.dshape
    dshape("3 * 10 * int32")

    See Also
    --------

    blaze.expr.collections.Merge
    """
    __slots__ = '_hash', 'lhs', 'rhs', 'axis'
    __inputs__ = 'lhs', 'rhs'

    @property
    def dshape(self):
        axis = self.axis
        ldshape = self.lhs.dshape
        lshape = ldshape.shape
        return DataShape(
            *(lshape[:axis] + (
                _shape_add(lshape[axis], self.rhs.dshape.shape[axis]),
            ) + lshape[axis + 1:] + (ldshape.measure,))
        )


def _shape_add(a, b):
    if isinstance(a, Var) or isinstance(b, Var):
        return var
    return Fixed(a.val + b.val)


@copydoc(Concat)
def concat(lhs, rhs, axis=0):
    ldshape = lhs.dshape
    rdshape = rhs.dshape
    if ldshape.measure != rdshape.measure:
        raise TypeError(
            'Mismatched measures: {l} != {r}'.format(
                l=ldshape.measure, r=rdshape.measure
            ),
        )

    lshape = ldshape.shape
    rshape = rdshape.shape
    for n, (a, b) in enumerate(zip_longest(lshape, rshape, fillvalue=None)):
        if n != axis and a != b:
            raise TypeError(
                'Shapes are not equal along axis {n}: {a} != {b}'.format(
                    n=n, a=a, b=b,
                ),
            )
    if axis < 0 or 0 < len(lshape) <= axis:
        raise ValueError(
            "Invalid axis '{a}', must be in range: [0, {n})".format(
                a=axis, n=len(lshape)
            ),
        )

    return Concat(lhs, rhs, axis)


class IsIn(ElemWise):
    """Check if an expression contains values from a set.

    Return a boolean expression indicating whether another expression
    contains values that are members of a collection.

    Parameters
    ----------
    expr : Expr
        Expression whose elements to check for membership in `keys`
    keys : Sequence
        Elements to test against. Blaze stores this as a ``frozenset``.

    Examples
    --------

    Check if a vector contains any of 1, 2 or 3:

    >>> from blaze import symbol
    >>> t = symbol('t', '10 * int64')
    >>> expr = t.isin([1, 2, 3])
    >>> expr.dshape
    dshape("10 * bool")
    """
    __slots__ = '_hash', '_child', '_keys'

    @property
    def schema(self):
        return datashape.bool_

    def __str__(self):
        return '%s.%s(%s)' % (self._child, type(self).__name__.lower(),
                              self._keys)


@copydoc(IsIn)
def isin(expr, keys):
    if isinstance(keys, Expr):
        raise TypeError('keys argument cannot be an expression, '
                        'it must be an iterable object such as a list, '
                        'tuple or set')
    return IsIn(expr, frozenset(keys))


class Shift(Expr):
    """ Shift a column backward or forward by N elements

    Parameters
    ----------
    expr : Expr
        The expression to shift. This expression's dshape should be columnar
    n : int
        The number of elements to shift by. If n < 0 then shift backward,
        if n == 0 do nothing, else shift forward.
    """
    __slots__ = '_hash', '_child', 'n'

    @property
    def schema(self):
        measure = self._child.schema.measure

        # if we are not shifting or we are already an Option type then return
        # the child's schema
        if not self.n or isinstance(measure, Option):
            return measure
        else:
            return Option(measure)

    @property
    def dshape(self):
        return DataShape(*(self._child.dshape.shape + tuple(self.schema)))

    def __str__(self):
        return '%s(%s, n=%d)' % (
            type(self).__name__.lower(), self._child, self.n
        )


@copydoc(Shift)
def shift(expr, n):
    if not isinstance(n, (numbers.Integral, np.integer)):
        raise TypeError('n must be an integer')
    return Shift(expr, n)


dshape_method_list.extend([
    (iscollection, set([sort, head, tail])),
<<<<<<< HEAD
    (lambda ds: len(ds.shape) == 1, set([distinct])),
    (lambda ds: (len(ds.shape) == 1 and
                 isscalar(getattr(ds.measure, 'key', ds.measure))), set([isin])),
=======
    (lambda ds: len(ds.shape) == 1, set([distinct, shift])),
    (lambda ds: len(ds.shape) == 1 and isscalar(ds.measure), set([isin])),
>>>>>>> 6c67b5f9
])<|MERGE_RESOLUTION|>--- conflicted
+++ resolved
@@ -753,12 +753,8 @@
 
 dshape_method_list.extend([
     (iscollection, set([sort, head, tail])),
-<<<<<<< HEAD
-    (lambda ds: len(ds.shape) == 1, set([distinct])),
+    (lambda ds: len(ds.shape) == 1, set([distinct, shift])),
     (lambda ds: (len(ds.shape) == 1 and
                  isscalar(getattr(ds.measure, 'key', ds.measure))), set([isin])),
-=======
-    (lambda ds: len(ds.shape) == 1, set([distinct, shift])),
     (lambda ds: len(ds.shape) == 1 and isscalar(ds.measure), set([isin])),
->>>>>>> 6c67b5f9
 ])
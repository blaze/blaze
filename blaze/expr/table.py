""" An abstract Table

>>> accounts = TableSymbol('accounts', '{name: string, amount: int}')
>>> deadbeats = accounts['name'][accounts['amount'] < 0]
"""
from __future__ import absolute_import, division, print_function

from abc import abstractproperty
from datashape import dshape, DataShape, Record, isdimension, Option
from datashape import coretypes as ct
import datashape
from toolz import (concat, partial, first, compose, get, unique, second,
        isdistinct, frequencies)
from . import scalar
from .core import Expr, path
from .scalar import ScalarSymbol, Number
from .scalar import (Eq, Ne, Lt, Le, Gt, Ge, Add, Mult, Div, Sub, Pow, Mod, Or,
                     And, USub, Not, eval_str, FloorDiv, NumberInterface)
from ..compatibility import _strtypes, builtins, unicode, basestring
from ..dispatch import dispatch

__all__ = '''
TableExpr TableSymbol RowWise Projection Column Selection ColumnWise Join
Reduction join sqrt sin cos tan sinh cosh tanh acos acosh asin asinh atan atanh
exp log expm1 log10 log1p radians degrees ceil floor trunc isnan any all sum
min max mean var std count nunique By by Sort Distinct distinct Head head Label
ReLabel relabel Map Apply common_subexpression merge Merge Union selection
projection union columnwise Summary summary'''.split()


class TableExpr(Expr):
    """ Super class for all Table Expressions

    This is not intended to be constructed by users.

    See Also
    --------

    blaze.expr.table.TableSymbol
    """
    __inputs__ = 'child',

    @property
    def dshape(self):
        return datashape.var * self.schema

    def _len(self):
        try:
            return int(self.dshape[0])
        except TypeError:
            raise ValueError('Can not determine length of table with the '
                    'following datashape: %s' % self.dshape)

    def __len__(self):
        return self._len()

    def __nonzero__(self):
        return True

    def __bool__(self):
        return True

    @property
    def columns(self):
        if isinstance(self.schema[0], Record):
            return self.schema[0].names

    @abstractproperty
    def schema(self):
        pass

    @property
    def dtype(self):
        ds = self.schema[-1]
        if isinstance(ds, Record):
            if len(ds.fields) > 1:
                raise TypeError("`.dtype` not defined for multicolumn object. "
                                "Use `.schema` instead")
            else:
                return dshape(first(ds.types))
        else:
            return dshape(ds)

    def __getitem__(self, key):
        if isinstance(key, (list, basestring, unicode)):
            return self.project(key)
        if isinstance(key, TableExpr):
            return selection(self, key)
        raise ValueError("Did not understand input: %s[%s]" % (self, key))

    def project(self, key):
        if isinstance(key, _strtypes):
            if key not in self.columns:
                raise ValueError("Mismatched Column: %s" % str(key))
            return Column(self, key)
        if isinstance(key, list) and builtins.all(isinstance(k, _strtypes) for k in key):
            if not builtins.all(col in self.columns for col in key):
                raise ValueError("Mismatched Columns: %s" % str(key))
            return projection(self, key)
        raise ValueError("Did not understand input: %s[%s]" % (self, key))

    def __getattr__(self, key):
        if key in self.columns:
            return self[key]
        return object.__getattribute__(self, key)

    def __dir__(self):
        return sorted(set(dir(type(self)) + list(self.__dict__.keys()) +
                          self.columns))

    def sort(self, key=None, ascending=True):
        """ Sort table

        Parameters
        ----------
        key: string, list of strings, TableExpr
            Defines by what you want to sort.  Either:
                A single column string, ``t.sort('amount')``
                A list of column strings, ``t.sort(['name', 'amount'])``
                A Table Expression, ``t.sort(-t['amount'])``
        ascending: bool
            Determines order of the sort
        """
        if key is None:
            key = self.columns[0]
        return sort(self, key, ascending)

    def head(self, n=10):
        return head(self, n)

    def relabel(self, labels):
        return relabel(self, labels)

    def map(self, func, schema=None, iscolumn=None):
        return Map(self, func, schema, iscolumn)

    def count(self):
        return count(self)

    def distinct(self):
        return distinct(self)

    def nunique(self):
        return nunique(self)

    def min(self):
        return min(self)

    def max(self):
        return max(self)

    @property
    def iscolumn(self):
        if len(self.columns) > 1:
            return False
        raise NotImplementedError("%s.iscolumn not implemented" %
                str(type(self).__name__))

    @property
    def name(self):
        if self.iscolumn:
            try:
                return self.schema[0].names[0]
            except AttributeError:
                raise ValueError("Column is un-named, name with col.label('name')")
        elif 'name' in self.columns:
            return self['name']
        else:
            raise ValueError("Can not compute name of table")


class TableSymbol(TableExpr):
    """ A Symbol for Tabular data

    This is a leaf in the expression tree

    Examples
    --------

    >>> accounts = TableSymbol('accounts',
    ...                        '{name: string, amount: int, id: int}')
    >>> accounts['amount'] + 1
    accounts['amount'] + 1

    We define a TableSymbol with a name like ``accounts`` and the datashape of
    a single row, called a schema.
    """
    __slots__ = '_name', 'dshape', 'iscolumn'
    __inputs__ = ()

    def __init__(self, name, dshape=None, iscolumn=False):
        self._name = name
        if isinstance(dshape, _strtypes):
            dshape = datashape.dshape(dshape)
        try:
            if not isdimension(dshape[0]):
                dshape = datashape.var * dshape
        except TypeError:
            dshape = datashape.var * dshape
        self.dshape = dshape
        self.iscolumn = iscolumn

    def __str__(self):
        return self._name

    def resources(self):
        return dict()

    @property
    def schema(self):
        return self.dshape.subshape[0]


class RowWise(TableExpr):
    """ Apply an operation equally to each of the rows.  An Interface.

    Common rowwise operations include ``Map``, ``ColumnWise``, ``Projection``,
    and anything else that operates by applying some transformation evenly
    across all rows in a table.

    RowWise operations have the same number of rows as their children

    See Also
    --------

    blaze.expr.table.Projection
    blaze.expr.table.Map
    blaze.expr.table.ColumnWise
    blaze.expr.table.
    blaze.expr.table.
    blaze.expr.table.
    """
    def _len(self):
        return self.child._len()


class Projection(RowWise):
    """ Select columns from table

    SELECT a, b, c
    FROM table

    Examples
    --------

    >>> accounts = TableSymbol('accounts',
    ...                        '{name: string, amount: int, id: int}')
    >>> accounts[['name', 'amount']].schema
    dshape("{ name : string, amount : int32 }")

    See Also
    --------

    blaze.expr.table.Column
    """
    __slots__ = 'child', '_columns'

    @property
    def columns(self):
        return list(self._columns)

    @property
    def schema(self):
        d = self.child.schema[0].dict
        return DataShape(Record([(col, d[col]) for col in self.columns]))

    def __str__(self):
        return '%s[[%s]]' % (self.child,
                             ', '.join(["'%s'" % col for col in self.columns]))

    @property
    def iscolumn(self):
        return False

    def project(self, key):
        if isinstance(key, _strtypes) and key in self.columns:
            return self.child[key]
        if isinstance(key, list) and set(key).issubset(set(self.columns)):
            return self.child[key]
        raise ValueError("Column Mismatch: %s" % key)


def projection(table, columns):
    return Projection(table, tuple(columns))

projection.__doc__ = Projection.__doc__


class ColumnSyntaxMixin(object):
    """ Syntax bits for table expressions of column shape """
    iscolumn = True

    def __eq__(self, other):
        return columnwise(Eq, self, other)

    def __ne__(self, other):
        return columnwise(Ne, self, other)

    def __lt__(self, other):
        return columnwise(Lt, self, other)

    def __le__(self, other):
        return columnwise(Le, self, other)

    def __gt__(self, other):
        return columnwise(Gt, self, other)

    def __ge__(self, other):
        return columnwise(Ge, self, other)

    def __add__(self, other):
        return columnwise(Add, self, other)

    def __radd__(self, other):
        return columnwise(Add, other, self)

    def __mul__(self, other):
        return columnwise(Mult, self, other)

    def __rmul__(self, other):
        return columnwise(Mult, other, self)

    def __div__(self, other):
        return columnwise(Div, self, other)

    def __rdiv__(self, other):
        return columnwise(Div, other, self)

    __truediv__ = __div__
    __rtruediv__ = __rdiv__

    def __floordiv__(self, other):
        return columnwise(FloorDiv, self, other)

    def __rfloordiv__(self, other):
        return columnwise(FloorDiv, other, self)

    def __sub__(self, other):
        return columnwise(Sub, self, other)

    def __rsub__(self, other):
        return columnwise(Sub, other, self)

    def __pow__(self, other):
        return columnwise(Pow, self, other)

    def __rpow__(self, other):
        return columnwise(Pow, other, self)

    def __mod__(self, other):
        return columnwise(Mod, self, other)

    def __rmod__(self, other):
        return columnwise(Mod, other, self)

    def __or__(self, other):
        return columnwise(Or, self, other)

    def __ror__(self, other):
        return columnwise(Or, other, self)

    def __and__(self, other):
        return columnwise(And, self, other)

    def __rand__(self, other):
        return columnwise(And, other, self)

    def __neg__(self):
        return columnwise(USub, self)

    def __invert__(self):
        return columnwise(Not, self)

    def label(self, label):
        return Label(self, label)

    def sum(self):
        return sum(self)

    def any(self):
        return any(self)

    def all(self):
        return all(self)

    def mean(self):
        return mean(self)

    def var(self):
        return var(self)

    def std(self):
        return std(self)

    def isnan(self):
        return columnwise(scalar.isnan, self)


class Column(ColumnSyntaxMixin, Projection):
    """ A single column from a table

    SELECT a
    FROM table

    >>> accounts = TableSymbol('accounts',
    ...                        '{name: string, amount: int, id: int}')
    >>> accounts['name'].schema
    dshape("{ name : string }")

    See Also
    --------

    blaze.expr.table.Projection
    """
    __slots__ = 'child', 'column'

    __hash__ = Expr.__hash__

    iscolumn = True

    @property
    def columns(self):
        return [self.column]

    def __str__(self):
        return "%s['%s']" % (self.child, self.columns[0])

    @property
    def scalar_symbol(self):
        return ScalarSymbol(self.column, dtype=self.dtype)

    def project(self, key):
        if key == self.column:
            return self
        else:
            raise ValueError("Column Mismatch: %s" % key)


class Selection(TableExpr):
    """ Filter rows of table based on predicate

    Examples
    --------

    >>> accounts = TableSymbol('accounts',
    ...                        '{name: string, amount: int, id: int}')
    >>> deadbeats = accounts[accounts['amount'] < 0]
    """
    __slots__ = 'child', 'predicate'

    def __str__(self):
        return "%s[%s]" % (self.child, self.predicate)

    @property
    def schema(self):
        return self.child.schema

    @property
    def iscolumn(self):
        return self.child.iscolumn


def selection(table, predicate):
    subexpr = common_subexpression(table, predicate)

    if not builtins.all(isinstance(node, (RowWise, TableSymbol))
                        or node.isidentical(subexpr)
           for node in concat([path(predicate, subexpr),
                               path(table, subexpr)])):

        raise ValueError("Selection not properly matched with table:\n"
                   "child: %s\n"
                   "apply: %s\n"
                   "predicate: %s" % (subexpr, table, predicate))

    if predicate.dtype != dshape('bool'):
        raise TypeError("Must select over a boolean predicate.  Got:\n"
                        "%s[%s]" % (table, predicate))

    return table.subs({subexpr: Selection(subexpr, predicate)})

selection.__doc__ = Selection.__doc__


def _expr_child(col):
    """ Expr and child of column

    Examples
    --------

    >>> accounts = TableSymbol('accounts',
    ...                        '{name: string, amount: int, id: int}')
    >>> _expr_child(accounts['name'])
    (name, accounts)

    Helper function for ``columnwise``
    """
    if isinstance(col, ColumnWise):
        return col.expr, col.child
    elif isinstance(col, Column):
        # TODO: specify dtype
        return col.scalar_symbol, col.child
    elif isinstance(col, Label):
        return _expr_child(col.child)
    else:
        return col, None


def columnwise(op, *column_inputs):
    """ Merge columns with scalar operation


    Parameters
    ----------
    op : Scalar Operation like Add, Mult, Sin, Exp

    column_inputs : either Column, ColumnWise or constant (like 1, 1.0, '1')

    Examples
    --------

    >>> accounts = TableSymbol('accounts',
    ...                        '{name: string, amount: int, id: int}')

    >>> columnwise(Add, accounts['amount'], 100)
    accounts['amount'] + 100

    Fuses operations down into ScalarExpr level

    >>> columnwise(Mult, 2, (accounts['amount'] + 100))
    2 * (accounts['amount'] + 100)
    """
    expr_inputs = []
    children = set()

    for col in column_inputs:
        expr, child = _expr_child(col)
        expr_inputs.append(expr)
        if child:
            children.add(child)

    if not len(children) == 1:
        raise ValueError("All inputs must be from same Table.\n"
                         "Saw the following tables: %s"
                         % ', '.join(map(str, children)))

    if hasattr(op, 'op'):
        expr = op.op(*expr_inputs)
    else:
        expr = op(*expr_inputs)

    return ColumnWise(first(children), expr)


class ColumnWise(RowWise, ColumnSyntaxMixin):
    """ Apply Scalar Expression onto columns of data

    Parameters
    ----------

    child : TableExpr
    expr : ScalarExpr
        The names of the varibles within the scalar expr must match the columns
        of the child.  Use ``Column.scalar_variable`` to generate the
        appropriate ScalarSymbol

    Examples
    --------

    >>> accounts = TableSymbol('accounts',
    ...                        '{name: string, amount: int, id: int}')

    >>> expr = Add(accounts['amount'].scalar_symbol, 100)
    >>> ColumnWise(accounts, expr)
    accounts['amount'] + 100

    See Also
    --------

    blaze.expr.table.columnwise
    """
    __slots__ = 'child', 'expr'

    __hash__ = Expr.__hash__

    iscolumn = True

    @property
    def schema(self):
        names = [x._name for x in self.expr.traverse()
                         if isinstance(x, ScalarSymbol)]
        if len(names) == 1 and not isinstance(self.expr.dshape[0], Record):
            return DataShape(Record([[names[0], self.expr.dshape[0]]]))
        return self.expr.dshape

    def __str__(self):
        columns = self.active_columns()
        newcol = lambda c: "%s['%s']" % (self.child, c)
        return eval_str(self.expr.subs(dict(zip(columns,
                                                map(newcol, columns)))))

    def active_columns(self):
        return sorted(unique(x._name for x in self.traverse()
                                    if isinstance(x, ScalarSymbol)))


def unpack(l):
    if isinstance(l, (tuple, list, set)) and len(l) == 1:
        return next(iter(l))
    else:
        return l


class Join(TableExpr):
    """ Join two tables on common columns

    Parameters
    ----------
    lhs : TableExpr
    rhs : TableExpr
    on_left : string
    on_right : string

    Examples
    --------

    >>> names = TableSymbol('names', '{name: string, id: int}')
    >>> amounts = TableSymbol('amounts', '{amount: int, id: int}')

    Join tables based on shared column name
    >>> joined = join(names, amounts, 'id')

    Join based on different column names
    >>> amounts = TableSymbol('amounts', '{amount: int, acctNumber: int}')
    >>> joined = join(names, amounts, 'id', 'acctNumber')

    See Also
    --------

    blaze.expr.table.Merge
    blaze.expr.table.Union
    """
    __slots__ = 'lhs', 'rhs', '_on_left', '_on_right', 'how'
    __inputs__ = 'lhs', 'rhs'

    iscolumn = False

    @property
    def on_left(self):
        if isinstance(self._on_left, tuple):
            return list(self._on_left)
        else:
            return self._on_left

    @property
    def on_right(self):
        if isinstance(self._on_left, tuple):
            return list(self._on_left)
        else:
            return self._on_left

    @property
    def schema(self):
        """

        Examples
        --------

        >>> t = TableSymbol('t', '{name: string, amount: int}')
        >>> s = TableSymbol('t', '{name: string, id: int}')

        >>> join(t, s).schema
        dshape("{ name : string, amount : int32, id : int32 }")

        >>> join(t, s, how='left').schema
        dshape("{ name : string, amount : int32, id : ?int32 }")
        """
        option = lambda dt: dt if isinstance(dt, Option) else Option(dt)

        joined = [[name, dt] for name, dt in self.lhs.schema[0].parameters[0]
                        if name in self.on_left]

        left = [[name, dt] for name, dt in self.lhs.schema[0].parameters[0]
                           if name not in self.on_left]

        right = [[name, dt] for name, dt in self.rhs.schema[0].parameters[0]
                            if name not in self.on_right]

        if self.how in ('right', 'outer'):
            left = [[name, option(dt)] for name, dt in left]
        if self.how in ('left', 'outer'):
            right = [[name, option(dt)] for name, dt in right]

        return dshape(Record(joined + left + right))


def join(lhs, rhs, on_left=None, on_right=None, how='inner'):
    if not on_left and not on_right:
        on_left = on_right = unpack(list(sorted(
            set(lhs.columns) & set(rhs.columns),
            key=lhs.columns.index)))
    if not on_right:
        on_right = on_left
    if isinstance(on_left, tuple):
        on_left = list(on_left)
    if isinstance(on_right, tuple):
        on_right = list(on_right)
    if get(on_left, lhs.schema[0]) != get(on_right, rhs.schema[0]):
        raise TypeError("Schema's of joining columns do not match")
    _on_left = tuple(on_left) if isinstance(on_left, list) else on_left
    _on_right = (tuple(on_right) if isinstance(on_right, list)
                        else on_right)

    how = how.lower()
    if how not in ('inner', 'outer', 'left', 'right'):
        raise ValueError("How parameter should be one of "
                         "\n\tinner, outer, left, right."
                         "\nGot: %s" % how)

    return Join(lhs, rhs, _on_left, _on_right, how)


join.__doc__ = Join.__doc__


sqrt = partial(columnwise, scalar.sqrt)

sin = partial(columnwise, scalar.sin)
cos = partial(columnwise, scalar.cos)
tan = partial(columnwise, scalar.tan)
sinh = partial(columnwise, scalar.sinh)
cosh = partial(columnwise, scalar.cosh)
tanh = partial(columnwise, scalar.tanh)
acos = partial(columnwise, scalar.acos)
acosh = partial(columnwise, scalar.acosh)
asin = partial(columnwise, scalar.asin)
asinh = partial(columnwise, scalar.asinh)
atan = partial(columnwise, scalar.atan)
atanh = partial(columnwise, scalar.atanh)

exp = partial(columnwise, scalar.exp)
log = partial(columnwise, scalar.log)
expm1 = partial(columnwise, scalar.expm1)
log10 = partial(columnwise, scalar.log10)
log1p = partial(columnwise, scalar.log1p)

radians = partial(columnwise, scalar.radians)
degrees = partial(columnwise, scalar.degrees)

ceil = partial(columnwise, scalar.ceil)
floor = partial(columnwise, scalar.floor)
trunc = partial(columnwise, scalar.trunc)

isnan = partial(columnwise, scalar.isnan)


class Reduction(NumberInterface):
    """ A column-wise reduction

    Blaze supports the same class of reductions as NumPy and Pandas.

        sum, min, max, any, all, mean, var, std, count, nunique

    Examples
    --------

    >>> t = TableSymbol('t', '{name: string, amount: int, id: int}')
    >>> e = t['amount'].sum()

    >>> data = [['Alice', 100, 1],
    ...         ['Bob', 200, 2],
    ...         ['Alice', 50, 3]]

    >>> from blaze.compute.python import compute
    >>> compute(e, data)
    350
    """
    __slots__ = 'child',
    dtype = None

    @property
    def dshape(self):
        if self.child.columns and len(self.child.columns) == 1:
            name = self.child.columns[0] + '_' + type(self).__name__
            return DataShape(Record([[name, self.dtype]]))
        else:
            return DataShape(Record([[type(self).__name__, self.dtype]]))

    @property
    def symbol(self):
        return type(self).__name__


class any(Reduction):
    dtype = ct.bool_
class all(Reduction):
    dtype = ct.bool_
class sum(Reduction, Number):
    @property
    def dtype(self):
        schema = self.child.schema[0]
        if isinstance(schema, Record) and len(schema.types) == 1:
            return first(schema.types)
        else:
            return schema
class max(Reduction, Number):
    @property
    def dtype(self):
        schema = self.child.schema[0]
        if isinstance(schema, Record) and len(schema.types) == 1:
            return first(schema.types)
        else:
            return schema
class min(Reduction, Number):
    @property
    def dtype(self):
        schema = self.child.schema[0]
        if isinstance(schema, Record) and len(schema.types) == 1:
            return first(schema.types)
        else:
            return schema
class mean(Reduction, Number):
    dtype = ct.real
class var(Reduction, Number):
    dtype = ct.real
class std(Reduction, Number):
    dtype = ct.real
class count(Reduction, Number):
    dtype = ct.int_
class nunique(Reduction, Number):
    dtype = ct.int_


class Summary(Expr):
    """ A collection of named reductions

    Examples
    --------

    >>> t = TableSymbol('t', '{name: string, amount: int, id: int}')
    >>> expr = summary(number=t.id.nunique(), sum=t.amount.sum())

    >>> data = [['Alice', 100, 1],
    ...         ['Bob', 200, 2],
    ...         ['Alice', 50, 1]]

    >>> from blaze.compute.python import compute
    >>> compute(expr, data)
    (2, 350)
    """
    __slots__ = 'child', 'names', 'values'

    @property
    def dshape(self):
        return dshape(Record(list(zip(self.names,
                                      [v.dtype for v in self.values]))))


def summary(**kwargs):
    items = sorted(kwargs.items(), key=first)
    names = tuple(map(first, items))
    values = tuple(map(second, items))
    child = common_subexpression(*values)

    return Summary(child, names, values)

summary.__doc__ = Summary.__doc__


class By(TableExpr):
    """ Split-Apply-Combine Operator

    Examples
    --------

    >>> t = TableSymbol('t', '{name: string, amount: int, id: int}')
    >>> e = by(t['name'], t['amount'].sum())

    >>> data = [['Alice', 100, 1],
    ...         ['Bob', 200, 2],
    ...         ['Alice', 50, 3]]

    >>> from blaze.compute.python import compute
    >>> sorted(compute(e, data))
    [('Alice', 150), ('Bob', 200)]
    """

    __slots__ = 'grouper', 'apply'

    iscolumn = False

    @property
    def child(self):
            return common_subexpression(self.grouper, self.apply)

    @property
    def schema(self):
        group = self.grouper.schema[0].parameters[0]
        reduction_name = type(self.apply).__name__
        if isinstance(self.apply.dshape[0], Record):
            apply = self.apply.dshape[0].parameters[0]
        else:
            apply = ((reduction_name, self.apply.dshape),)

        params = unique(group + apply, key=lambda x: x[0])

        return dshape(Record(list(params)))


<<<<<<< HEAD

@dispatch(TableExpr, (Summary, Reduction))
def by(grouper, apply):
    return By(grouper, apply)


@dispatch(TableExpr)
def by(grouper, **kwargs):
    return By(grouper, summary(**kwargs))
=======
@dispatch(TableExpr, TableExpr, (Summary, Reduction))
def by(child, grouper, apply):
    child = common_subexpression(child, grouper, apply)
    return By(child, grouper, apply)


@dispatch(TableExpr, TableExpr)
def by(child, grouper, **kwargs):
    child = common_subexpression(child, grouper)
    return By(child, grouper, summary(**kwargs))
>>>>>>> 931027db


class Sort(TableExpr):
    """ Table in sorted order

    Examples
    --------

    >>> accounts = TableSymbol('accounts', '{name: string, amount: int}')
    >>> accounts.sort('amount', ascending=False).schema
    dshape("{ name : string, amount : int32 }")

    Some backends support sorting by arbitrary rowwise tables, e.g.

    >>> accounts.sort(-accounts['amount']) # doctest: +SKIP
    """
    __slots__ = 'child', '_key', 'ascending'

    @property
    def schema(self):
        return self.child.schema

    @property
    def iscolumn(self):
        return self.child.iscolumn

    @property
    def key(self):
        if isinstance(self._key, tuple):
            return list(self._key)
        else:
            return self._key

    def _len(self):
        return self.child._len()


def sort(child, key, ascending=True):
    if isinstance(key, list):
        key = tuple(key)
    return Sort(child, key, ascending)


class Distinct(TableExpr):
    """
    Removes duplicate rows from the table, so every row is distinct

    Examples
    --------

    >>> t = TableSymbol('t', '{name: string, amount: int, id: int}')
    >>> e = distinct(t)

    >>> data = [('Alice', 100, 1),
    ...         ('Bob', 200, 2),
    ...         ('Alice', 100, 1)]

    >>> from blaze.compute.python import compute
    >>> sorted(compute(e, data))
    [('Alice', 100, 1), ('Bob', 200, 2)]
    """
    __slots__ = 'child',

    @property
    def schema(self):
        return self.child.schema

    @property
    def iscolumn(self):
        return self.child.iscolumn


distinct = Distinct


class Head(TableExpr):
    """ First ``n`` elements of table

    Examples
    --------

    >>> accounts = TableSymbol('accounts', '{name: string, amount: int}')
    >>> accounts.head(5).dshape
    dshape("5 * { name : string, amount : int32 }")
    """
    __slots__ = 'child', 'n'

    @property
    def schema(self):
        return self.child.schema

    @property
    def dshape(self):
        return self.n * self.schema

    @property
    def iscolumn(self):
        return self.child.iscolumn

    def _len(self):
        return builtins.min(self.child._len(), self.n)


def head(child, n=10):
    return Head(child, n)

head.__doc__ = Head.__doc__


class Label(RowWise, ColumnSyntaxMixin):
    """ A Labeled column

    Examples
    --------

    >>> accounts = TableSymbol('accounts', '{name: string, amount: int}')

    >>> (accounts['amount'] * 100).schema
    dshape("{ amount : float64 }")

    >>> (accounts['amount'] * 100).label('new_amount').schema #doctest: +SKIP
    dshape("{ new_amount : float64 }")

    See Also
    --------

    blaze.expr.table.ReLabel
    """
    __slots__ = 'child', 'label'

    @property
    def schema(self):
        if isinstance(self.child.schema[0], Record):
            dtype = self.child.schema[0].types[0]
        else:
            dtype = self.child.schema[0]
        return DataShape(Record([[self.label, dtype]]))

    def project(self, key):
        if key == self.columns[0]:
            return self
        else:
            raise ValueError("Column Mismatch: %s" % key)


class ReLabel(RowWise):
    """
    Table with same content but with new labels

    Examples
    --------

    >>> accounts = TableSymbol('accounts', '{name: string, amount: int}')
    >>> accounts.schema
    dshape("{ name : string, amount : int32 }")
    >>> accounts.relabel({'amount': 'balance'}).schema
    dshape("{ name : string, balance : int32 }")

    See Also
    --------

    blaze.expr.table.Label
    """
    __slots__ = 'child', 'labels'

    @property
    def schema(self):
        subs = dict(self.labels)
        d = self.child.schema[0].dict

        return DataShape(Record([[subs.get(name, name), dtype]
            for name, dtype in self.child.schema[0].parameters[0]]))

    @property
    def iscolumn(self):
        return self.child.iscolumn

def relabel(child, labels):
    if isinstance(labels, dict):  # Turn dict into tuples
        labels = tuple(sorted(labels.items()))
    return ReLabel(child, labels)

relabel.__doc__ = ReLabel.__doc__


class Map(RowWise):
    """ Map an arbitrary Python function across rows in a Table

    Examples
    --------

    >>> from datetime import datetime

    >>> t = TableSymbol('t', '{price: real, time: int64}')  # times as integers
    >>> datetimes = t['time'].map(datetime.utcfromtimestamp)

    Optionally provide extra schema information

    >>> datetimes = t['time'].map(datetime.utcfromtimestamp,
    ...                           schema='{time: datetime}')

    See Also
    --------

    blaze.expr.table.Apply
    """
    __slots__ = 'child', 'func', '_schema', '_iscolumn'

    @property
    def schema(self):
        if self._schema:
            return dshape(self._schema)
        else:
            raise NotImplementedError("Schema of mapped column not known.\n"
                    "Please specify schema keyword in .map method.\n"
                    "t['columnname'].map(function, schema='{col: type}')")

    @property
    def iscolumn(self):
        if self._iscolumn is not None:
            return self._iscolumn
        if self.child.iscolumn is not None:
            return self.child.iscolumn
        return self.schema[0].values()

    @property
    def name(self):
        if len(self.columns) != 1:
            raise ValueError("Can only determine name of single-column. "
                    "Use .columns to find all names")
        try:
            return self.schema[0].names[0]
        except AttributeError:
            raise ValueError("Column is un-named, name with col.label('name')")

    def label(self, name):
        assert self.iscolumn
        return Map(self.child,
                   self.func,
                   Record([[name, self.schema[0].types[0]]]),
                   self.iscolumn)

class Apply(TableExpr):
    """ Apply an arbitrary Python function onto a Table

    Examples
    --------

    >>> t = TableSymbol('t', '{name: string, amount: int}')
    >>> h = Apply(hash, t)  # Hash value of resultant table

    Optionally provide extra datashape information

    >>> h = Apply(hash, t, dshape='real')

    Apply brings a function within the expression tree.
    The following transformation is often valid

    Before ``compute(Apply(f, expr), ...)``
    After  ``f(compute(expr, ...)``

    See Also
    --------

    blaze.expr.table.Map
    """
    __slots__ = 'child', 'func', '_dshape'

    def __init__(self, func, child, dshape=None):
        self.child = child
        self.func = func
        self._dshape = dshape

    @property
    def schema(self):
        if isdimension(self.dshape[0]):
            return self.dshape.subshape[0]
        else:
            return TypeError("Non-tabular datashape, %s" % self.dshape)

    @property
    def dshape(self):
        if self._dshape:
            return dshape(self._dshape)
        else:
            return NotImplementedError("Datashape of arbitrary Apply not defined")


def common_subexpression(*tables):
    """ Common sub expression between subtables

    Examples
    --------

    >>> t = TableSymbol('t', '{x: int, y: int}')
    >>> common_subexpression(t['x'], t['y'])
    t
    """
    sets = [set(t.subterms()) for t in tables]
    return builtins.max(set.intersection(*sets),
                        key=compose(len, str))

def merge(*tables):
    # Get common sub expression
    child = common_subexpression(*tables)
    if not child:
        raise ValueError("No common sub expression found for input tables")

    result = Merge(child, tables)

    if not isdistinct(result.columns):
        raise ValueError("Repeated columns found: " + ', '.join(k for k, v in
            frequencies(result.columns).items() if v > 1))

    return result


class Merge(RowWise):
    """ Merge the columns of many Tables together

    Must all descend from same table via RowWise operations

    Examples
    --------

    >>> accounts = TableSymbol('accounts', '{name: string, amount: int}')

    >>> newamount = (accounts['amount'] * 1.5).label('new_amount')

    >>> merge(accounts, newamount).columns
    ['name', 'amount', 'new_amount']

    See Also
    --------

    blaze.expr.table.Union
    blaze.expr.table.Join
    """
    __slots__ = 'child', 'children'

    iscolumn = False

    @property
    def schema(self):
        for c in self.children:
            if not isinstance(c.schema[0], Record):
                raise TypeError("All schemas must have Record shape.  Got %s" %
                                c.schema[0])
        return dshape(Record(list(concat(c.schema[0].parameters[0] for c in
            self.children))))

    def subterms(self):
        yield self
        for i in self.children:
            for node in i.subterms():
                yield node

    def project(self, key):
        if isinstance(key, _strtypes):
            for child in self.children:
                if key in child.columns:
                    return child[key]
        elif isinstance(key, list):
            cols = [self.project(c) for c in key]
            return merge(*cols)


class Union(TableExpr):
    """ Merge the rows of many Tables together

    Must all have the same schema

    Examples
    --------

    >>> usa_accounts = TableSymbol('accounts', '{name: string, amount: int}')
    >>> euro_accounts = TableSymbol('accounts', '{name: string, amount: int}')

    >>> all_accounts = union(usa_accounts, euro_accounts)
    >>> all_accounts.columns
    ['name', 'amount']

    See Also
    --------

    blaze.expr.table.Merge
    blaze.expr.table.Join
    """
    __slots__ = 'children',
    __inputs__ = 'children',

    def subterms(self):
        yield self
        for i in self.children:
            for node in i.subterms():
                yield node

    @property
    def schema(self):
        return self.children[0].schema


def union(*children):
    schemas = set(child.schema for child in children)
    if len(schemas) != 1:
        raise ValueError("Inconsistent schemas:\n\t%s" %
                            '\n\t'.join(map(str, schemas)))
    return Union(children)<|MERGE_RESOLUTION|>--- conflicted
+++ resolved
@@ -907,7 +907,6 @@
         return dshape(Record(list(params)))
 
 
-<<<<<<< HEAD
 
 @dispatch(TableExpr, (Summary, Reduction))
 def by(grouper, apply):
@@ -917,18 +916,7 @@
 @dispatch(TableExpr)
 def by(grouper, **kwargs):
     return By(grouper, summary(**kwargs))
-=======
-@dispatch(TableExpr, TableExpr, (Summary, Reduction))
-def by(child, grouper, apply):
-    child = common_subexpression(child, grouper, apply)
-    return By(child, grouper, apply)
-
-
-@dispatch(TableExpr, TableExpr)
-def by(child, grouper, **kwargs):
-    child = common_subexpression(child, grouper)
-    return By(child, grouper, summary(**kwargs))
->>>>>>> 931027db
+
 
 
 class Sort(TableExpr):

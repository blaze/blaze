""" An abstract Table

>>> accounts = TableSymbol('accounts', '{name: string, amount: int}')
>>> deadbeats = accounts['name'][accounts['amount'] < 0]
"""
from __future__ import absolute_import, division, print_function

from abc import abstractproperty
from datashape import dshape, var, DataShape, Record, isdimension, Option
from datashape import coretypes as ct
import datashape
from toolz import concat, partial, first, compose, get, unique
from . import scalar
from .core import Expr, path
from .scalar import ScalarSymbol
from .scalar import (Eq, Ne, Lt, Le, Gt, Ge, Add, Mult, Div, Sub, Pow, Mod, Or,
                     And, USub, eval_str, Scalar)
from ..compatibility import _strtypes, builtins


class TableExpr(Expr):
    """ Super class for all Table Expressions """
    __inputs__ = 'child',

    @property
    def dshape(self):
        return datashape.var * self.schema

    @property
    def columns(self):
        if isinstance(self.schema[0], Record):
            return self.schema[0].names

    @abstractproperty
    def schema(self):
        pass

    @property
    def dtype(self):
        ds = self.schema[-1]
        if isinstance(ds, Record):
            if len(ds.fields) > 1:
                raise TypeError("`.dtype` not defined for multicolumn object. "
                                "Use `.schema` instead")
            else:
                return dshape(first(ds.types))
        else:
            return dshape(ds)

    def __getitem__(self, key):
        if isinstance(key, _strtypes):
            if key not in self.columns:
                raise ValueError("Mismatched Column: %s" % str(key))
            return Column(self, key)
        if isinstance(key, list) and builtins.all(isinstance(k, _strtypes) for k in key):
            if not builtins.all(col in self.columns for col in key):
                raise ValueError("Mismatched Columns: %s" % str(key))
            return projection(self, key)
        if isinstance(key, TableExpr):
            return selection(self, key)
        raise TypeError("Did not understand input: %s[%s]" % (self, key))

    def __getattr__(self, key):
        if key in self.columns:
            return self[key]
        return object.__getattribute__(self, key)

    def __dir__(self):
        return sorted(set(dir(type(self)) + list(self.__dict__.keys()) +
                          self.columns))

    def sort(self, key=None, ascending=True):
        """ Sort table

        Parameters
        ----------
        key: string, list of strings, TableExpr
            Defines by what you want to sort.  Either:
                A single column string, ``t.sort('amount')``
                A list of column strings, ``t.sort(['name', 'amount'])``
                A Table Expression, ``t.sort(-t['amount'])``
        ascending: bool
            Determines order of the sort
        """
        if key is None:
            key = self.columns[0]
        return sort(self, key, ascending)

    def head(self, n=10):
        return head(self, n)

    def relabel(self, labels):
        return relabel(self, labels)

    def map(self, func, schema=None, iscolumn=None):
        return Map(self, func, schema, iscolumn)

    def count(self):
        return count(self)

    def distinct(self):
        return distinct(self)

    def nunique(self):
        return nunique(self)

    @property
    def iscolumn(self):
        if len(self.columns) > 1:
            return False
        raise NotImplementedError("%s.iscolumn not implemented" %
                str(type(self).__name__))


class TableSymbol(TableExpr):
    """ A Symbol for Tabular data

    This is a leaf in the expression tree

    >>> accounts = TableSymbol('accounts',
    ...                        '{name: string, amount: int, id: int}')
    >>> accounts['amount'] + 1
    accounts['amount'] + 1

    We define a TableSymbol with a name like ``accounts`` and the datashape of
    a single row, called a schema.
    """
    __slots__ = '_name', 'schema', 'iscolumn'
    __inputs__ = ()

    def __init__(self, name, schema, iscolumn=False):
        self._name = name
        if isinstance(schema, _strtypes):
            schema = dshape(schema)
        self.schema = schema
        self.iscolumn = iscolumn

    def __str__(self):
        return self._name

    def resources(self):
        return dict()


class RowWise(TableExpr):
    pass


class Projection(RowWise):
    """ Select columns from table

    SELECT a, b, c
    FROM table

    >>> accounts = TableSymbol('accounts',
    ...                        '{name: string, amount: int, id: int}')
    >>> accounts[['name', 'amount']].schema
    dshape("{ name : string, amount : int32 }")
    """
    __slots__ = 'child', '_columns'

    @property
    def columns(self):
        return list(self._columns)

    @property
    def schema(self):
        d = self.child.schema[0].dict
        return DataShape(Record([(col, d[col]) for col in self.columns]))

    def __str__(self):
        return '%s[[%s]]' % (self.child,
                             ', '.join(["'%s'" % col for col in self.columns]))

    @property
    def iscolumn(self):
        return False


def projection(table, columns):
    return Projection(table, tuple(columns))

projection.__doc__ = Projection.__doc__


class ColumnSyntaxMixin(object):
    iscolumn = True

    def __eq__(self, other):
        return columnwise(Eq, self, other)

    def __ne__(self, other):
        return columnwise(Ne, self, other)

    def __lt__(self, other):
        return columnwise(Lt, self, other)

    def __le__(self, other):
        return columnwise(Le, self, other)

    def __gt__(self, other):
        return columnwise(Gt, self, other)

    def __ge__(self, other):
        return columnwise(Ge, self, other)

    def __add__(self, other):
        return columnwise(Add, self, other)

    def __radd__(self, other):
        return columnwise(Add, other, self)

    def __mul__(self, other):
        return columnwise(Mult, self, other)

    def __rmul__(self, other):
        return columnwise(Mult, other, self)

    def __div__(self, other):
        return columnwise(Div, self, other)

    __truediv__ = __div__
    __rtruediv__ = __truediv__

    def __floordiv__(self, other):
        return columnwise(FloorDiv, self, other)

    def __rfloordiv__(self, other):
        return columnwise(FloorDiv, other, self)

    def __rdiv__(self, other):
        return columnwise(Div, other, self)

    def __sub__(self, other):
        return columnwise(Sub, self, other)

    def __rsub__(self, other):
        return columnwise(Sub, other, self)

    def __pow__(self, other):
        return columnwise(Pow, self, other)

    def __rpow__(self, other):
        return columnwise(Pow, other, self)

    def __mod__(self, other):
        return columnwise(Mod, self, other)

    def __rmod__(self, other):
        return columnwise(Mod, other, self)

    def __or__(self, other):
        return columnwise(Or, self, other)

    def __ror__(self, other):
        return columnwise(Or, other, self)

    def __and__(self, other):
        return columnwise(And, self, other)

    def __rand__(self, other):
        return columnwise(And, other, self)

    def __neg__(self):
        return columnwise(USub, self)

    def label(self, label):
        return Label(self, label)

    def sum(self):
        return sum(self)

    def min(self):
        return min(self)

    def max(self):
        return max(self)

    def any(self):
        return any(self)

    def all(self):
        return all(self)

    def mean(self):
        return mean(self)

    def var(self):
        return var(self)

    def std(self):
        return std(self)


class Column(ColumnSyntaxMixin, Projection):
    """ A single column from a table

    SELECT a
    FROM table

    >>> accounts = TableSymbol('accounts',
    ...                        '{name: string, amount: int, id: int}')
    >>> accounts['name'].schema
    dshape("{ name : string }")
    """
    __slots__ = 'child', 'column'

    __hash__ = Expr.__hash__

    iscolumn = True

    @property
    def columns(self):
        return [self.column]

    def __str__(self):
        return "%s['%s']" % (self.child, self.columns[0])

    @property
    def scalar_symbol(self):
        return ScalarSymbol(self.column, dtype=self.dtype)


class Selection(TableExpr):
    """ Filter rows of table based on predicate

    >>> accounts = TableSymbol('accounts',
    ...                        '{name: string, amount: int, id: int}')
    >>> deadbeats = accounts[accounts['amount'] < 0]
    """
    __slots__ = 'child', 'predicate'

    def __str__(self):
        return "%s[%s]" % (self.child, self.predicate)

    @property
    def schema(self):
        return self.child.schema

    @property
    def iscolumn(self):
        return self.child.iscolumn


def selection(table, predicate):
    subexpr = common_subexpression(table, predicate)

    if builtins.any(not isinstance(node, (RowWise, TableSymbol))
           for node in concat([path(predicate, subexpr),
                               path(table, subexpr)])):

        raise ValueError("Selection not properly matched with table:\n"
                   "child: %s\n"
                   "apply: %s\n"
                   "predicate: %s" % (subexpr, table, predicate))

    if predicate.dtype != dshape('bool'):
        raise TypeError("Must select over a boolean predicate.  Got:\n"
                        "%s[%s]" % (table, predicate))

    return table.subs({subexpr: Selection(subexpr, predicate)})

selection.__doc__ = Selection.__doc__


def _expr_child(col):
    """ Expr and child of column

    >>> accounts = TableSymbol('accounts',
    ...                        '{name: string, amount: int, id: int}')
    >>> _expr_child(accounts['name'])
    (name, accounts)

    Helper function for ``columnwise``
    """
    if isinstance(col, ColumnWise):
        return col.expr, col.child
    elif isinstance(col, Column):
        # TODO: specify dtype
        return col.scalar_symbol, col.child
    elif isinstance(col, Label):
        return _expr_child(col.child)
    else:
        return col, None


def columnwise(op, *column_inputs):
    """ Merge columns with scalar operation


    Parameters
    ----------
    op - Scalar Operation like Add, Mult, Sin, Exp
    column_inputs - either Column, ColumnWise or constant (like 1, 1.0, '1')

    >>> accounts = TableSymbol('accounts',
    ...                        '{name: string, amount: int, id: int}')

    >>> columnwise(Add, accounts['amount'], 100)
    accounts['amount'] + 100

    Fuses operations down into ScalarExpr level

    >>> columnwise(Mult, 2, (accounts['amount'] + 100))
    2 * (accounts['amount'] + 100)
    """
    expr_inputs = []
    children = set()

    for col in column_inputs:
        expr, child = _expr_child(col)
        expr_inputs.append(expr)
        if child:
            children.add(child)

    if not len(children) == 1:
        raise ValueError("All inputs must be from same Table.\n"
                         "Saw the following tables: %s"
                         % ', '.join(map(str, children)))

    expr = op(*expr_inputs)
    return ColumnWise(first(children), expr)


class ColumnWise(RowWise, ColumnSyntaxMixin):
    """ Apply Scalar Expression onto columns of data

    Parameters
    ----------

    child - TableExpr
    expr - ScalarExpr
        The names of the varibles within the scalar expr must match the columns
        of the child.  Use ``Column.scalar_variable`` to generate the
        appropriate ScalarSymbol

    >>> accounts = TableSymbol('accounts',
    ...                        '{name: string, amount: int, id: int}')

    >>> expr = Add(accounts['amount'].scalar_symbol, 100)
    >>> ColumnWise(accounts, expr)
    accounts['amount'] + 100
    """
    __slots__ = 'child', 'expr'

    __hash__ = Expr.__hash__

    iscolumn = True

    @property
    def schema(self):
        return self.expr.dshape

    def __str__(self):
        columns = self.active_columns()
        newcol = lambda c: "%s['%s']" % (self.child, c)
        return eval_str(self.expr.subs(dict(zip(columns,
                                                map(newcol, columns)))))

    def active_columns(self):
        return sorted(unique(x._name for x in self.traverse()
                                    if isinstance(x, ScalarSymbol)))


def unpack(l):
    if isinstance(l, (tuple, list, set)) and len(l) == 1:
        return next(iter(l))
    else:
        return l


class Join(TableExpr):
    """ Join two tables on common columns

    Parameters
    ----------
    lhs : TableExpr
    rhs : TableExpr
    on_left : string
    on_right : string

    >>> names = TableSymbol('names', '{name: string, id: int}')
    >>> amounts = TableSymbol('amounts', '{amount: int, id: int}')

    Join tables based on shared column name
    >>> joined = join(names, amounts, 'id')

    Join based on different column names
    >>> amounts = TableSymbol('amounts', '{amount: int, acctNumber: int}')
    >>> joined = join(names, amounts, 'id', 'acctNumber')
    """
    __slots__ = 'lhs', 'rhs', '_on_left', '_on_right', 'how'
    __inputs__ = 'lhs', 'rhs'

    iscolumn = False

    @property
    def on_left(self):
        if isinstance(self._on_left, tuple):
            return list(self._on_left)
        else:
            return self._on_left

    @property
    def on_right(self):
        if isinstance(self._on_left, tuple):
            return list(self._on_left)
        else:
            return self._on_left

    @property
    def schema(self):
        """

        >>> t = TableSymbol('t', '{name: string, amount: int}')
        >>> s = TableSymbol('t', '{name: string, id: int}')

        >>> join(t, s).schema
        dshape("{ name : string, amount : int32, id : int32 }")

        >>> join(t, s, how='left').schema
        dshape("{ name : string, amount : int32, id : ?int32 }")
        """
        option = lambda dt: dt if isinstance(dt, Option) else Option(dt)

        joined = [[name, dt] for name, dt in self.lhs.schema[0].parameters[0]
                        if name in self.on_left]

        left = [[name, dt] for name, dt in self.lhs.schema[0].parameters[0]
                           if name not in self.on_left]

        right = [[name, dt] for name, dt in self.rhs.schema[0].parameters[0]
                            if name not in self.on_right]

        if self.how in ('right', 'outer'):
            left = [[name, option(dt)] for name, dt in left]
        if self.how in ('left', 'outer'):
            right = [[name, option(dt)] for name, dt in right]

        return dshape(Record(joined + left + right))


def join(lhs, rhs, on_left=None, on_right=None, how='inner'):
    if not on_left and not on_right:
        on_left = on_right = unpack(list(sorted(
            set(lhs.columns) & set(rhs.columns),
            key=lhs.columns.index)))
    if not on_right:
        on_right = on_left
    if isinstance(on_left, tuple):
        on_left = list(on_left)
    if isinstance(on_right, tuple):
        on_right = list(on_right)
    if get(on_left, lhs.schema[0]) != get(on_right, rhs.schema[0]):
        raise TypeError("Schema's of joining columns do not match")
    _on_left = tuple(on_left) if isinstance(on_left, list) else on_left
    _on_right = (tuple(on_right) if isinstance(on_right, list)
                        else on_right)

    how = how.lower()
    if how not in ('inner', 'outer', 'left', 'right'):
        raise ValueError("How parameter should be one of "
                         "\n\tinner, outer, left, right."
                         "\nGot: %s" % how)

    return Join(lhs, rhs, _on_left, _on_right, how)


join.__doc__ = Join.__doc__


sqrt = partial(columnwise, scalar.sqrt)

sin = partial(columnwise, scalar.sin)
cos = partial(columnwise, scalar.cos)
tan = partial(columnwise, scalar.tan)
sinh = partial(columnwise, scalar.sinh)
cosh = partial(columnwise, scalar.cosh)
tanh = partial(columnwise, scalar.tanh)
acos = partial(columnwise, scalar.acos)
acosh = partial(columnwise, scalar.acosh)
asin = partial(columnwise, scalar.asin)
asinh = partial(columnwise, scalar.asinh)
atan = partial(columnwise, scalar.atan)
atanh = partial(columnwise, scalar.atanh)

exp = partial(columnwise, scalar.exp)
log = partial(columnwise, scalar.log)
expm1 = partial(columnwise, scalar.expm1)
log10 = partial(columnwise, scalar.log10)
log1p = partial(columnwise, scalar.log1p)

radians = partial(columnwise, scalar.radians)
degrees = partial(columnwise, scalar.degrees)

ceil = partial(columnwise, scalar.ceil)
floor = partial(columnwise, scalar.floor)
trunc = partial(columnwise, scalar.trunc)

isnan = partial(columnwise, scalar.isnan)


class Reduction(Scalar):
    """ A column-wise reduction

    >>> t = TableSymbol('t', '{name: string, amount: int, id: int}')
    >>> e = t['amount'].sum()

    >>> data = [['Alice', 100, 1],
    ...         ['Bob', 200, 2],
    ...         ['Alice', 50, 3]]

    >>> from blaze.compute.python import compute
    >>> compute(e, data)
    350
    """
    __slots__ = 'child',
    dtype = None

    @property
    def dshape(self):
        if self.child.columns and len(self.child.columns) == 1:
            name = self.child.columns[0] + '_' + type(self).__name__
<<<<<<< HEAD
=======
            dtype = self.dtype or first(self.child.schema[0].types[0])
>>>>>>> 9a644a51
            return DataShape(Record([[name, self.dtype]]))
        else:
            return DataShape(Record([[type(self).__name__, self.dtype]]))

    @property
    def symbol(self):
        return type(self).__name__


class any(Reduction):
    dtype = ct.bool_
class all(Reduction):
    dtype = ct.bool_
class sum(Reduction):
    @property
    def dtype(self):
        schema = self.child.schema[0]
        if isinstance(schema, Record) and len(schema.types) == 1:
            return first(schema.types)
        else:
            return schema
class max(Reduction):
    @property
    def dtype(self):
        schema = self.child.schema[0]
        if isinstance(schema, Record) and len(schema.types) == 1:
            return first(schema.types)
        else:
            return schema
class min(Reduction):
    @property
    def dtype(self):
        schema = self.child.schema[0]
        if isinstance(schema, Record) and len(schema.types) == 1:
            return first(schema.types)
        else:
            return schema
class mean(Reduction):
    dtype = ct.real
class var(Reduction):
    dtype = ct.real
class std(Reduction):
    dtype = ct.real
class count(Reduction):
    dtype = ct.int_
class nunique(Reduction):
    dtype = ct.int_


class By(TableExpr):
    """ Split-Apply-Combine Operator

    >>> t = TableSymbol('t', '{name: string, amount: int, id: int}')
    >>> e = by(t, t['name'], t['amount'].sum())

    >>> data = [['Alice', 100, 1],
    ...         ['Bob', 200, 2],
    ...         ['Alice', 50, 3]]

    >>> from blaze.compute.python import compute
    >>> sorted(compute(e, data))
    [('Alice', 150), ('Bob', 200)]
    """

    __slots__ = 'child', 'grouper', 'apply'

    iscolumn = False

    @property
    def schema(self):
        group = self.grouper.schema[0].parameters[0]
        reduction_name = type(self.apply).__name__
        if isinstance(self.apply.dshape[0], Record):
            apply = self.apply.dshape[0].parameters[0]
        else:
            apply = ((reduction_name, self.apply.dshape),)

        params = unique(group + apply, key=lambda x: x[0])

        return dshape(Record(list(params)))


def by(child, grouper, apply):
    if isdimension(apply.dshape[0]):
        raise TypeError("Expected Reduction")
    return By(child, grouper, apply)

by.__doc__ = By.__doc__


class Sort(TableExpr):
    """ Table in sorted order

    >>> accounts = TableSymbol('accounts', '{name: string, amount: int}')
    >>> accounts.sort('amount', ascending=False).schema
    dshape("{ name : string, amount : int32 }")


    Some backends support sorting by arbitrary rowwise tables, e.g.

    >>> accounts.sort(-accounts['amount']) # doctest: +SKIP
    """
    __slots__ = 'child', '_key', 'ascending'

    @property
    def schema(self):
        return self.child.schema

    @property
    def iscolumn(self):
        return self.child.iscolumn

    @property
    def key(self):
        if isinstance(self._key, tuple):
            return list(self._key)
        else:
            return self._key


def sort(child, key, ascending=True):
    if isinstance(key, list):
        key = tuple(key)
    return Sort(child, key, ascending)


class Distinct(TableExpr):
    """ Distinct elements filter

    >>> t = TableSymbol('t', '{name: string, amount: int, id: int}')
    >>> e = distinct(t)

    >>> data = [('Alice', 100, 1),
    ...         ('Bob', 200, 2),
    ...         ('Alice', 100, 1)]

    >>> from blaze.compute.python import compute
    >>> sorted(compute(e, data))
    [('Alice', 100, 1), ('Bob', 200, 2)]
    """
    __slots__ = 'child',

    @property
    def schema(self):
        return self.child.schema

    @property
    def iscolumn(self):
        return self.child.iscolumn


distinct = Distinct


class Head(TableExpr):
    """ First ``n`` elements of table

    >>> accounts = TableSymbol('accounts', '{name: string, amount: int}')
    >>> accounts.head(5).dshape
    dshape("5 * { name : string, amount : int32 }")
    """
    __slots__ = 'child', 'n'

    @property
    def schema(self):
        return self.child.schema

    @property
    def dshape(self):
        return self.n * self.schema

    @property
    def iscolumn(self):
        return self.child.iscolumn


def head(child, n=10):
    return Head(child, n)

head.__doc__ = Head.__doc__


class Label(RowWise, ColumnSyntaxMixin):
    """ A Labeled column

    >>> accounts = TableSymbol('accounts', '{name: string, amount: int}')

    >>> (accounts['amount'] * 100).schema
    dshape("float64")

    >>> (accounts['amount'] * 100).label('new_amount').schema #doctest: +SKIP
    dshape("{ new_amount : float64 }")
    """
    __slots__ = 'child', 'label'

    @property
    def schema(self):
        if isinstance(self.child.schema[0], Record):
            dtype = self.child.schema[0].types[0]
        else:
            dtype = self.child.schema[0]
        return DataShape(Record([[self.label, dtype]]))


class ReLabel(RowWise):
    """ Table with same content but new labels

    >>> accounts = TableSymbol('accounts', '{name: string, amount: int}')

    >>> accounts.schema
    dshape("{ name : string, amount : int32 }")
    >>> accounts.relabel({'amount': 'balance'}).schema
    dshape("{ name : string, balance : int32 }")
    """
    __slots__ = 'child', 'labels'

    @property
    def schema(self):
        subs = dict(self.labels)
        d = self.child.schema[0].dict

        return DataShape(Record([[subs.get(name, name), dtype]
            for name, dtype in self.child.schema[0].parameters[0]]))

    @property
    def iscolumn(self):
        return self.child.iscolumn

def relabel(child, labels):
    if isinstance(labels, dict):  # Turn dict into tuples
        labels = tuple(sorted(labels.items()))
    return ReLabel(child, labels)

relabel.__doc__ = ReLabel.__doc__


class Map(RowWise):
    """ Map an arbitrary Python function across rows in a Table

    >>> from datetime import datetime

    >>> t = TableSymbol('t', '{price: real, time: int64}')  # times as integers
    >>> datetimes = t['time'].map(datetime.utcfromtimestamp)

    Optionally provide extra schema information

    >>> datetimes = t['time'].map(datetime.utcfromtimestamp,
    ...                           schema='{time: datetime}')

    See Also:
        Apply
    """
    __slots__ = 'child', 'func', '_schema', '_iscolumn'

    @property
    def schema(self):
        if self._schema:
            return dshape(self._schema)
        else:
            raise NotImplementedError("Schema of mapped column not known.\n"
                    "Please specify schema keyword in .map method.\n"
                    "t['columnname'].map(function, schema='{col: type}')")

    @property
    def iscolumn(self):
        if self._iscolumn is not None:
            return self._iscolumn
        if self.child.iscolumn is not None:
            return self.child.iscolumn
        return self.schema[0].values()


class Apply(TableExpr):
    """ Apply an arbitrary Python function onto a Table

    >>> t = TableSymbol('t', '{name: string, amount: int}')
    >>> h = Apply(hash, t)  # Hash value of resultant table

    Optionally provide extra datashape information

    >>> h = Apply(hash, t, dshape='real')

    Apply brings a function within the expression tree.
    The following transformation is often valid

    Before ``compute(Apply(f, expr), ...)``
    After  ``f(compute(expr, ...)``

    See Also:
        Map
    """
    __slots__ = 'child', 'func', '_dshape'

    def __init__(self, func, child, dshape=None):
        self.child = child
        self.func = func
        self._dshape = dshape

    @property
    def schema(self):
        if isdimension(self.dshape[0]):
            return self.dshape.subshape[0]
        else:
            return TypeError("Non-tabular datashape, %s" % self.dshape)

    @property
    def dshape(self):
        if self._dshape:
            return dshape(self._dshape)
        else:
            return NotImplementedError("Datashape of arbitrary Apply not defined")


def common_subexpression(*tables):
    """ Common sub expression between subtables

    >>> t = TableSymbol('t', '{x: int, y: int}')
    >>> common_subexpression(t['x'], t['y'])
    t
    """
    sets = [set(t.subterms()) for t in tables]
    return builtins.max(set.intersection(*sets),
                        key=compose(len, str))

def merge(*tables):
    # Get common sub expression
    child = common_subexpression(*tables)
    if not child:
        raise ValueError("No common sub expression found for input tables")

    return Merge(child, tables)


class Merge(RowWise):
    """ Merge many Tables together

    Must all descend from same table via RowWise operations

    >>> accounts = TableSymbol('accounts', '{name: string, amount: int}')

    >>> newamount = (accounts['amount'] * 1.5).label('new_amount')

    >>> merge(accounts, newamount).columns
    ['name', 'amount', 'new_amount']
    """
    __slots__ = 'child', 'children'

    iscolumn = False

    @property
    def schema(self):
        for c in self.children:
            if not isinstance(c.schema[0], Record):
                raise TypeError("All schemas must have Record shape.  Got %s" %
                                c.schema[0])
        return dshape(Record(list(concat(c.schema[0].parameters[0] for c in
            self.children))))<|MERGE_RESOLUTION|>--- conflicted
+++ resolved
@@ -621,10 +621,6 @@
     def dshape(self):
         if self.child.columns and len(self.child.columns) == 1:
             name = self.child.columns[0] + '_' + type(self).__name__
-<<<<<<< HEAD
-=======
-            dtype = self.dtype or first(self.child.schema[0].types[0])
->>>>>>> 9a644a51
             return DataShape(Record([[name, self.dtype]]))
         else:
             return DataShape(Record([[type(self).__name__, self.dtype]]))

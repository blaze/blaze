from __future__ import absolute_import, division, print_function

<<<<<<< HEAD
from datashape import real, int_, bool_
from .arithmetic import Op
=======
from datashape import Option, real, int_, bool_, isreal, isnumeric

from .arithmetic import UnaryOp
from .expressions import schema_method_list

>>>>>>> 8b672912

# Here follows a large number of unary operators.  These were selected by
# taking the intersection of the functions in ``math`` and ``numpy``

__all__ = ['abs', 'sqrt', 'sin', 'sinh', 'cos', 'cosh', 'tan', 'tanh', 'exp',
           'expm1', 'log', 'log10', 'log1p', 'acos', 'acosh', 'asin', 'asinh',
           'atan', 'atanh', 'radians', 'degrees', 'ceil', 'floor', 'trunc',
           'isnan', 'notnull', 'RealMath', 'IntegerMath', 'BooleanMath',
           'Math']


class Math(Op):
    pass


class RealMath(Math):
    """Mathematical unary operator with real valued dshape like sin, or exp
    """
    _dtype = real


class abs(RealMath): pass
class sqrt(RealMath): pass

class sin(RealMath): pass
class sinh(RealMath): pass
class cos(RealMath): pass
class cosh(RealMath): pass
class tan(RealMath): pass
class tanh(RealMath): pass

class exp(RealMath): pass
class expm1(RealMath): pass
class log(RealMath): pass
class log10(RealMath): pass
class log1p(RealMath): pass

class acos(RealMath): pass
class acosh(RealMath): pass
class asin(RealMath): pass
class asinh(RealMath): pass
class atan(RealMath): pass
class atanh(RealMath): pass

class radians(RealMath): pass
class degrees(RealMath): pass


class IntegerMath(Math):
    """ Mathematical unary operator with int valued dshape like ceil, floor """
    _dtype = int_


class ceil(IntegerMath): pass
class floor(IntegerMath): pass
class trunc(IntegerMath): pass


class BooleanMath(Math):
    """ Mathematical unary operator with bool valued dshape like isnan """
    _dtype = bool_


class isnan(BooleanMath): pass
class notnull(BooleanMath): pass


def truncate(expr, precision):
    """ Truncate number to precision

    Examples
    --------

    >>> from blaze import symbol, compute
    >>> x = symbol('x', 'real')
    >>> compute(x.truncate(10), 123)
    120
    >>> compute(x.truncate(0.1), 3.1415)  # doctest: +SKIP
    3.1
    """
    return expr // precision * precision


schema_method_list.extend([
    (isreal, set([isnan])),
    (isnumeric, set([truncate])),
    (lambda ds: isinstance(ds, Option) or isinstance(ds.measure, Option),
     set([notnull]))
])<|MERGE_RESOLUTION|>--- conflicted
+++ resolved
@@ -1,15 +1,9 @@
 from __future__ import absolute_import, division, print_function
 
-<<<<<<< HEAD
-from datashape import real, int_, bool_
-from .arithmetic import Op
-=======
 from datashape import Option, real, int_, bool_, isreal, isnumeric
 
-from .arithmetic import UnaryOp
+from .arithmetic import Op
 from .expressions import schema_method_list
-
->>>>>>> 8b672912
 
 # Here follows a large number of unary operators.  These were selected by
 # taking the intersection of the functions in ``math`` and ``numpy``

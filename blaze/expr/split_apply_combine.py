from __future__ import absolute_import, division, print_function

import re

from .core import common_subexpression
from .expressions import Expr
from .reductions import Reduction, Summary, summary
from ..dispatch import dispatch
from .expressions import dshape_method_list

from datashape import dshape, Record, Option, Unit, var

__all__ = ['by', 'By', 'count_values']


def _names_and_types(expr):
    schema = expr.dshape.measure
    if isinstance(schema, Option):
        schema = schema.ty
    if isinstance(schema, Record):
        return schema.names, schema.types
    if isinstance(schema, Unit):
        return [expr._name], [expr.dshape.measure]
    raise ValueError("Unable to determine name and type of %s" % expr)


class By(Expr):

    """ Split-Apply-Combine Operator

    Examples
    --------

    >>> from blaze import symbol
    >>> t = symbol('t', 'var * {name: string, amount: int, id: int}')
    >>> e = by(t['name'], total=t['amount'].sum())

    >>> data = [['Alice', 100, 1],
    ...         ['Bob', 200, 2],
    ...         ['Alice', 50, 3]]

    >>> from blaze.compute.python import compute
    >>> sorted(compute(e, data))
    [('Alice', 150), ('Bob', 200)]
    """

    __slots__ = '_hash', 'grouper', 'apply'

    @property
    def _child(self):
        return common_subexpression(self.grouper, self.apply)

    @property
    def schema(self):
        grouper_names, grouper_types = _names_and_types(self.grouper)
        apply_names, apply_types = _names_and_types(self.apply)

        names = grouper_names + apply_names
        types = grouper_types + apply_types

        return dshape(Record(list(zip(names, types))))

    @property
    def dshape(self):
        # TODO: think if this should be generalized
        return var * self.schema

    def __str__(self):
<<<<<<< HEAD
        app = str(self.apply)[len('summary('):-len(')')]
        return '%s(%s, %s)' % (type(self).__name__.lower(), self.grouper, app)
=======
        return '%s(%s, %s)' % (type(self).__name__.lower(),
                               self.grouper,
                               re.sub(r'^summary\((.*)\)$', r'\1',
                                      str(self.apply)))
>>>>>>> d9fe576a


@dispatch(Expr, Reduction)
def by(grouper, s):
    raise ValueError("This syntax has been removed.\n"
                     "Please name reductions with keyword arguments.\n"
                     "Before:   by(t.name, t.amount.sum())\n"
                     "After:    by(t.name, total=t.amount.sum())")


@dispatch(Expr, Summary)
def by(grouper, s):
    return By(grouper, s)


@dispatch(Expr)
def by(grouper, **kwargs):
    return By(grouper, summary(**kwargs))


def count_values(expr, sort=True):
    """
    Count occurrences of elements in this column

    Sort by counts by default
    Add ``sort=False`` keyword to avoid this behavior.
    """
    result = by(expr, count=expr.count())
    if sort:
        result = result.sort('count', ascending=False)
    return result


<<<<<<< HEAD
from .expressions import dshape_method_list

=======
>>>>>>> d9fe576a
dshape_method_list.extend([
    (lambda ds: len(ds.shape) == 1, set([count_values])),
])<|MERGE_RESOLUTION|>--- conflicted
+++ resolved
@@ -66,15 +66,10 @@
         return var * self.schema
 
     def __str__(self):
-<<<<<<< HEAD
-        app = str(self.apply)[len('summary('):-len(')')]
-        return '%s(%s, %s)' % (type(self).__name__.lower(), self.grouper, app)
-=======
         return '%s(%s, %s)' % (type(self).__name__.lower(),
                                self.grouper,
                                re.sub(r'^summary\((.*)\)$', r'\1',
                                       str(self.apply)))
->>>>>>> d9fe576a
 
 
 @dispatch(Expr, Reduction)
@@ -108,11 +103,6 @@
     return result
 
 
-<<<<<<< HEAD
-from .expressions import dshape_method_list
-
-=======
->>>>>>> d9fe576a
 dshape_method_list.extend([
     (lambda ds: len(ds.shape) == 1, set([count_values])),
 ])
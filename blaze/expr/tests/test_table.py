--- conflicted
+++ resolved
@@ -687,15 +687,7 @@
     assert t.name.isidentical(t['name'])
     assert t.distinct().name.isidentical(t.distinct()['name'])
     assert t.id.distinct().name == 'id'
-<<<<<<< HEAD
     assert t.name.name == 'name'
-
-
-def test_to_json():
-    t = TableSymbol('t', '{id: int32, name: string}')
-    expr = t[t.id > 2]
-    result = expr.to_json()
-    assert False
 
 
 def test_leaves():
@@ -709,7 +701,4 @@
     assert join(t, v).leaves() == [t, v]
     assert join(v, t).leaves() == [v, t]
 
-    assert (x + 1).leaves() == [x]
-=======
-    assert t.name.name == 'name'
->>>>>>> 0ad13e2b
+    assert (x + 1).leaves() == [x]
--- conflicted
+++ resolved
@@ -469,7 +469,6 @@
     assert raises(Exception, lambda: t[t['x'] > 0][t.sort()[t['y' > 0]]])
 
 
-<<<<<<< HEAD
 def test_union():
     schema = '{x: int, y: int, z: int}'
     a = TableSymbol('a', schema)
@@ -481,7 +480,8 @@
 
     assert raises(Exception,
                   lambda: union(a, TableSymbol('q', '{name: string}')))
-=======
+
+
 def test_serializable():
     t = TableSymbol('t', '{id: int, name: string, amount: int}')
     import pickle
@@ -501,5 +501,4 @@
     t = TableSymbol('t', '{name: string, amount: int, timestamp: ?date}')
     assert (t.amount + '10').expr.rhs == 10
 
-    assert (t.timestamp < '2014-12-01').expr.rhs == date(2014, 12, 1)
->>>>>>> 1fc232fe
+    assert (t.timestamp < '2014-12-01').expr.rhs == date(2014, 12, 1)
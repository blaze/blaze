--- conflicted
+++ resolved
@@ -1,9 +1,4 @@
 from __future__ import absolute_import, division, print_function
-<<<<<<< HEAD
-import pytest
-from datashape import dshape
-=======
->>>>>>> 360c6616
 
 import pandas as pd
 
@@ -29,7 +24,6 @@
 def test_Symbol_tokens():
     assert symbol('x', 'int').isidentical(symbol('x', 'int'))
     assert not symbol('x', 'int').isidentical(symbol('x', 'int', 1))
-
 
 
 def test_Field():
@@ -128,25 +122,21 @@
 def test_map_with_rename():
     t = symbol('s', 'var * {timestamp: datetime}')
     result = t.timestamp.map(lambda x: x.date(), schema='{date: datetime}')
-<<<<<<< HEAD
-    assert raises(ValueError, lambda: result.relabel({'timestamp': 'date'}))
+    with pytest.raises(ValueError):
+        result.relabel(timestamp='date')
     assert result.fields == ['date']
 
 
+def test_non_option_does_not_have_isnull():
+    s = symbol('s', '5 * int32')
+    assert not hasattr(s, 'dropna')
+    assert not hasattr(s, 'isnull')
+
+
 def test_null_dshape():
-    s = Symbol('s', '5 * int32')
-    with pytest.raises(AttributeError):
-        s.dropna
-    with pytest.raises(AttributeError):
-        s.isnull
-
-    s = Symbol('s', '5 * ?int32')
+    s = symbol('s', '5 * ?int32')
     assert str(s.dropna().dshape) == 'var * int32'
     assert str(s.isnull().dshape) == 'var * bool'
-=======
-    with pytest.raises(ValueError):
-        result.relabel(timestamp='date')
-    assert result.fields == ['date']
 
 
 def test_hash_to_different_values():
@@ -177,5 +167,4 @@
 def test_coerce_record():
     s = symbol('s', 'var * {a: int64, b: float64}')
     expr = s.coerce('{a: float64, b: float32}')
-    assert str(expr) == "s.coerce(to='{a: float64, b: float32}')"
->>>>>>> 360c6616
+    assert str(expr) == "s.coerce(to='{a: float64, b: float32}')"
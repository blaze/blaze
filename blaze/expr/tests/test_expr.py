--- conflicted
+++ resolved
@@ -29,16 +29,15 @@
     assert 'string comparison' in e.like.__doc__
 
 
-<<<<<<< HEAD
 def test_relabel():
     e = Symbol('e', '{name: string, amount: int}')
     assert e.relabel(amount='balance').fields == ['name', 'balance']
-=======
+
+
 def test_dir():
     e = Symbol('e', '3 * 5 * {name: string, amount: int, x: real}')
 
     assert 'name' in dir(e)
     assert 'name' not in dir(e.name)
     assert 'isnan' in dir(e.x)
-    assert 'isnan' not in dir(e.amount)
->>>>>>> ea014bb4
+    assert 'isnan' not in dir(e.amount)
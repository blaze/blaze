--- conflicted
+++ resolved
@@ -16,12 +16,20 @@
     t = symbol('t', ds)
     expr = getattr(t, 'name', t).like('Alice*')
     assert expr.pattern == 'Alice*'
-    assert expr.schema.measure == dshape(
-        '%sbool' % ('?' if '?' in ds else '')
-    ).measure
+    expected = dshape('{}bool'.format('?' if '?' in ds else ''))
+    assert expr.schema.measure == expected.measure
 
 
-<<<<<<< HEAD
+@pytest.mark.parametrize('ds', dshapes)
+def test_str_upper_schema(ds):
+    t = symbol('t', ds)
+    expr_upper = getattr(t, 'name', t).str_upper()
+    expr_lower = getattr(t, 'name', t).str_upper()
+    assert (expr_upper.schema.measure ==
+            expr_lower.schema.measure ==
+            dshape('{}string'.format('?' if '?' in ds else '')).measure)
+
+
 def test_broadcasting_string_funcs():
     t = symbol('t', 'var * {name: string, val: int32}')
     t_ = symbol('t', t.dshape.measure)
@@ -32,14 +40,4 @@
     assert bc._scalars[0].isidentical(t_)
     assert bc._scalar_expr == (str_len(_child=str_upper(_child=t_.name)) +
                                str_len(_child=str_lower(_child=t_.name)) *
-                               t_.val)
-=======
-@pytest.mark.parametrize('ds', dshapes)
-def test_str_upper_schema(ds):
-    t = symbol('t', ds)
-    expr_upper = getattr(t, 'name', t).str_upper()
-    expr_lower = getattr(t, 'name', t).str_upper()
-    assert (expr_upper.schema.measure ==
-            expr_lower.schema.measure ==
-            dshape('%sstring' % ('?' if '?' in ds else '')).measure)
->>>>>>> 73f5fa63
+                               t_.val)
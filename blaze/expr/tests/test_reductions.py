--- conflicted
+++ resolved
@@ -100,11 +100,7 @@
 
 
 @pytest.mark.parametrize(
-<<<<<<< HEAD
-    ['reduction', 'group_by', 'sort_by', 'preceding', 'following'],
-=======
     ['reduction', 'group_by', 'sort', 'preceding', 'following'],
->>>>>>> 24c91ee5
     list(product(
         ['sum', 'mean', 'count'],
         list('ab'),
@@ -113,18 +109,6 @@
         [None, 0, 3]
     ))
 )
-<<<<<<< HEAD
-def test_basic_over(reduction, group_by, sort_by, preceding, following):
-    t = symbol('t', 'var * {a: int64, b: ?float64}')
-    expr = getattr(t.b, reduction)().over(
-        group_by=group_by,
-        sort_by=sort_by,
-        preceding=preceding,
-        following=following
-    )
-    assert expr.group_by is group_by
-    assert expr.sort_by is sort_by
-=======
 def test_basic_over(reduction, group_by, sort, preceding, following):
     t = symbol('t', 'var * {a: int64, b: ?float64}')
     expr = getattr(t.b, reduction)().over(
@@ -135,18 +119,11 @@
     )
     assert expr._group_by is group_by
     assert expr._sort is sort
->>>>>>> 24c91ee5
     assert expr.preceding is preceding
     assert expr.following is following
 
     assert repr(expr) == \
-<<<<<<< HEAD
-        'Window(%s, group_by=%r, sort_by=%r, preceding=%r, following=%r)' % (
-            expr._child,
-            expr.group_by, expr.sort_by, expr.preceding, expr.following
-=======
         'Window(%s, _group_by=%r, _sort=%r, preceding=%r, following=%r)' % (
             expr._child,
             expr._group_by, expr._sort, expr.preceding, expr.following
->>>>>>> 24c91ee5
         )
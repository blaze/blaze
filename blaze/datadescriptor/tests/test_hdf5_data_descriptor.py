--- conflicted
+++ resolved
@@ -14,15 +14,11 @@
     HDF5DataDescriptor, DyNDDataDescriptor, IDataDescriptor, dd_as_py)
 from blaze.py2help import skipIf
 
-<<<<<<< HEAD
 from blaze.optional_packages import tables_is_here
 if tables_is_here:
     import tables as tb
 
 
-
-=======
->>>>>>> dba6727c
 class TestHDF5DataDescriptor(unittest.TestCase):
 
     def setUp(self):

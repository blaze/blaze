"""
The improved parser for Datashape grammar.

Grammar::

    top : mod
        | stmt

    mod : mod mod
        | stmt

    stmt : TYPE lhs_expression EQUALS rhs_expression
         | rhs_expression

    lhs_expression : lhs_expression lhs_expression
                   | NAME

    rhs_expression : rhs_expression COMMA rhs_expression
                   | appl
                   | record
                   | BIT
                   | NAME
                   | NUMBER

    appl : NAME '(' rhs_expression ')'

    record : LBRACE record_opt RBRACE
    record_opt : record_opt SEMI record_opt
               | record_item
               | empty
    record_item : NAME COLON '(' rhs_expression ')'
                | NAME COLON rhs_expression'

    empty :

"""

import os
import sys

from functools import partial
from collections import namedtuple
import coretypes as T

try:
    import dlex
    import dyacc
    DEBUG = False
except:
    DEBUG = True

from blaze.plyhacks import yaccfrom, lexfrom
from blaze.error import CustomSyntaxError

#------------------------------------------------------------------------
# Errors
#------------------------------------------------------------------------

class DatashapeSyntaxError(CustomSyntaxError):
    pass

#------------------------------------------------------------------------
# Lexer
#------------------------------------------------------------------------

tokens = (
    'TYPE', 'NAME', 'NUMBER', 'EQUALS', 'COMMA', 'COLON',
    'LBRACE', 'RBRACE', 'SEMI', 'BIT'
)

literals = [
    '=' ,
    ',' ,
    '(' ,
    ')' ,
    ':' ,
    '{' ,
    '}' ,
]

bits = set([
    'bool',
    'blob', # XXX deprecated
    'int',
    'float',
    'int8',
    'int16',
    'int32',
    'int64',
    'int64',
    'uint8',
    'uint16',
    'uint32',
    'uint64',
    'uint64',
    'uint64',
    'float16',
    'float32',
    'float64',
    'float128',
    'complex64',
    'complex128',
    'complex256',
    'object',
    'datetime64',
    'timedelta64',
])

t_EQUALS = r'='
t_COMMA  = r','
t_COLON  = r':'
t_SEMI   = r';'
t_LBRACE = r'\{'
t_RBRACE = r'\}'
t_ignore = '[ ]'

def t_TYPE(t):
    r'type'
    return t

def t_newline(t):
    r'\n+'
    t.lexer.lineno += t.value.count("\n")

def t_NAME(t):
    r'[a-zA-Z_][a-zA-Z0-9_]*'
    if t.value in bits:
        t.type = 'BIT'
    return t

def t_COMMENT(t):
    r'\#.*'
    pass

def t_NUMBER(t):
    r'\d+'
    t.value = int(t.value)
    return t

def t_error(t):
    print("Unknown token '%s'" % t.value[0])
    t.lexer.skip(1)

#------------------------------------------------------------------------
# Parser
#------------------------------------------------------------------------

precedence = (
    ('right' , 'COMMA'),
)

bittype     = namedtuple('bit', 'name')
tyinst     = namedtuple('tyinst', 'conargs')
tydecl     = namedtuple('tydecl', 'lhs, rhs')
tyappl     = namedtuple('tyappl', 'head, args')
tyrecord   = namedtuple('tyrecord', 'elts')
simpletype = namedtuple('simpletype', 'nargs, tycon, tyvars')

def p_top(p):
    '''top : mod
           | stmt
    '''
    p[0] = p[1]

#------------------------------------------------------------------------

def p_decl1(p):
    'mod : mod mod'
    p[0] = [p[1], p[2]]

def p_decl2(p):
    'mod : stmt'
    p[0] = p[1]

#------------------------------------------------------------------------

def p_statement_assign(p):
    'stmt : TYPE lhs_expression EQUALS rhs_expression'

    # alias
    if len(p[2]) == 1:
        constructid = p[2][0]
        parameters  = ()
        rhs         = p[4]

    # paramaterized
    else:
        constructid = p[2][0]
        parameters  = p[2][1:]
        rhs         = p[4]

    lhs = simpletype(len(parameters), constructid, parameters)
    p[0] = tydecl(lhs, rhs)

def p_statement_expr(p):
    'stmt : rhs_expression'
    p[0] = tyinst(p[1])

#------------------------------------------------------------------------

def p_lhs_expression(p):
    'lhs_expression : lhs_expression lhs_expression'
    # tuple addition
    p[0] = p[1] + p[2]

def p_lhs_expression_node(p):
    'lhs_expression : NAME'
    p[0] = (p[1],)

#------------------------------------------------------------------------

def p_rhs_expression_node1(p):
    '''rhs_expression : appl
                      | record'''
    p[0] = p[1]

def p_rhs_expression_node2(p):
    '''rhs_expression : BIT'''
    p[0] = (bittype(p[1]),)

def p_rhs_expression_node3(p):
    '''rhs_expression : NAME
                      | NUMBER'''
    p[0] = (p[1],)

def p_rhs_expression(p):
    'rhs_expression : rhs_expression COMMA rhs_expression'''
    # tuple addition
    p[0] = p[1] + p[3]

#------------------------------------------------------------------------

def p_appl(p):
    "appl : NAME '(' rhs_expression ')'"
    p[0] = (tyappl(p[1], p[3]),)

#------------------------------------------------------------------------

def p_record(p):
    'record : LBRACE record_opt RBRACE'
    p[0] = (tyrecord(p[2]),)

def p_record_opt1(p):
    'record_opt : record_opt SEMI record_opt'
    p[0] = p[1] + p[3]

def p_record_opt2(p):
    'record_opt : record_item'
    p[0] = [p[1]]

def p_record_opt3(p):
    'record_opt : empty'
    p[0] = []

def p_record_item1(p):
    "record_item : NAME COLON '(' rhs_expression ')' "
    p[0] = (p[1], p[4])

def p_record_item2(p):
    '''record_item : NAME COLON rhs_expression'''
    p[0] = (p[1], p[3])

#------------------------------------------------------------------------

def p_empty(t):
    'empty : '
    pass

def p_error(p):
    if p:
        raise DatashapeSyntaxError(
            p.lineno,
            p.lexpos,
            '<stdin>',
            p.lexer.lexdata,
        )
    else:
        print("Syntax error at EOF")

#------------------------------------------------------------------------
# Toplevel
#------------------------------------------------------------------------

reserved = {
    'Record'   : T.Record,
    'Range'    : T.Range,
    'Either'   : T.Either,
    'Varchar'  : T.Varchar,
    'Union'    : T.Union,
    'Option'   : T.Option,
    'string'   : T.String, # String type per proposal
}

python_internals = (int, long, basestring)

def build_ds_extern(ds):
    if isinstance(ds, list):
        return map(build_ds, ds)
    elif isinstance(ds, simpletype):
        pass # XXX
    elif isinstance(ds, tydecl):
        pass

def build_ds(ds):
    """
    Build a datashape instance from parse tree. In the case where we
    have a named instance disregard the naming and the parameters and
    return an anonymous type.
    """
    # ----------------------------
    if isinstance(ds, list):
        raise NotImplementedError('dshape from list parse tree') # XXX
    elif isinstance(ds, simpletype):
        raise NotImplementedError('dshape from simpletype') # XXX
    elif isinstance(ds, tydecl):
        if isinstance(ds.lhs , simpletype):
            if len(ds.lhs.tyvars) == 0:
                dst = map(build_ds, ds.rhs)
<<<<<<< HEAD
                return T.DataShape(dst)
=======
                if len(dst) == 1:
                    return dst[0]
                else:
                    return T.DataShape(dst)
>>>>>>> 66dd2d4e
            else:
                raise TypeError('building a simple dshape with type parameters is not supported')
        else:
            raise NotImplementedError
    # ----------------------------

    elif isinstance(ds, tyinst):
        dst = map(build_ds, ds.conargs)
        if len(dst) == 1:
            return dst[0]
        else:
            return T.DataShape(dst)
    elif isinstance(ds, bittype):
        return T.Type._registry[ds.name]
    elif isinstance(ds, (int, long)):
        return T.Fixed(ds)
    elif isinstance(ds, basestring):
        return T.TypeVar(ds)
    elif isinstance(ds, tyappl):
        if ds.head in reserved:
            args = map(build_ds, ds.args)
            return reserved[ds.head](*args)
        else:
            raise NameError, ds.head
    elif isinstance(ds, tyrecord):
        # TODO: ugly hack
        return T.Record([(a, build_ds(b[0])) for a,b in ds.elts])
    else:
        raise ValueError, 'Invalid construction from Datashape parser: %s' % repr(ds)

def debug_parse(data, lexer, parser):
    lexer.input(data)
    while True:
        tok = lexer.token()
        if not tok: break
        print tok
    return parser.parse(data)

def load_parser(debug=False):
    if debug:
        from ply import lex, yacc
        path = os.path.relpath(__file__)
        dir_path = os.path.dirname(path)
        lexer = lex.lex(lextab="dlex", outputdir=dir_path, optimize=1)
        parser = yacc.yacc(tabmodule='dyacc',outputdir=dir_path,
                write_tables=1, debug=0, optimize=1)
        return partial(debug_parse, lexer=lexer, parser=parser)
    else:
        module = sys.modules[__name__]
        lexer = lexfrom(module, dlex)
        parser = yaccfrom(module, dyacc, lexer)

        # curry the lexer into the parser
        return partial(parser.parse, lexer=lexer)

#------------------------------------------------------------------------
# Toplevel
#------------------------------------------------------------------------

def parse(pattern):
    parser = load_parser()
    res = parser(pattern)

    ds = build_ds(res)
    return ds

def parse_extern(pattern):
    parser = load_parser()
    res = parser(pattern)

    ds = build_ds_extern(res)
    return ds

if __name__ == '__main__':
    import readline
    parser = load_parser()
    readline.parse_and_bind('')

    while True:
        try:
            line = raw_input('>> ')
            ast = parser(line)
            print ast
            #print build_ds(ast)
        except EOFError:
            break<|MERGE_RESOLUTION|>--- conflicted
+++ resolved
@@ -316,14 +316,10 @@
         if isinstance(ds.lhs , simpletype):
             if len(ds.lhs.tyvars) == 0:
                 dst = map(build_ds, ds.rhs)
-<<<<<<< HEAD
-                return T.DataShape(dst)
-=======
                 if len(dst) == 1:
                     return dst[0]
                 else:
                     return T.DataShape(dst)
->>>>>>> 66dd2d4e
             else:
                 raise TypeError('building a simple dshape with type parameters is not supported')
         else:

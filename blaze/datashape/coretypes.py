--- conflicted
+++ resolved
@@ -856,14 +856,10 @@
     else:
         measure = CType.from_dtype(dtype)
 
-<<<<<<< HEAD
-    return DataShape(parameters=(dimensions+[measure]))
-=======
     if shape == ():
         return measure
     else:
         return DataShape(parameters=(map(Fixed, shape)+[measure]))
->>>>>>> 66dd2d4e
 
 def from_char(c):
     dtype = np.typeDict[c]

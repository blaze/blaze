########################################################################
#
#       License: BSD
#       Created: September 1, 2010
#       Author:  Francesc Alted - francesc@continuum.io
#
########################################################################

from __future__ import absolute_import

import sys

import numpy as np
from numpy.testing import assert_equal, assert_array_equal, assert_array_almost_equal
from unittest import TestCase


from blaze import blz
from .common import MayBeDiskTest

if sys.version_info >= (3, 0):
    xrange = range

class createTest(MayBeDiskTest, TestCase):

    def test00a(self):
        """Testing btable creation from a tuple of barrays"""
        N = 1e1
        a = blz.barray(np.arange(N, dtype='i4'))
        b = blz.barray(np.arange(N, dtype='f8')+1)
        t = blz.btable((a, b), ('f0', 'f1'), rootdir=self.rootdir)
        #print "t->", `t`
        ra = np.rec.fromarrays([a[:],b[:]]).view(np.ndarray)
        #print "ra[:]", ra[:]
        assert_array_equal(t[:], ra, "btable values are not correct")

    def test00b(self):
        """Testing btable creation from a tuple of lists"""
        t = blz.btable(([1,2,3],[4,5,6]), ('f0', 'f1'), rootdir=self.rootdir)
        #print "t->", `t`
        ra = np.rec.fromarrays([[1,2,3],[4,5,6]]).view(np.ndarray)
        #print "ra[:]", ra[:]
        assert_array_equal(t[:], ra, "btable values are not correct")

    def test00c(self):
        """Testing btable creation from a tuple of barrays (single column)"""
        N = 1e1
        a = blz.barray(np.arange(N, dtype='i4'))
        self.assertRaises(ValueError, blz.btable, a, 'f0', rootdir=self.rootdir)

    def test01(self):
        """Testing btable creation from a tuple of numpy arrays"""
        N = 1e1
        a = np.arange(N, dtype='i4')
        b = np.arange(N, dtype='f8')+1
        t = blz.btable((a, b), ('f0', 'f1'), rootdir=self.rootdir)
        #print "t->", `t`
        ra = np.rec.fromarrays([a,b]).view(np.ndarray)
        #print "ra[:]", ra[:]
        assert_array_equal(t[:], ra, "btable values are not correct")

    def test02(self):
        """Testing btable creation from an structured array"""
        N = 10
        ra = np.fromiter(((i, i*2.) for i in xrange(N)), dtype='i4,f8')
        t = blz.btable(ra, rootdir=self.rootdir)
        #print "t->", `t`
        #print "ra[:]", ra[:]
        assert_array_equal(t[:], ra, "btable values are not correct")

    def test03a(self):
        """Testing btable creation from large iterator"""
        N = 10*1000
        ra = np.fromiter(((i, i*2.) for i in xrange(N)), dtype='i4,f8')
        t = blz.fromiter(((i, i*2.) for i in xrange(N)), dtype='i4,f8',
                        count=N, rootdir=self.rootdir)
        #print "t->", `t`
        #print "ra[:]", ra[:]
        assert_array_equal(t[:], ra, "btable values are not correct")

    def test03b(self):
        """Testing btable creation from large iterator (with a hint)"""
        N = 10*1000
        ra = np.fromiter(((i, i*2.) for i in xrange(N)),
                         dtype='i4,f8', count=N)
        t = blz.fromiter(((i, i*2.) for i in xrange(N)),
                        dtype='i4,f8', count=N, rootdir=self.rootdir)
        #print "t->", `t`
        #print "ra[:]", ra[:]
        assert_array_equal(t[:], ra, "btable values are not correct")

class createDiskTest(createTest, TestCase):
    disk = True


class persistentTest(MayBeDiskTest, TestCase):

    disk = True

    def test00a(self):
        """Testing btable opening in "r" mode"""
        N = 1e1
        a = blz.barray(np.arange(N, dtype='i4'))
        b = blz.barray(np.arange(N, dtype='f8')+1)
        t = blz.btable((a, b), ('f0', 'f1'), rootdir=self.rootdir)
        # Open t
        t = blz.open(rootdir=self.rootdir, mode='r')
        #print "t->", `t`
        ra = np.rec.fromarrays([a[:],b[:]]).view(np.ndarray)
        #print "ra[:]", ra[:]
        assert_array_equal(t[:], ra, "btable values are not correct")

        # Now check some accesses
        self.assertRaises(RuntimeError, t.__setitem__, 1, (0, 0.0))
        self.assertRaises(RuntimeError, t.append, (0, 0.0))

    def test00b(self):
        """Testing btable opening in "w" mode"""
        N = 1e1
        a = blz.barray(np.arange(N, dtype='i4'))
        b = blz.barray(np.arange(N, dtype='f8')+1)
        t = blz.btable((a, b), ('f0', 'f1'), rootdir=self.rootdir)
        # Open t
        t = blz.open(rootdir=self.rootdir, mode='w')
        #print "t->", `t`
        N = 0
        a = blz.barray(np.arange(N, dtype='i4'))
        b = blz.barray(np.arange(N, dtype='f8')+1)
        ra = np.rec.fromarrays([a[:],b[:]]).view(np.ndarray)
        #print "ra[:]", ra[:]
        assert_array_equal(t[:], ra, "btable values are not correct")

        # Now check some accesses
        t.append((0, 0.0))
        t.append((0, 0.0))
        t[1] = (1, 2.0)
        ra = np.rec.fromarrays([(0,1),(0.0, 2.0)], 'i4,f8').view(np.ndarray)
        #print "ra[:]", ra[:]
        assert_array_equal(t[:], ra, "btable values are not correct")

    def test00c(self):
        """Testing btable opening in "a" mode"""
        N = 1e1
        a = blz.barray(np.arange(N, dtype='i4'))
        b = blz.barray(np.arange(N, dtype='f8')+1)
        t = blz.btable((a, b), ('f0', 'f1'), rootdir=self.rootdir)
        # Open t
        t = blz.open(rootdir=self.rootdir, mode='a')
        #print "t->", `t`

        # Check values
        ra = np.rec.fromarrays([a[:],b[:]]).view(np.ndarray)
        #print "ra[:]", ra[:]
        assert_array_equal(t[:], ra, "btable values are not correct")

        # Now check some accesses
        t.append((10, 11.0))
        t.append((10, 11.0))
        t[-1] = (11, 12.0)

        # Check values
        N = 12
        a = blz.barray(np.arange(N, dtype='i4'))
        b = blz.barray(np.arange(N, dtype='f8')+1)
        ra = np.rec.fromarrays([a[:],b[:]]).view(np.ndarray)
        #print "ra[:]", ra[:]
        assert_array_equal(t[:], ra, "btable values are not correct")

    def test01a(self):
        """Testing btable creation in "r" mode"""
        N = 1e1
        a = blz.barray(np.arange(N, dtype='i4'))
        b = blz.barray(np.arange(N, dtype='f8')+1)
        self.assertRaises(RuntimeError, blz.btable, (a, b), ('f0', 'f1'),
                          rootdir=self.rootdir, mode='r')

    def test01b(self):
        """Testing btable creation in "w" mode"""
        N = 1e1
        a = blz.barray(np.arange(N, dtype='i4'))
        b = blz.barray(np.arange(N, dtype='f8')+1)
        t = blz.btable((a, b), ('f0', 'f1'), rootdir=self.rootdir)
        # Overwrite the last btable
        t = blz.btable((a, b), ('f0', 'f1'), rootdir=self.rootdir, mode='w')
        #print "t->", `t`
        ra = np.rec.fromarrays([a[:],b[:]]).view(np.ndarray)
        #print "ra[:]", ra[:]
        assert_array_equal(t[:], ra, "btable values are not correct")

        # Now check some accesses
        t.append((10, 11.0))
        t.append((10, 11.0))
        t[11] = (11, 12.0)

        # Check values
        N = 12
        a = blz.barray(np.arange(N, dtype='i4'))
        b = blz.barray(np.arange(N, dtype='f8')+1)
        ra = np.rec.fromarrays([a[:],b[:]]).view(np.ndarray)
        #print "ra[:]", ra[:]
        assert_array_equal(t[:], ra, "btable values are not correct")

    def test01c(self):
        """Testing btable creation in "a" mode"""
        N = 1e1
        a = blz.barray(np.arange(N, dtype='i4'))
        b = blz.barray(np.arange(N, dtype='f8')+1)
        t = blz.btable((a, b), ('f0', 'f1'), rootdir=self.rootdir)
        # Overwrite the last btable
        self.assertRaises(RuntimeError, blz.btable, (a, b), ('f0', 'f1'),
                          rootdir=self.rootdir, mode='a')


class add_del_colTest(MayBeDiskTest, TestCase):

    def test00a(self):
        """Testing adding a new column (list flavor)"""
        N = 10
        ra = np.fromiter(((i, i*2.) for i in xrange(N)), dtype='i4,f8')
        t = blz.btable(ra, rootdir=self.rootdir)
        c = np.arange(N, dtype='i8')*3
        t.addcol(c.tolist(), 'f2')
        # The exact dtype of this test depend on some finicky
        # behavior of how numpy interacts with longs on Python 2
        if sys.version_info >= (3, 0):
            _long_type = int
        else:
            _long_type = long
        if np.array([_long_type(1), _long_type(2)]).dtype.itemsize == 4:
            dts = 'i4,f8,i4'
        else:
            dts = 'i4,f8,i8'
        ra = np.fromiter(((i, i*2., i*3) for i in xrange(N)), dtype=dts)
        #print "t->", `t`
        #print "ra[:]", ra[:]
        assert_array_equal(t[:], ra, "btable values are not correct")

    def test00(self):
        """Testing adding a new column (barray flavor)"""
        N = 10
        ra = np.fromiter(((i, i*2.) for i in xrange(N)), dtype='i4,f8')
        t = blz.btable(ra, rootdir=self.rootdir)
        c = np.arange(N, dtype='i8')*3
        t.addcol(blz.barray(c), 'f2')
        ra = np.fromiter(((i, i*2., i*3) for i in xrange(N)), dtype='i4,f8,i8')
        #print "t->", `t`
        #print "ra[:]", ra[:]
        assert_array_equal(t[:], ra, "btable values are not correct")

    def test01a(self):
        """Testing adding a new column (numpy flavor)"""
        N = 10
        ra = np.fromiter(((i, i*2.) for i in xrange(N)), dtype='i4,f8')
        t = blz.btable(ra, rootdir=self.rootdir)
        c = np.arange(N, dtype='i8')*3
        t.addcol(c, 'f2')
        ra = np.fromiter(((i, i*2., i*3) for i in xrange(N)), dtype='i4,f8,i8')
        #print "t->", `t`
        #print "ra[:]", ra[:]
        assert_array_equal(t[:], ra, "btable values are not correct")

    def test01b(self):
        """Testing bparams when adding a new column (numpy flavor)"""
        N = 10
        ra = np.fromiter(((i, i*2.) for i in xrange(N)), dtype='i4,f8')
        t = blz.btable(ra, bparams=blz.bparams(1), rootdir=self.rootdir)
        c = np.arange(N, dtype='i8')*3
        t.addcol(c, 'f2')
        self.assert_(t['f2'].bparams.clevel == 1, "Incorrect clevel")

    def test02(self):
        """Testing adding a new column (default naming)"""
        N = 10
        ra = np.fromiter(((i, i*2.) for i in xrange(N)), dtype='i4,f8')
        t = blz.btable(ra, rootdir=self.rootdir)
        c = np.arange(N, dtype='i8')*3
        t.addcol(blz.barray(c))
        ra = np.fromiter(((i, i*2., i*3) for i in xrange(N)), dtype='i4,f8,i8')
        #print "t->", `t`
        #print "ra[:]", ra[:]
        assert_array_equal(t[:], ra, "btable values are not correct")

    def test03(self):
        """Testing inserting a new column (at the beginning)"""
        N = 10
        ra = np.fromiter(((i, i*2.) for i in xrange(N)), dtype='i4,f8')
        t = blz.btable(ra, rootdir=self.rootdir)
        c = np.arange(N, dtype='i8')*3
        t.addcol(c, name='c0', pos=0)
        ra = np.fromiter(((i*3, i, i*2.) for i in xrange(N)), dtype='i8,i4,f8')
        ra.dtype.names = ('c0', 'f0', 'f1')
        #print "t->", `t`
        #print "ra[:]", ra[:]
        assert_array_equal(t[:], ra, "btable values are not correct")

    def test04(self):
        """Testing inserting a new column (in the middle)"""
        N = 10
        ra = np.fromiter(((i, i*2.) for i in xrange(N)), dtype='i4,f8')
        t = blz.btable(ra, rootdir=self.rootdir)
        c = np.arange(N, dtype='i8')*3
        t.addcol(c, name='c0', pos=1)
        ra = np.fromiter(((i, i*3, i*2.) for i in xrange(N)), dtype='i4,i8,f8')
        ra.dtype.names = ('f0', 'c0', 'f1')
        #print "t->", `t`
        #print "ra[:]", ra[:]
        assert_array_equal(t[:], ra, "btable values are not correct")

    def test05(self):
        """Testing removing an existing column (at the beginning)"""
        N = 10
        ra = np.fromiter(((i, i*3, i*2.) for i in xrange(N)), dtype='i4,i8,f8')
        t = blz.btable(ra, rootdir=self.rootdir)
        t.delcol(pos=0)
        # The next gives a segfault.  See:
        # http://projects.scipy.org/numpy/ticket/1598
        #ra = np.fromiter(((i*3, i*2) for i in xrange(N)), dtype='i8,f8')
        #ra.dtype.names = ('f1', 'f2')
        dt = np.dtype([('f1', 'i8'), ('f2', 'f8')])
        ra = np.fromiter(((i*3, i*2) for i in xrange(N)), dtype=dt)
        #print "t->", `t`
        #print "ra", ra
        #assert_array_equal(t[:], ra, "btable values are not correct")

    def test06(self):
        """Testing removing an existing column (at the end)"""
        N = 10
        ra = np.fromiter(((i, i*3, i*2.) for i in xrange(N)), dtype='i4,i8,f8')
        t = blz.btable(ra, rootdir=self.rootdir)
        t.delcol(pos=2)
        ra = np.fromiter(((i, i*3) for i in xrange(N)), dtype='i4,i8')
        ra.dtype.names = ('f0', 'f1')
        #print "t->", `t`
        #print "ra[:]", ra[:]
        assert_array_equal(t[:], ra, "btable values are not correct")

    def test07(self):
        """Testing removing an existing column (in the middle)"""
        N = 10
        ra = np.fromiter(((i, i*3, i*2.) for i in xrange(N)), dtype='i4,i8,f8')
        t = blz.btable(ra, rootdir=self.rootdir)
        t.delcol(pos=1)
        ra = np.fromiter(((i, i*2.) for i in xrange(N)), dtype='i4,f8')
        ra.dtype.names = ('f0', 'f2')
        #print "t->", `t`
        #print "ra[:]", ra[:]
        assert_array_equal(t[:], ra, "btable values are not correct")

    def test08(self):
        """Testing removing an existing column (by name)"""
        N = 10
        ra = np.fromiter(((i, i*3, i*2.) for i in xrange(N)), dtype='i4,i8,f8')
        t = blz.btable(ra, rootdir=self.rootdir)
        t.delcol('f1')
        ra = np.fromiter(((i, i*2.) for i in xrange(N)), dtype='i4,f8')
        ra.dtype.names = ('f0', 'f2')
        #print "t->", `t`
        #print "ra[:]", ra[:]
        assert_array_equal(t[:], ra, "btable values are not correct")

class add_del_colDiskTest(add_del_colTest, TestCase):
    disk = True


class getitemTest(MayBeDiskTest, TestCase):

    def test00(self):
        """Testing __getitem__ with only a start"""
        N = 10
        ra = np.fromiter(((i, i*2.) for i in xrange(N)), dtype='i4,f8')
        t = blz.btable(ra, rootdir=self.rootdir)
        start = 9
        #print "t->", `t`
        #print "ra[:]", ra[:]
        assert_array_equal(t[start], ra[start], "btable values are not correct")

    def test01(self):
        """Testing __getitem__ with start, stop"""
        N = 10
        ra = np.fromiter(((i, i*2.) for i in xrange(N)), dtype='i4,f8')
        t = blz.btable(ra, rootdir=self.rootdir)
        start, stop = 3, 9
        #print "t->", `t`
        #print "ra[:]", ra[:]
        assert_array_equal(t[start:stop], ra[start:stop],
                           "btable values are not correct")

    def test02(self):
        """Testing __getitem__ with start, stop, step"""
        N = 10
        ra = np.fromiter(((i, i*2.) for i in xrange(N)), dtype='i4,f8')
        t = blz.btable(ra, rootdir=self.rootdir)
        start, stop, step = 3, 9, 2
        #print "t->", `t[start:stop:step]`
        #print "ra->", ra[start:stop:step]
        assert_array_equal(t[start:stop:step], ra[start:stop:step],
                           "btable values are not correct")

    def test03(self):
        """Testing __getitem__ with a column name"""
        N = 10
        ra = np.fromiter(((i, i*2.) for i in xrange(N)), dtype='i4,f8')
        t = blz.btable(ra, rootdir=self.rootdir)
        colname = "f1"
        #print "t->", `t[colname]`
        #print "ra->", ra[colname]
        assert_array_equal(t[colname][:], ra[colname],
                           "btable values are not correct")

    def test04(self):
        """Testing __getitem__ with a list of column names"""
        N = 10
        ra = np.fromiter(((i, i*2., i*3) for i in xrange(N)), dtype='i4,f8,i8')
        t = blz.btable(ra, rootdir=self.rootdir)
        colnames = ["f0", "f2"]
        # For some version of NumPy (> 1.7) I cannot make use of
        # ra[colnames]   :-/
        ra2 = np.fromiter(((i, i*3) for i in xrange(N)), dtype='i4,i8')
        ra2.dtype.names = ('f0', 'f2')
        #print "t->", `t[colnames]`
        #print "ra2->", ra2
        assert_array_equal(t[colnames][:], ra2,
                           "btable values are not correct")

class getitemDiskTest(getitemTest, TestCase):
    disk = True


class setitemTest(MayBeDiskTest, TestCase):

    def test00(self):
        """Testing __setitem__ with only a start"""
        N = 100
        ra = np.fromiter(((i, i*2.) for i in xrange(N)), dtype='i4,f8')
        t = blz.btable(ra, chunklen=10, rootdir=self.rootdir)
        sl = slice(9, None)
        t[sl] = (0, 1)
        ra[sl] = (0, 1)
        #print "t[%s] -> %r" % (sl, t)
        #print "ra[%s] -> %r" % (sl, ra)
        assert_array_equal(t[:], ra, "btable values are not correct")

    def test01(self):
        """Testing __setitem__ with only a stop"""
        N = 100
        ra = np.fromiter(((i, i*2.) for i in xrange(N)), dtype='i4,f8')
        t = blz.btable(ra, chunklen=10, rootdir=self.rootdir)
        sl = slice(None, 9, None)
        t[sl] = (0, 1)
        ra[sl] = (0, 1)
        #print "t[%s] -> %r" % (sl, t)
        #print "ra[%s] -> %r" % (sl, ra)
        assert_array_equal(t[:], ra, "btable values are not correct")

    def test02(self):
        """Testing __setitem__ with a start, stop"""
        N = 100
        ra = np.fromiter(((i, i*2.) for i in xrange(N)), dtype='i4,f8')
        t = blz.btable(ra, chunklen=10, rootdir=self.rootdir)
        sl = slice(1,90, None)
        t[sl] = (0, 1)
        ra[sl] = (0, 1)
        #print "t[%s] -> %r" % (sl, t)
        #print "ra[%s] -> %r" % (sl, ra)
        assert_array_equal(t[:], ra, "btable values are not correct")

    def test03(self):
        """Testing __setitem__ with a start, stop, step"""
        N = 100
        ra = np.fromiter(((i, i*2.) for i in xrange(N)), dtype='i4,f8')
        t = blz.btable(ra, chunklen=10, rootdir=self.rootdir)
        sl = slice(1,90, 2)
        t[sl] = (0, 1)
        ra[sl] = (0, 1)
        #print "t[%s] -> %r" % (sl, t)
        #print "ra[%s] -> %r" % (sl, ra)
        assert_array_equal(t[:], ra, "btable values are not correct")

    def test04(self):
        """Testing __setitem__ with a large step"""
        N = 100
        ra = np.fromiter(((i, i*2.) for i in xrange(N)), dtype='i4,f8')
        t = blz.btable(ra, chunklen=10, rootdir=self.rootdir)
        sl = slice(1,43, 20)
        t[sl] = (0, 1)
        ra[sl] = (0, 1)
        #print "t[%s] -> %r" % (sl, t)
        #print "ra[%s] -> %r" % (sl, ra)
        assert_array_equal(t[:], ra, "btable values are not correct")

class setitemDiskTest(setitemTest, TestCase):
    disk = True


class appendTest(MayBeDiskTest, TestCase):

    def test00(self):
        """Testing append() with scalar values"""
        N = 10
        ra = np.fromiter(((i, i*2.) for i in xrange(N)), dtype='i4,f8')
        t = blz.btable(ra, rootdir=self.rootdir)
        t.append((N, N*2))
        ra = np.fromiter(((i, i*2.) for i in xrange(N+1)), dtype='i4,f8')
        assert_array_equal(t[:], ra, "btable values are not correct")

    def test01(self):
        """Testing append() with numpy arrays"""
        N = 10
        ra = np.fromiter(((i, i*2.) for i in xrange(N)), dtype='i4,f8')
        t = blz.btable(ra, rootdir=self.rootdir)
        a = np.arange(N, N+10, dtype='i4')
        b = np.arange(N, N+10, dtype='f8')*2.
        t.append((a, b))
        ra = np.fromiter(((i, i*2.) for i in xrange(N+10)), dtype='i4,f8')
        assert_array_equal(t[:], ra, "btable values are not correct")

    def test02(self):
        """Testing append() with barrays"""
        N = 10
        ra = np.fromiter(((i, i*2.) for i in xrange(N)), dtype='i4,f8')
        t = blz.btable(ra, rootdir=self.rootdir)
        a = np.arange(N, N+10, dtype='i4')
        b = np.arange(N, N+10, dtype='f8')*2.
        t.append((blz.barray(a), blz.barray(b)))
        ra = np.fromiter(((i, i*2.) for i in xrange(N+10)), dtype='i4,f8')
        assert_array_equal(t[:], ra, "btable values are not correct")

    def test03(self):
        """Testing append() with structured arrays"""
        N = 10
        ra = np.fromiter(((i, i*2.) for i in xrange(N)), dtype='i4,f8')
        t = blz.btable(ra, rootdir=self.rootdir)
        ra2 = np.fromiter(((i, i*2.) for i in xrange(N, N+10)), dtype='i4,f8')
        t.append(ra2)
        ra = np.fromiter(((i, i*2.) for i in xrange(N+10)), dtype='i4,f8')
        assert_array_equal(t[:], ra, "btable values are not correct")

    def test04(self):
        """Testing append() with another btable"""
        N = 10
        ra = np.fromiter(((i, i*2.) for i in xrange(N)), dtype='i4,f8')
        t = blz.btable(ra, rootdir=self.rootdir)
        ra2 = np.fromiter(((i, i*2.) for i in xrange(N, N+10)), dtype='i4,f8')
        t2 = blz.btable(ra2)
        t.append(t2)
        ra = np.fromiter(((i, i*2.) for i in xrange(N+10)), dtype='i4,f8')
        assert_array_equal(t[:], ra, "btable values are not correct")

class appendDiskTest(appendTest, TestCase):
    disk = True


class trimTest(MayBeDiskTest, TestCase):

    def test00(self):
        """Testing trim() with Python scalar values"""
        N = 100
        ra = np.fromiter(((i, i*2.) for i in xrange(N-2)), dtype='i4,f8')
        t = blz.fromiter(((i, i*2.) for i in xrange(N)), 'i4,f8', N,
                       rootdir=self.rootdir)
        t.trim(2)
        assert_array_equal(t[:], ra, "btable values are not correct")

    def test01(self):
        """Testing trim() with NumPy scalar values"""
        N = 10000
        ra = np.fromiter(((i, i*2.) for i in xrange(N-200)), dtype='i4,f8')
        t = blz.fromiter(((i, i*2.) for i in xrange(N)), 'i4,f8', N,
                        rootdir=self.rootdir)
        t.trim(np.int(200))
        assert_array_equal(t[:], ra, "btable values are not correct")

    def test02(self):
        """Testing trim() with a complete trim"""
        N = 100
        ra = np.fromiter(((i, i*2.) for i in xrange(0)), dtype='i4,f8')
        t = blz.fromiter(((i, i*2.) for i in xrange(N)), 'i4,f8', N,
                        rootdir=self.rootdir)
        t.trim(N)
        self.assert_(len(ra) == len(t), "Lengths are not equal")

class trimDiskTest(trimTest, TestCase):
    disk = True


class resizeTest(MayBeDiskTest, TestCase):

    def test00(self):
        """Testing resize() (decreasing)"""
        N = 100
        ra = np.fromiter(((i, i*2.) for i in xrange(N-2)), dtype='i4,f8')
        t = blz.fromiter(((i, i*2.) for i in xrange(N)), 'i4,f8', N,
                        rootdir=self.rootdir)
        t.resize(N-2)
        assert_array_equal(t[:], ra, "btable values are not correct")

    def test01(self):
        """Testing resize() (increasing)"""
        N = 100
        ra = np.fromiter(((i, i*2.) for i in xrange(N+4)), dtype='i4,f8')
        t = blz.fromiter(((i, i*2.) for i in xrange(N)), 'i4,f8', N,
                        rootdir=self.rootdir)
        t.resize(N+4)
        ra['f0'][N:] = np.zeros(4)
        ra['f1'][N:] = np.zeros(4)
        assert_array_equal(t[:], ra, "btable values are not correct")

class resizeDiskTest(resizeTest, TestCase):
    disk=True


class copyTest(MayBeDiskTest, TestCase):

    def test00(self):
        """Testing copy() without params"""
        N = 10
        ra = np.fromiter(((i, i*2.) for i in xrange(N)), dtype='i4,f8')
        t = blz.btable(ra, rootdir=self.rootdir)
        if self.disk:
            rootdir = self.rootdir + "-test00"
        else:
            rootdir = self.rootdir
        t2 = t.copy(rootdir=rootdir, mode='w')
        a = np.arange(N, N+10, dtype='i4')
        b = np.arange(N, N+10, dtype='f8')*2.
        t2.append((a, b))
        ra = np.fromiter(((i, i*2.) for i in xrange(N+10)), dtype='i4,f8')
        self.assert_(len(t) == N, "copy() does not work correctly")
        self.assert_(len(t2) == N+10, "copy() does not work correctly")
        assert_array_equal(t2[:], ra, "btable values are not correct")

    def test01(self):
        """Testing copy() with higher clevel"""
        N = 10*1000
        ra = np.fromiter(((i, i**2.2) for i in xrange(N)), dtype='i4,f8')
        t = blz.btable(ra, rootdir=self.rootdir)
        if self.disk:
            # Copy over the same location should give an error
            self.assertRaises(RuntimeError,
                              t.copy,bparams=blz.bparams(clevel=9),
                              rootdir=self.rootdir, mode='w')
            return
        else:
            t2 = t.copy(bparams=blz.bparams(clevel=9),
                        rootdir=self.rootdir, mode='w')
        #print "cbytes in f1, f2:", t['f1'].cbytes, t2['f1'].cbytes
        self.assert_(t.bparams.clevel == blz.bparams().clevel)
        self.assert_(t2.bparams.clevel == 9)
        self.assert_(t['f1'].cbytes > t2['f1'].cbytes, "clevel not changed")

    def test02(self):
        """Testing copy() with lower clevel"""
        N = 10*1000
        ra = np.fromiter(((i, i**2.2) for i in xrange(N)), dtype='i4,f8')
        t = blz.btable(ra, rootdir=self.rootdir)
        t2 = t.copy(bparams=blz.bparams(clevel=1))
        self.assert_(t.bparams.clevel == blz.bparams().clevel)
        self.assert_(t2.bparams.clevel == 1)
        #print "cbytes in f1, f2:", t['f1'].cbytes, t2['f1'].cbytes
        self.assert_(t['f1'].cbytes < t2['f1'].cbytes, "clevel not changed")

    def test03(self):
        """Testing copy() with no shuffle"""
        N = 10*1000
        ra = np.fromiter(((i, i**2.2) for i in xrange(N)), dtype='i4,f8')
        t = blz.btable(ra)
        # print "t:", t, t.rootdir
        t2 = t.copy(bparams=blz.bparams(shuffle=False), rootdir=self.rootdir)
        #print "cbytes in f1, f2:", t['f1'].cbytes, t2['f1'].cbytes
        self.assert_(t['f1'].cbytes < t2['f1'].cbytes, "clevel not changed")

class copyDiskTest(copyTest, TestCase):
    disk = True


class specialTest(TestCase):

    def test00(self):
        """Testing __len__()"""
        N = 10
        ra = np.fromiter(((i, i*2., i*3) for i in xrange(N)), dtype='i4,f8,i8')
        t = blz.btable(ra)
        self.assert_(len(t) == len(ra), "Objects do not have the same length")

    def test01(self):
        """Testing __sizeof__() (big btables)"""
        N = int(1e4)
        ra = np.fromiter(((i, i*2., i*3) for i in xrange(N)), dtype='i4,f8,i8')
        t = blz.btable(ra)
        #print "size t uncompressed ->", t.nbytes
        #print "size t compressed   ->", t.cbytes
        self.assert_(sys.getsizeof(t) < t.nbytes,
                     "btable does not seem to compress at all")

    def test02(self):
        """Testing __sizeof__() (small btables)"""
        N = int(111)
        ra = np.fromiter(((i, i*2., i*3) for i in xrange(N)), dtype='i4,f8,i8')
        t = blz.btable(ra)
        #print "size t uncompressed ->", t.nbytes
        #print "size t compressed   ->", t.cbytes
        self.assert_(sys.getsizeof(t) > t.nbytes,
                     "btable compress too much??")

class fancy_indexing_getitemTest(TestCase):

    def test00(self):
        """Testing fancy indexing with a small list"""
        N = 10
        ra = np.fromiter(((i, i*2., i*3) for i in xrange(N)), dtype='i4,f8,i8')
        t = blz.btable(ra)
        rt = t[[3,1]]
        rar = ra[[3,1]]
        #print "rt->", rt
        #print "rar->", rar
        assert_array_equal(rt, rar, "btable values are not correct")

    def test01(self):
        """Testing fancy indexing with a large numpy array"""
        N = 10*1000
        ra = np.fromiter(((i, i*2., i*3) for i in xrange(N)), dtype='i4,f8,i8')
        t = blz.btable(ra)
        idx = np.random.randint(1000, size=1000)
        rt = t[idx]
        rar = ra[idx]
        #print "rt->", rt
        #print "rar->", rar
        assert_array_equal(rt, rar, "btable values are not correct")

    def test02(self):
        """Testing fancy indexing with an empty list"""
        N = 10*1000
        ra = np.fromiter(((i, i*2., i*3) for i in xrange(N)), dtype='i4,f8,i8')
        t = blz.btable(ra)
        rt = t[[]]
        rar = ra[[]]
        #print "rt->", rt
        #print "rar->", rar
        assert_array_equal(rt, rar, "btable values are not correct")

    def test03(self):
        """Testing fancy indexing (list of floats)"""
        N = 101
        ra = np.fromiter(((i, i*2., i*3) for i in xrange(N)), dtype='i4,f8,i8')
        t = blz.btable(ra)
        rt = t[[2.3, 5.6]]
        rar = ra[[2.3, 5.6]]
        #print "rt->", rt
        #print "rar->", rar
        assert_array_equal(rt, rar, "btable values are not correct")

    def test04(self):
        """Testing fancy indexing (list of floats, numpy)"""
        a = np.arange(1,101)
        b = blz.barray(a)
        idx = np.array([1.1, 3.3], dtype='f8')
        self.assertRaises(IndexError, b.__getitem__, idx)


class fancy_indexing_setitemTest(TestCase):

    def test00a(self):
        """Testing fancy indexing (setitem) with a small list"""
        N = 100
        ra = np.fromiter(((i, i*2., i*3) for i in xrange(N)), dtype='i4,f8,i8')
        t = blz.btable(ra, chunklen=10)
        sl = [3,1]
        t[sl] = (-1, -2, -3)
        ra[sl] = (-1, -2, -3)
        #print "t[%s] -> %r" % (sl, t)
        #print "ra[%s] -> %r" % (sl, ra)
        assert_array_equal(t[:], ra, "btable values are not correct")

    def test00b(self):
        """Testing fancy indexing (setitem) with a small list (II)"""
        N = 100
        ra = np.fromiter(((i, i*2., i*3) for i in xrange(N)), dtype='i4,f8,i8')
        t = blz.btable(ra, chunklen=10)
        sl = [3,1]
        t[sl] = [(-1, -2, -3), (-3, -2, -1)]
        ra[sl] = [(-1, -2, -3), (-3, -2, -1)]
        #print "t[%s] -> %r" % (sl, t)
        #print "ra[%s] -> %r" % (sl, ra)
        assert_array_equal(t[:], ra, "btable values are not correct")

    def test01(self):
        """Testing fancy indexing (setitem) with a large array"""
        N = 1000
        ra = np.fromiter(((i, i*2., i*3) for i in xrange(N)), dtype='i4,f8,i8')
        t = blz.btable(ra, chunklen=10)
        sl = np.random.randint(N, size=100)
        t[sl] = (-1, -2, -3)
        ra[sl] = (-1, -2, -3)
        #print "t[%s] -> %r" % (sl, t)
        #print "ra[%s] -> %r" % (sl, ra)
        assert_array_equal(t[:], ra, "btable values are not correct")

    def test02a(self):
        """Testing fancy indexing (setitem) with a boolean array (I)"""
        N = 1000
        ra = np.fromiter(((i, i*2., i*3) for i in xrange(N)), dtype='i4,f8,i8')
        t = blz.btable(ra, chunklen=10)
        sl = np.random.randint(2, size=1000).astype('bool')
        t[sl] = [(-1, -2, -3)]
        ra[sl] = [(-1, -2, -3)]
        #print "t[%s] -> %r" % (sl, t)
        #print "ra[%s] -> %r" % (sl, ra)
        assert_array_equal(t[:], ra, "btable values are not correct")

    def test02b(self):
        """Testing fancy indexing (setitem) with a boolean array (II)"""
        N = 1000
        ra = np.fromiter(((i, i*2., i*3) for i in xrange(N)), dtype='i4,f8,i8')
        t = blz.btable(ra, chunklen=10)
        sl = np.random.randint(10, size=1000).astype('bool')
        t[sl] = [(-1, -2, -3)]
        ra[sl] = [(-1, -2, -3)]
        #print "t[%s] -> %r" % (sl, t)
        #print "ra[%s] -> %r" % (sl, ra)
        assert_array_equal(t[:], ra, "btable values are not correct")

    def test03a(self):
        """Testing fancy indexing (setitem) with a boolean array (all false)"""
        N = 1000
        ra = np.fromiter(((i, i*2., i*3) for i in xrange(N)), dtype='i4,f8,i8')
        t = blz.btable(ra, chunklen=10)
        sl = np.zeros(N, dtype="bool")
        t[sl] = [(-1, -2, -3)]
        ra[sl] = [(-1, -2, -3)]
        #print "t[%s] -> %r" % (sl, t)
        #print "ra[%s] -> %r" % (sl, ra)
        assert_array_equal(t[:], ra, "btable values are not correct")

    def test03b(self):
        """Testing fancy indexing (setitem) with a boolean array (all true)"""
        N = 1000
        ra = np.fromiter(((i, i*2., i*3) for i in xrange(N)), dtype='i4,f8,i8')
        t = blz.btable(ra, chunklen=10)
        sl = np.ones(N, dtype="bool")
        t[sl] = [(-1, -2, -3)]
        ra[sl] = [(-1, -2, -3)]
        #print "t[%s] -> %r" % (sl, t)
        #print "ra[%s] -> %r" % (sl, ra)
        assert_array_equal(t[:], ra, "btable values are not correct")

class iterTest(MayBeDiskTest, TestCase):

    def test00(self):
        """Testing btable.__iter__"""
        N = 10
        ra = np.fromiter(((i, i*2., i*3) for i in xrange(N)), dtype='i4,f8,i8')
        t = blz.btable(ra, chunklen=4, rootdir=self.rootdir)
        cl = [r.f1 for r in t]
        nl = [r['f1'] for r in ra]
        #print "cl ->", cl
        #print "nl ->", nl
        self.assert_(cl == nl, "iter not working correctily")

    def test01(self):
        """Testing btable.iter() without params"""
        N = 10
        ra = np.fromiter(((i, i*2., i*3) for i in xrange(N)), dtype='i4,f8,i8')
        t = blz.btable(ra, chunklen=4, rootdir=self.rootdir)
        cl = [r.f1 for r in t.iter()]
        nl = [r['f1'] for r in ra]
        #print "cl ->", cl
        #print "nl ->", nl
        self.assert_(cl == nl, "iter not working correctily")

    def test02(self):
        """Testing btable.iter() with start,stop,step"""
        N = 10
        ra = np.fromiter(((i, i*2., i*3) for i in xrange(N)), dtype='i4,f8,i8')
        t = blz.btable(ra, chunklen=4, rootdir=self.rootdir)
        cl = [r.f1 for r in t.iter(1,9,3)]
        nl = [r['f1'] for r in ra[1:9:3]]
        #print "cl ->", cl
        #print "nl ->", nl
        self.assert_(cl == nl, "iter not working correctily")

    def test03(self):
        """Testing btable.iter() with outcols"""
        N = 10
        ra = np.fromiter(((i, i*2., i*3) for i in xrange(N)), dtype='i4,f8,i8')
        t = blz.btable(ra, chunklen=4, rootdir=self.rootdir)
        cl = [tuple(r) for r in t.iter(outcols='f2, nrow__, f0')]
        nl = [(r['f2'], i, r['f0']) for i, r in enumerate(ra)]
        #print "cl ->", cl
        #print "nl ->", nl
        self.assert_(cl == nl, "iter not working correctily")

    def test04(self):
        """Testing btable.iter() with start,stop,step and outcols"""
        N = 10
        ra = np.fromiter(((i, i*2., i*3) for i in xrange(N)), dtype='i4,f8,i8')
        t = blz.btable(ra, chunklen=4, rootdir=self.rootdir)
        cl = [r for r in t.iter(1,9,3, 'f2, nrow__ f0')]
        nl = [(r['f2'], r['f0'], r['f0']) for r in ra[1:9:3]]
        #print "cl ->", cl
        #print "nl ->", nl
        self.assert_(cl == nl, "iter not working correctily")

    def test05(self):
        """Testing btable.iter() with start, stop, step and limit"""
        N = 10
        ra = np.fromiter(((i, i*2., i*3) for i in xrange(N)), dtype='i4,f8,i8')
        t = blz.btable(ra, chunklen=4, rootdir=self.rootdir)
        cl = [r.f1 for r in t.iter(1,9,2, limit=3)]
        nl = [r['f1'] for r in ra[1:9:2][:3]]
        #print "cl ->", cl
        #print "nl ->", nl
        self.assert_(cl == nl, "iter not working correctily")

    def test06(self):
        """Testing btable.iter() with start, stop, step and skip"""
        N = 10
        ra = np.fromiter(((i, i*2., i*3) for i in xrange(N)), dtype='i4,f8,i8')
        t = blz.btable(ra, chunklen=4, rootdir=self.rootdir)
        cl = [r.f1 for r in t.iter(1,9,2, skip=3)]
        nl = [r['f1'] for r in ra[1:9:2][3:]]
        #print "cl ->", cl
        #print "nl ->", nl
        self.assert_(cl == nl, "iter not working correctily")

    def test07(self):
        """Testing btable.iter() with start, stop, step and limit, skip"""
        N = 10
        ra = np.fromiter(((i, i*2., i*3) for i in xrange(N)), dtype='i4,f8,i8')
        t = blz.btable(ra, chunklen=4, rootdir=self.rootdir)
        cl = [r.f1 for r in t.iter(1,9,2, limit=2, skip=1)]
        nl = [r['f1'] for r in ra[1:9:2][1:3]]
        #print "cl ->", cl
        #print "nl ->", nl
        self.assert_(cl == nl, "iter not working correctily")

class iterDiskTest(iterTest, TestCase):
    disk = True


class iterchunksTest(TestCase):

    def test00(self):
        """Testing `iterchunks` method with no blen, no start, no stop"""
        N = int(1e4)
        ra = np.fromiter(((i, i*2., i*3) for i in xrange(N)), dtype='i4,f8,i8')
        t = blz.btable(ra)
        l, s = 0, 0
        for block in blz.iterblocks(t):
            l += len(block)
            s += block['f0'].sum()
        self.assert_(l == N)
        self.assert_(s == (N - 1) * (N / 2))  # as per Gauss summation formula
<<<<<<< HEAD
        
=======

>>>>>>> d88f5abb
    def test01(self):
        """Testing `iterchunks` method with no start, no stop"""
        N, blen = int(1e4), 100
        ra = np.fromiter(((i, i*2., i*3) for i in xrange(N)), dtype='i4,f8,i8')
        t = blz.btable(ra)
        l, s = 0, 0
        for block in blz.iterblocks(t, blen):
            self.assert_(len(block) == blen)
            l += len(block)
            s += block['f0'].sum()
        self.assert_(l == N)
        self.assert_(s == (N - 1) * (N / 2))  # as per Gauss summation formula

    def test02(self):
        """Testing `iterchunks` method with no stop"""
        N, blen = int(1e4), 100
        ra = np.fromiter(((i, i*2., i*3) for i in xrange(N)), dtype='i4,f8,i8')
        t = blz.btable(ra)
        l, s = 0, 0.
        for block in blz.iterblocks(t, blen, blen-1):
            l += len(block)
            s += block['f1'].sum()
        self.assert_(l == (N - (blen - 1)))
        self.assert_(s == (np.arange(blen-1, N, dtype='f8')*2).sum())

    def test03(self):
        """Testing `iterchunks` method with all parameters set"""
        N, blen = int(1e4), 100
        ra = np.fromiter(((i, i*2., i*3) for i in xrange(N)), dtype='i4,f8,i8')
        t = blz.btable(ra)
        l, s = 0, 0
        for block in blz.iterblocks(t, blen, blen-1, 3*blen+2):
            l += len(block)
            s += block['f2'].sum()
        self.assert_(l == 2*blen + 3)
        self.assert_(s == (np.arange(blen-1, 3*blen+2)*3).sum())


## Local Variables:
## mode: python
## py-indent-offset: 4
## tab-width: 4
## fill-column: 72
## End:<|MERGE_RESOLUTION|>--- conflicted
+++ resolved
@@ -950,11 +950,7 @@
             s += block['f0'].sum()
         self.assert_(l == N)
         self.assert_(s == (N - 1) * (N / 2))  # as per Gauss summation formula
-<<<<<<< HEAD
-        
-=======
-
->>>>>>> d88f5abb
+
     def test01(self):
         """Testing `iterchunks` method with no start, no stop"""
         N, blen = int(1e4), 100

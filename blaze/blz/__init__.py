#------------------------------------------------------------------------
# BLZ Namespace
#------------------------------------------------------------------------

from __future__ import absolute_import

# Print array functions (copied from NumPy)
from .arrayprint import (
    array2string, set_printoptions, get_printoptions)

<<<<<<< HEAD
from blz_ext import barray, blz_set_nthreads, blosc_version
from btable import btable
from bfuncs import open, zeros, ones, fromiter, iterblocks
from bparams import bparams
from version import __version__
=======
from .blz_ext import barray, blz_set_nthreads, blosc_version
from .btable import btable
from .bfuncs import (
    open, zeros, ones, fill, fromiter, iterblocks, whereblocks)
from .bparams import bparams
from .version import __version__
>>>>>>> d88f5abb
<|MERGE_RESOLUTION|>--- conflicted
+++ resolved
@@ -8,17 +8,9 @@
 from .arrayprint import (
     array2string, set_printoptions, get_printoptions)
 
-<<<<<<< HEAD
-from blz_ext import barray, blz_set_nthreads, blosc_version
-from btable import btable
-from bfuncs import open, zeros, ones, fromiter, iterblocks
-from bparams import bparams
-from version import __version__
-=======
 from .blz_ext import barray, blz_set_nthreads, blosc_version
 from .btable import btable
 from .bfuncs import (
     open, zeros, ones, fill, fromiter, iterblocks, whereblocks)
 from .bparams import bparams
-from .version import __version__
->>>>>>> d88f5abb
+from .version import __version__
########################################################################
#
#       License: BSD
#       Created: September 01, 2010
#       Author:  Francesc Alted - francesc@continuum.io
#
########################################################################

from __future__ import absolute_import

import sys
import numpy as np
import itertools
import operator
from collections import namedtuple
import json
import os, os.path
import shutil

from .blz_ext import barray
from .bparams import bparams
from .chunked_eval import evaluate

# BLZ utilities
from . import utils, attrs, arrayprint

if sys.version_info >= (3, 0):
    _inttypes = (int,)
    imap = map
    xrange = range
else:
    _inttypes = (int, long)
    imap = itertools.imap
islice = itertools.islice

ROOTDIRS = '__rootdirs__'

class cols(object):
    """Class for accessing the columns on the btable object."""

    def __init__(self, rootdir, mode):
        self.rootdir = rootdir
        self.mode = mode
        self.names = []
        self._cols = {}

    def read_meta_and_open(self):
        """Read the meta-information and initialize structures."""
        # Get the directories of the columns
        rootsfile = os.path.join(self.rootdir, ROOTDIRS)
        with open(rootsfile, 'rb') as rfile:
            data = json.loads(rfile.read().decode('ascii'))
        # JSON returns unicode (?)
        self.names = [str(name) for name in data['names']]
        # Initialize the cols by instatiating the barrays
        for name, dir_ in data['dirs'].items():
            self._cols[str(name)] = barray(rootdir=dir_, mode=self.mode)

    def update_meta(self):
        """Update metainfo about directories on-disk."""
        if not self.rootdir:
            return
        dirs = dict((n, o.rootdir) for n,o in self._cols.items())
        data = {'names': self.names, 'dirs': dirs}
        rootsfile = os.path.join(self.rootdir, ROOTDIRS)
        with open(rootsfile, 'wb') as rfile:
            rfile.write(json.dumps(data).encode('ascii'))
            rfile.write(b"\n")

    def __getitem__(self, name):
        return self._cols[name]

    def __setitem__(self, name, barray):
        self.names.append(name)
        self._cols[name] = barray
        self.update_meta()

    def __iter__(self):
        """Return an iterator over the columns (not the names)."""
<<<<<<< HEAD
        return self._cols.itervalues()
=======
        return iter(self._cols)
>>>>>>> d88f5abb

    def __len__(self):
        return len(self.names)

    def insert(self, name, pos, barray):
        """Insert barray in the specified pos and name."""
        self.names.insert(pos, name)
        self._cols[name] = barray
        self.update_meta()

    def pop(self, name):
        """Return the named column and remove it."""
        pos = self.names.index(name)
        name = self.names.pop(pos)
        col = self._cols[name]
        self.update_meta()
        return col

    def __str__(self):
        fullrepr = ""
        for name in self.names:
            fullrepr += "%s : %s" % (name, str(self._cols[name]))
        return fullrepr

    def __repr__(self):
        fullrepr = ""
        for name in self.names:
            fullrepr += "%s : %s\n" % (name, repr(self._cols[name]))
        return fullrepr


class btable(object):
    """
    btable(cols, names=None, **kwargs)

    This class represents a compressed, column-wise, in-memory table.

    Create a new btable from `cols` with optional `names`.

    Parameters
    ----------
    columns : tuple or list of column objects
        The list of column data to build the btable object.  This can also be
        a pure NumPy structured array.  A list of lists or tuples is valid
        too, as long as they can be converted into barray objects.
    names : list of strings or string
        The list of names for the columns.  The names in this list must be
        valid Python identifiers, must not start with an underscore, and has
        to be specified in the same order as the `cols`.  If not passed, the
        names will be chosen as 'f0' for the first column, 'f1' for the second
        and so on so forth (NumPy convention).
    kwargs : list of parameters or dictionary
        Allows to pass additional arguments supported by barray
        constructors in case new barrays need to be built.

    Notes
    -----
    Columns passed as barrays are not be copied, so their settings
    will stay the same, even if you pass additional arguments (bparams,
    chunklen...).

    """

    # Properties
    # ``````````

    @property
    def cbytes(self):
        "The compressed size of this object (in bytes)."
        return self._get_stats()[1]

    @property
    def bparams(self):
        "The compression parameters for this object."
        return self._bparams

    @property
    def dtype(self):
        "The data type of this object (numpy dtype)."
        names, cols = self.names, self.cols
        l = [(name, cols[name].dtype) for name in names]
        return np.dtype(l)

    @property
    def names(self):
        "The names of the object (list)."
        return self.cols.names

    @property
    def ndim(self):
        "The number of dimensions of this object."
        return len(self.shape)

    @property
    def nbytes(self):
        "The original (uncompressed) size of this object (in bytes)."
        return self._get_stats()[0]

    @property
    def shape(self):
        "The shape of this object."
        return (self.len,)

    @property
    def size(self):
        "The size of this object."
        return np.prod(self.shape)


    def __init__(self, columns=None, names=None, **kwargs):

        # Important optional params
        self._bparams = kwargs.get('bparams', bparams())
        self.rootdir = kwargs.get('rootdir', None)
        "The directory where this object is saved."
        self.mode = kwargs.get('mode', 'a')
        "The mode in which the object is created/opened."

        # Setup the columns accessor
        self.cols = cols(self.rootdir, self.mode)
        "The btable columns accessor."

        # The length counter of this array
        self.len = 0

        # Create a new btable or open it from disk
        if columns is not None:
            self.create_btable(columns, names, **kwargs)
            _new = True
        else:
            self.open_btable()
            _new = False

        # Attach the attrs to this object
        self.attrs = attrs.attrs(self.rootdir, self.mode, _new=_new)

        # Cache a structured array of len 1 for btable[int] acceleration
        self._arr1 = np.empty(shape=(1,), dtype=self.dtype)

    def create_btable(self, columns, names, **kwargs):
        """Create a btable anew."""

        # Create the rootdir if necessary
        if self.rootdir:
            self.mkdir_rootdir(self.rootdir, self.mode)

        # Get the names of the columns
        if names is None:
            if isinstance(columns, np.ndarray):  # ratype case
                if columns.dtype.names is None:
                    raise ValueError("dtype should be structured")
                else:
                    names = list(columns.dtype.names)
            else:
                names = ["f%d"%i for i in range(len(columns))]
        else:
            if type(names) == tuple:
                names = list(names)
            if type(names) != list:
                raise ValueError("`names` can only be a list or tuple")
            if len(names) != len(columns):
                raise ValueError(
                    "`columns` and `names` must have the same length")
        # Check names validity
        nt = namedtuple('_nt', names, verbose=False)
        names = list(nt._fields)

        # Guess the kind of columns input
        calist, nalist, ratype = False, False, False
        if type(columns) in (tuple, list):
            calist = [type(v) for v in columns] == [barray for v in columns]
            nalist = [type(v) for v in columns] == [np.ndarray for v in columns]
        elif isinstance(columns, np.ndarray):
            ratype = hasattr(columns.dtype, "names")
            if ratype:
                if len(columns.shape) != 1:
                    raise ValueError("only unidimensional shapes supported")
        else:
            raise ValueError("`columns` input is not supported")
        if not (calist or nalist or ratype):
            # Try to convert the elements to barrays
            try:
                columns = [barray(col) for col in columns]
                calist = True
            except:
                raise ValueError("`columns` input is not supported")

        # Populate the columns
        clen = -1
        for i, name in enumerate(names):
            if self.rootdir:
                # Put every barray under each own `name` subdirectory
                kwargs['rootdir'] = os.path.join(self.rootdir, name)
            if calist:
                column = columns[i]
                if self.rootdir:
                    # Store this in destination
                    column = column.copy(**kwargs)
            elif nalist:
                column = columns[i]
                if column.dtype == np.void:
                    raise ValueError(
                        "`columns` elements cannot be of type void")
                column = barray(column, **kwargs)
            elif ratype:
                column = barray(columns[name], **kwargs)
            self.cols[name] = column
            if clen >= 0 and clen != len(column):
                raise ValueError("all `columns` must have the same length")
            clen = len(column)

        self.len = clen

    def open_btable(self):
        """Open an existing btable on-disk."""

        if self.rootdir is None:
            raise ValueError(
                "you need to pass either a `columns` or a `rootdir` param")

        # Open the btable by reading the metadata
        self.cols.read_meta_and_open()

        # Get the length out of the first column
        self.len = len(self.cols[self.names[0]])

    def mkdir_rootdir(self, rootdir, mode):
        """Create the `self.rootdir` directory safely."""
        if os.path.exists(rootdir):
            if mode != "w":
                raise RuntimeError(
                    "specified rootdir path '%s' already exists "
                    "and creation mode is '%s'" % (rootdir, mode))
            if os.path.isdir(rootdir):
                shutil.rmtree(rootdir)
            else:
                os.remove(rootdir)
        os.mkdir(rootdir)

    def append(self, rows):
        """
        append(rows)

        Append `rows` to this btable.

        Parameters
        ----------
        rows : list/tuple of scalar values, NumPy arrays or barrays
            It also can be a NumPy record, a NumPy recarray, or
            another btable.

        """

        # Guess the kind of rows input
        calist, nalist, sclist, ratype = False, False, False, False
        if type(rows) in (tuple, list):
            calist = [type(v) for v in rows] == [barray for v in rows]
            nalist = [type(v) for v in rows] == [np.ndarray for v in rows]
            if not (calist or nalist):
                # Try with a scalar list
                sclist = True
        elif isinstance(rows, np.ndarray):
            ratype = hasattr(rows.dtype, "names")
        elif isinstance(rows, btable):
            # Convert int a list of barrays
            rows = [rows[name] for name in self.names]
            calist = True
        else:
            raise ValueError("`rows` input is not supported")
        if not (calist or nalist or sclist or ratype):
            raise ValueError("`rows` input is not supported")

        # Populate the columns
        clen = -1
        for i, name in enumerate(self.names):
            if calist or sclist:
                column = rows[i]
            elif nalist:
                column = rows[i]
                if column.dtype == np.void:
                    raise ValueError("`rows` elements cannot be of type void")
                column = column
            elif ratype:
                column = rows[name]
            # Append the values to column
            self.cols[name].append(column)
            if sclist:
                clen2 = 1
            else:
                clen2 = len(column)
            if clen >= 0 and clen != clen2:
                raise ValueError("all cols in `rows` must have the same length")
            clen = clen2
        self.len += clen

    def trim(self, nitems):
        """
        trim(nitems)

        Remove the trailing `nitems` from this instance.

        Parameters
        ----------
        nitems : int
            The number of trailing items to be trimmed.

        """

        for name in self.names:
            self.cols[name].trim(nitems)
        self.len -= nitems

    def resize(self, nitems):
        """
        resize(nitems)

        Resize the instance to have `nitems`.

        Parameters
        ----------
        nitems : int
            The final length of the instance.  If `nitems` is larger than the
            actual length, new items will appended using `self.dflt` as
            filling values.

        """

        for name in self.names:
            self.cols[name].resize(nitems)
        self.len = nitems

    def addcol(self, newcol, name=None, pos=None, **kwargs):
        """
        addcol(newcol, name=None, pos=None, **kwargs)

        Add a new `newcol` object as column.

        Parameters
        ----------
        newcol : barray, ndarray, list or tuple
            If a barray is passed, no conversion will be carried out.
            If conversion to a barray has to be done, `kwargs` will
            apply.
        name : string, optional
            The name for the new column.  If not passed, it will
            receive an automatic name.
        pos : int, optional
            The column position.  If not passed, it will be appended
            at the end.
        kwargs : list of parameters or dictionary
            Any parameter supported by the barray constructor.

        Notes
        -----
        You should not specificy both `name` and `pos` arguments,
        unless they are compatible.

        See Also
        --------
        delcol

        """

        # Check params
        if pos is None:
            pos = len(self.names)
        else:
            if pos and type(pos) != int:
                raise ValueError("`pos` must be an int")
            if pos < 0 or pos > len(self.names):
                raise ValueError("`pos` must be >= 0 and <= len(self.cols)")
        if name is None:
            name = "f%d" % pos
        else:
            if type(name) != str:
                raise ValueError("`name` must be a string")
        if name in self.names:
            raise ValueError("'%s' column already exists" % name)
        if len(newcol) != self.len:
            raise ValueError("`newcol` must have the same length than btable")

        if isinstance(newcol, np.ndarray):
            if 'bparams' not in kwargs:
                kwargs['bparams'] = self.bparams
            newcol = barray(newcol, **kwargs)
        elif type(newcol) in (list, tuple):
            if 'bparams' not in kwargs:
                kwargs['bparams'] = self.bparams
            newcol = barray(newcol, **kwargs)
        elif type(newcol) != barray:
            raise ValueError("`newcol` type not supported")

        # Insert the column
        self.cols.insert(name, pos, newcol)
        # Update _arr1
        self._arr1 = np.empty(shape=(1,), dtype=self.dtype)

    def delcol(self, name=None, pos=None):
        """
        delcol(name=None, pos=None)

        Remove the column named `name` or in position `pos`.

        Parameters
        ----------
        name: string, optional
            The name of the column to remove.
        pos: int, optional
            The position of the column to remove.

        Notes
        -----
        You must specify at least a `name` or a `pos`.  You should not
        specify both `name` and `pos` arguments, unless they are
        compatible.

        See Also
        --------
        addcol

        """

        if name is None and pos is None:
            raise ValueError("specify either a `name` or a `pos`")
        if name is not None and pos is not None:
            raise ValueError("you cannot specify both a `name` and a `pos`")
        if name:
            if type(name) != str:
                raise ValueError("`name` must be a string")
            if name not in self.names:
                raise ValueError("`name` not found in columns")
            pos = self.names.index(name)
        elif pos is not None:
            if type(pos) != int:
                raise ValueError("`pos` must be an int")
            if pos < 0 or pos > len(self.names):
                raise ValueError("`pos` must be >= 0 and <= len(self.cols)")
            name = self.names[pos]

        # Remove the column
        self.cols.pop(name)
        # Update _arr1
        self._arr1 = np.empty(shape=(1,), dtype=self.dtype)

    def copy(self, **kwargs):
        """
        copy(**kwargs)

        Return a copy of this btable.

        Parameters
        ----------
        kwargs : list of parameters or dictionary
            Any parameter supported by the barray/btable constructor.

        Returns
        -------
        out : btable object
            The copy of this btable.

        """

        # Check that origin and destination do not overlap
        rootdir = kwargs.get('rootdir', None)
        if rootdir and self.rootdir and  rootdir == self.rootdir:
                raise RuntimeError("rootdir cannot be the same during copies")

        # Remove possible unsupported args for columns
        names = kwargs.pop('names', self.names)

        # Copy the columns
        if rootdir:
            # A copy is always made during creation with a rootdir
            cols = [ self.cols[name] for name in self.names ]
        else:
            cols = [ self.cols[name].copy(**kwargs) for name in self.names ]
        # Create the btable
        ccopy = btable(cols, names, **kwargs)
        return ccopy

    def __len__(self):
        return self.len

    def __sizeof__(self):
        return self.cbytes

    def where(self, expression, outcols=None, limit=None, skip=0, **kwargs):
        """
        where(expression, outcols=None, limit=None, skip=0)

        Iterate over rows where `expression` is true.

        Parameters
        ----------
        expression : string or barray
            A boolean Numexpr expression or a boolean barray.
        outcols : list of strings or string
            The list of column names that you want to get back in results.
            Alternatively, it can be specified as a string such as 'f0 f1' or
            'f0, f1'.  If None, all the columns are returned.  If the special
            name 'nrow__' is present, the number of row will be included in
            output.
        limit : int
            A maximum number of elements to return.  The default is return
            everything.
        skip : int
            An initial number of elements to skip.  The default is 0.

        Returns
        -------
        out : iterable
            This iterable returns rows as NumPy structured types (i.e. they
            support being mapped either by position or by name).

        See Also
        --------
        iter

        """

        # Check input
        if type(expression) is str:
            # That must be an expression
            boolarr = self.eval(expression, **kwargs)
        elif hasattr(expression, "dtype") and expression.dtype.kind == 'b':
            boolarr = expression
        else:
            raise ValueError("only boolean expressions or arrays are supported")

        # Check outcols
        if outcols is None:
            outcols = self.names
        else:
            if type(outcols) not in (list, tuple, str):
                raise ValueError("only list/str is supported for outcols")
            # Check name validity
            nt = namedtuple('_nt', outcols, verbose=False)
            outcols = list(nt._fields)
            if set(outcols) - set(self.names+['nrow__']) != set():
                raise ValueError("not all outcols are real column names")

        # Get iterators for selected columns
        icols, dtypes = [], []
        for name in outcols:
            if name == "nrow__":
                icols.append(boolarr.wheretrue(limit=limit, skip=skip))
                dtypes.append((name, np.int_))
            else:
                col = self.cols[name]
                icols.append(col.where(boolarr, limit=limit, skip=skip))
                dtypes.append((name, col.dtype))
        dtype = np.dtype(dtypes)
        return self._iter(icols, dtype)

    def __iter__(self):
        return self.iter(0, self.len, 1)

    def iter(self, start=0, stop=None, step=1, outcols=None,
             limit=None, skip=0):
        """
        iter(start=0, stop=None, step=1, outcols=None, limit=None, skip=0)

        Iterator with `start`, `stop` and `step` bounds.

        Parameters
        ----------
        start : int
            The starting item.
        stop : int
            The item after which the iterator stops.
        step : int
            The number of items incremented during each iteration.  Cannot be
            negative.
        outcols : list of strings or string
            The list of column names that you want to get back in results.
            Alternatively, it can be specified as a string such as 'f0 f1' or
            'f0, f1'.  If None, all the columns are returned.  If the special
            name 'nrow__' is present, the number of row will be included in
            output.
        limit : int
            A maximum number of elements to return.  The default is return
            everything.
        skip : int
            An initial number of elements to skip.  The default is 0.

        Returns
        -------
        out : iterable

        See Also
        --------
        where

        """

        # Check outcols
        if outcols is None:
            outcols = self.names
        else:
            if type(outcols) not in (list, tuple, str):
                raise ValueError("only list/str is supported for outcols")
            # Check name validity
            nt = namedtuple('_nt', outcols, verbose=False)
            outcols = list(nt._fields)
            if set(outcols) - set(self.names+['nrow__']) != set():
                raise ValueError("not all outcols are real column names")

        # Check limits
        if step <= 0:
            raise NotImplementedError("step param can only be positive")
        start, stop, step = slice(start, stop, step).indices(self.len)

        # Get iterators for selected columns
        icols, dtypes = [], []
        for name in outcols:
            if name == "nrow__":
                istop = None
                if limit is not None:
                    istop = limit + skip
                icols.append(islice(xrange(start, stop, step), skip, istop))
                dtypes.append((name, np.int_))
            else:
                col = self.cols[name]
                icols.append(
                    col.iter(start, stop, step, limit=limit, skip=skip))
                dtypes.append((name, col.dtype))
        dtype = np.dtype(dtypes)
        return self._iter(icols, dtype)

    def _iter(self, icols, dtype):
        """Return a list of `icols` iterators with `dtype` names."""

        icols = tuple(icols)
        namedt = namedtuple('row', dtype.names)
        iterable = imap(namedt, *icols)
        return iterable

    def _where(self, boolarr, colnames=None):
        """Return rows where `boolarr` is true as an structured array.

        This is called internally only, so we can assum that `boolarr`
        is a boolean array.
        """

        if colnames is None:
            colnames = self.names
        cols = [self.cols[name][boolarr] for name in colnames]
        dtype = np.dtype([(name, self.cols[name].dtype) for name in colnames])
        result = np.rec.fromarrays(cols, dtype=dtype).view(np.ndarray)

        return result

    def __getitem__(self, key):
        """
        x.__getitem__(key) <==> x[key]

        Returns values based on `key`.  All the functionality of
        ``ndarray.__getitem__()`` is supported (including fancy
        indexing), plus a special support for expressions:

        Parameters
        ----------
        key : string
            The corresponding btable column name will be returned.  If
            not a column name, it will be interpret as a boolean
            expression (computed via `btable.eval`) and the rows where
            these values are true will be returned as a NumPy
            structured array.

        See Also
        --------
        btable.eval

        """

        # First, check for integer
        if isinstance(key, _inttypes):
            # Get a copy of the len-1 array
            ra = self._arr1.copy()
            # Fill it
            ra[0] = tuple([self.cols[name][key] for name in self.names])
            return ra[0]
        # Slices
        elif type(key) == slice:
            (start, stop, step) = key.start, key.stop, key.step
            if step and step <= 0 :
                raise NotImplementedError("step in slice can only be positive")
        # Multidimensional keys
        elif isinstance(key, tuple):
            if len(key) != 1:
                raise IndexError("multidimensional keys are not supported")
            return self[key[0]]
        # List of integers (case of fancy indexing), or list of column names
        elif type(key) is list:
            if len(key) == 0:
                return np.empty(0, self.dtype)
            strlist = [type(v) for v in key] == [str for v in key]
            # Range of column names
            if strlist:
                cols = [self.cols[name] for name in key]
                return btable(cols, key)
            # Try to convert to a integer array
            try:
                key = np.array(key, dtype=np.int_)
            except:
                raise IndexError(
                      "key cannot be converted to an array of indices")
            return np.fromiter((self[operator.index(i)] for i in key),
                               dtype=self.dtype, count=len(key))
        # A boolean array (case of fancy indexing)
        elif hasattr(key, "dtype"):
            if key.dtype.type == np.bool_:
                return self._where(key)
            elif np.issubsctype(key, np.int_):
                # An integer array
                return np.array([self[operator.index(i)] for i in key], dtype=self.dtype)
            else:
                raise IndexError(
                      "arrays used as indices must be integer (or boolean)")
        # Column name or expression
        elif type(key) is str:
            if key not in self.names:
                # key is not a column name, try to evaluate
                arr = self.eval(key, depth=4)
                if arr.dtype.type != np.bool_:
                    raise IndexError(
                          "`key` %s does not represent a boolean expression" %
                          key)
                return self._where(arr)
            return self.cols[key]
        # All the rest not implemented
        else:
            raise NotImplementedError("key not supported: %s" % repr(key))

        # From now on, will only deal with [start:stop:step] slices

        # Get the corrected values for start, stop, step
        (start, stop, step) = slice(start, stop, step).indices(self.len)
        # Build a numpy container
        n = utils.get_len_of_range(start, stop, step)
        ra = np.empty(shape=(n,), dtype=self.dtype)
        # Fill it
        for name in self.names:
            ra[name][:] = self.cols[name][start:stop:step]

        return ra

    def __setitem__(self, key, value):
        """
        x.__setitem__(key, value) <==> x[key] = value

        Sets values based on `key`.  All the functionality of
        ``ndarray.__setitem__()`` is supported (including fancy
        indexing), plus a special support for expressions:

        Parameters
        ----------
        key : string
            The corresponding btable column name will be set to `value`.  If
            not a column name, it will be interpret as a boolean expression
            (computed via `btable.eval`) and the rows where these values are
            true will be set to `value`.

        See Also
        --------
        btable.eval

        """

        # First, convert value into a structured array
        value = utils.to_ndarray(value, self.dtype)
        # Check if key is a condition actually
        if type(key) is bytes:
            # Convert key into a boolean array
            #key = self.eval(key)
            # The method below is faster (specially for large btables)
            rowval = 0
            for nrow in self.where(key, outcols=["nrow__"]):
                nrow = nrow[0]
                if len(value) == 1:
                    for name in self.names:
                        self.cols[name][nrow] = value[name]
                else:
                    for name in self.names:
                        self.cols[name][nrow] = value[name][rowval]
                    rowval += 1
            return
        # Then, modify the rows
        for name in self.names:
            self.cols[name][key] = value[name]
        return

    def eval(self, expression, **kwargs):
        """
        eval(expression, **kwargs)

        Evaluate the `expression` on columns and return the result.

        Parameters
        ----------
        expression : string
            A string forming an expression, like '2*a+3*b'. The values
            for 'a' and 'b' are variable names to be taken from the
            calling function's frame.  These variables may be column
            names in this table, scalars, barrays or NumPy arrays.
        kwargs : list of parameters or dictionary
            Any parameter supported by the `eval()` first level function.

        Returns
        -------
        out : barray object
            The outcome of the expression.  You can tailor the
            properties of this barray by passing additional arguments
            supported by barray constructor in `kwargs`.

        See Also
        --------
        eval (first level function)

        """

        # Get the desired frame depth
        depth = kwargs.pop('depth', 3)
        # Call top-level eval with cols as user_dict
        return evaluate(expression, user_dict=self.cols, depth=depth, **kwargs)

    def flush(self):
        """Flush data in internal buffers to disk.

        This call should typically be done after performing modifications
        (__settitem__(), append()) in persistence mode.  If you don't do this,
        you risk loosing part of your modifications.

        """
        for name in self.names:
            self.cols[name].flush()

    def _get_stats(self):
        """
        _get_stats()

        Get some stats (nbytes, cbytes and ratio) about this object.

        Returns
        -------
        out : a (nbytes, cbytes, ratio) tuple
            nbytes is the number of uncompressed bytes in btable.
            cbytes is the number of compressed bytes.  ratio is the
            compression ratio.

        """

        nbytes, cbytes, ratio = 0, 0, 0.0
        names, cols = self.names, self.cols
        for name in names:
            column = cols[name]
            nbytes += column.nbytes
            cbytes += column.cbytes
        cratio = nbytes / float(cbytes)
        return (nbytes, cbytes, cratio)

    def __str__(self):
        return arrayprint.array2string(self)

    def __repr__(self):
        nbytes, cbytes, cratio = self._get_stats()
        snbytes = utils.human_readable_size(nbytes)
        scbytes = utils.human_readable_size(cbytes)
        header = "btable(%s, %s)\n" % (self.shape, self.dtype)
        header += "  nbytes: %s; cbytes: %s; ratio: %.2f\n" % (
            snbytes, scbytes, cratio)
        header += "  bparams := %r\n" % self.bparams
        if self.rootdir:
            header += "  rootdir := '%s'\n" % self.rootdir
        fullrepr = header + str(self)
        return fullrepr


## Local Variables:
## mode: python
## py-indent-offset: 4
## tab-width: 4
## fill-column: 78
## End:<|MERGE_RESOLUTION|>--- conflicted
+++ resolved
@@ -77,11 +77,7 @@
 
     def __iter__(self):
         """Return an iterator over the columns (not the names)."""
-<<<<<<< HEAD
-        return self._cols.itervalues()
-=======
         return iter(self._cols)
->>>>>>> d88f5abb
 
     def __len__(self):
         return len(self.names)

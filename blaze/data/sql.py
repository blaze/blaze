from __future__ import (absolute_import, division, print_function,
                        unicode_literals)

from datetime import date, datetime, time
from decimal import Decimal
from dynd import nd
import sqlalchemy as sql
import sqlalchemy
import datashape
from datashape import dshape, var, Record, Option, isdimension
from itertools import chain
from toolz import first

from ..dispatch import dispatch
from ..utils import partition_all
from ..compatibility import basestring
from .core import DataDescriptor
from .utils import coerce_row_to_dict
from ..compatibility import _inttypes, _strtypes
from .csv import CSV

# http://docs.sqlalchemy.org/en/latest/core/types.html

types = {'int64': sql.types.BigInteger,
         'int32': sql.types.Integer,
         'int': sql.types.Integer,
         'int16': sql.types.SmallInteger,
<<<<<<< HEAD
         'float': sql.types.Float,
         'float32': sql.types.REAL,
         'float64': sql.types.Float,
         'string': sql.types.Text,  # Probably just use only this
=======
         'float32': sql.types.Float(precision=24), # sqlalchemy uses mantissa
         'float64': sql.types.Float(precision=53), # for precision
         'float': sql.types.Float(precision=53),
         'real': sql.types.Float(precision=53),
         'string': sql.types.Text,
>>>>>>> ec1ea8d7
         'date': sql.types.Date,
         'time': sql.types.Time,
         'datetime': sql.types.DateTime,
         'bool': sql.types.Boolean,
#         ??: sql.types.LargeBinary,
#         Decimal: sql.types.Numeric,
#         ??: sql.types.PickleType,
#         unicode: sql.types.Unicode,
#         unicode: sql.types.UnicodeText,
#         str: sql.types.Text,  # ??
         }

revtypes = dict(map(reversed, types.items()))

revtypes.update({sql.types.VARCHAR: 'string',
<<<<<<< HEAD
                 sql.types.TEXT: 'string',
=======
                 sql.types.String: 'string',
                 sql.types.Unicode: 'string',
>>>>>>> ec1ea8d7
                 sql.types.DATETIME: 'datetime',
                 sql.types.TIMESTAMP: 'datetime',
                 sql.types.FLOAT: 'float64',
                 sql.types.DATE: 'date',
                 sql.types.BIGINT: 'int64',
                 sql.types.INTEGER: 'int',
                 sql.types.Float: 'float64'})


@dispatch(sql.sql.type_api.TypeEngine)
def discover(typ):
    if typ in revtypes:
        return dshape(revtypes[typ])[0]
    if type(typ) in revtypes:
        return dshape(revtypes[type(typ)])[0]
    else:
        for k, v in revtypes.items():
            if isinstance(k, type) and isinstance(typ, k):
                return v
            if k == typ:
                return v
    raise NotImplementedError("No SQL-datashape match for type %s" % typ)


@dispatch(sql.Column)
def discover(col):
    if col.nullable:
        return Record([[col.name, Option(discover(col.type))]])
    else:
        return Record([[col.name, discover(col.type)]])


@dispatch(sql.Table)
def discover(t):
    return var * Record(list(sum([discover(c).parameters[0] for c in t.columns], ())))


@dispatch(sql.engine.base.Engine, str)
def discover(engine, tablename):
    metadata = sql.MetaData()
    metadata.reflect(engine)
    table = metadata.tables[tablename]
    return discover(table)


def dshape_to_alchemy(dshape):
    """

    >>> dshape_to_alchemy('int')
    <class 'sqlalchemy.sql.sqltypes.Integer'>

    >>> dshape_to_alchemy('string')
    <class 'sqlalchemy.sql.sqltypes.Text'>

    >>> dshape_to_alchemy('{name: string, amount: int}')
    [Column('name', Text(), table=None, nullable=False), Column('amount', Integer(), table=None, nullable=False)]

    >>> dshape_to_alchemy('{name: ?string, amount: ?int}')
    [Column('name', Text(), table=None), Column('amount', Integer(), table=None)]
    """
    if isinstance(dshape, _strtypes):
        dshape = datashape.dshape(dshape)
    if isinstance(dshape, Option):
        return dshape_to_alchemy(dshape.ty)
    if str(dshape) in types:
        return types[str(dshape)]
    if isinstance(dshape, datashape.Record):
        return [sql.Column(name,
                           dshape_to_alchemy(typ),
                           nullable=isinstance(typ[0], Option))
                    for name, typ in dshape.parameters[0]]
    if isinstance(dshape, datashape.DataShape):
        if isdimension(dshape[0]):
            return dshape_to_alchemy(dshape[1])
        else:
            return dshape_to_alchemy(dshape[0])
    if isinstance(dshape, datashape.String):
        if dshape[0].fixlen is None:
            return sql.types.Text
        if 'U' in dshape.encoding:
            return sql.types.Unicode(length=dshape[0].fixlen)
        if 'A' in dshape.encoding:
            return sql.types.String(length=dshape[0].fixlen)
    raise NotImplementedError("No SQLAlchemy dtype match for datashape: %s"
            % dshape)


class SQL(DataDescriptor):
    """
    A Blaze data descriptor to expose a SQL database.

    >>> dd = SQL('sqlite:///:memory:', 'accounts',
    ...          schema='{name: string, amount: int}')

    Insert into database

    >>> dd.extend([('Alice', 100), ('Bob', 200)])

    Select all from table
    >>> list(dd) # doctest: +SKIP
    [('Alice', 100), ('Bob', 200)]

    Verify that we're actually touching the database

    >>> with dd.engine.connect() as conn: # doctest: +SKIP
    ...     print(list(conn.execute('SELECT * FROM accounts')))
    [('Alice', 100), ('Bob', 200)]


    Parameters
    ----------
    engine : string, A SQLAlchemy engine
        uri of database
        or SQLAlchemy engine
    table : string
        The name of the table
    schema : string, list of Columns
        The datashape/schema of the database
        Possibly a list of SQLAlchemy columns
    """
    @property
    def remote(self):
        return self.engine.dialect.name != 'sqlite'

    @property
    def persistent(self):
        return self.engine.url != 'sqlite:///:memory:'

    def __init__(self, engine, tablename, primary_key='', schema=None):
        if isinstance(engine, _strtypes):
            engine = sql.create_engine(engine)
        self.engine = engine
        self.tablename = tablename
        self.dbtype = engine.url.drivername
        metadata = sql.MetaData()

        if engine.has_table(tablename):
            metadata.reflect(engine)
            table = metadata.tables[tablename]
            engine_schema = discover(table).subshape[0]
            # if schema and dshape(schema) != engine_schema:
                # raise ValueError("Mismatched schemas:\n"
                #                 "\tIn database: %s\n"
                #                 "\nGiven: %s" % (engine_schema, schema))
            if not schema:
                schema = engine_schema
        elif isinstance(schema, (_strtypes, datashape.DataShape)):
            columns = dshape_to_alchemy(schema)
            for column in columns:
                if column.name == primary_key:
                    column.primary_key = True
            table = sql.Table(tablename, metadata, *columns)
        else:
            raise ValueError('Must provide schema or point to valid table. '
                             'Table %s does not exist' % tablename)

        self._schema = datashape.dshape(schema)
        self.table = table
        metadata.create_all(engine)

    def _iter(self):
        with self.engine.connect() as conn:
            result = conn.execute(sql.sql.select([self.table]))
            for item in result:
                yield item

    @property
    def dshape(self):
        return datashape.Var() * self.schema

    def extend(self, rows):
        rows = iter(rows)
        try:
            row = next(rows)
        except StopIteration:
            return
        rows = chain([row], rows)
        # Coerce rows to dicts
        if isinstance(row, (tuple, list)):
            names = self.schema[0].names
            rows = (dict(zip(names, row)) for row in rows)
        with self.engine.connect() as conn:
            for chunk in partition_all(1000, rows):  # TODO: 1000 is hardcoded
                conn.execute(self.table.insert(), chunk)

    def chunks(self, blen=1000):
        for chunk in partition_all(blen, iter(self)):
            dshape = str(len(chunk)) + ' * ' + str(self.schema)
            yield nd.array(chunk, dtype=dshape)

    def _query(self, query, transform=lambda x: x):
        with self.engine.connect() as conn:
            result = conn.execute(query)
            for item in result:
                yield transform(item)

    def _get_py(self, key):
        if not isinstance(key, tuple):
            key = (key, slice(0, None))
        if ((len(key) != 2 and not isinstance(key[0], (_inttypes, slice, _strtypes)))
            or (isinstance(key[0], _inttypes) and key[0] != 0)):
            raise ValueError("Limited indexing supported for SQL")
        rows, cols = key
        transform = lambda x: x
        single_item = False
        if rows == 0:
            single_item = True
            rows = slice(0, 1)
        if (rows.start not in (0, None) or rows.step not in (1, None)):
            raise ValueError("Limited indexing supported for SQL")
        if isinstance(cols, slice):
            cols = self.schema[0].names[cols]
        if isinstance(cols, _strtypes):
            transform = lambda x: x[0]
            columns = [getattr(self.table.c, cols)]
        if isinstance(cols, _inttypes):
            transform = lambda x: x[0]
            columns = [getattr(self.table.c, self.schema[0].names[cols])]
        else:
            columns = [getattr(self.table.c, x) if isinstance(x, _strtypes)
                       else getattr(self.table.c, self.schema[0].names[x])
                       for x in cols]

        query = sql.sql.select(columns).limit(rows.stop)
        result = self._query(query, transform)

        if single_item:
            return next(result)
        else:
            return result

@dispatch(SQL, CSV)
def into(sql, csv, if_exists="replace", **kwargs):
    """
    Parameters
    ----------
    if_exists : string
        {replace, append, fail}
    FORMAT : string
         Data Format
         text, csv, binary default: CSV
    DELIMITER : string
        Delimiter character
    NULL :
        Null character
        Default: '' (empty string)
    HEADER : bool
        Flag to define file contains a header (only to be used with CSV)
    QUOTE : string
        Single byte quote:  Default is double-quote. ex: "1997","Ford","E350")
    ESCAPE : string
        A single one-byte character for defining escape characters. Default is the same as the QUOTE

    ##NOT IMPLEMENTED
    # FORCE_QUOTE { ( column_name [, ...] ) | * }
    # FORCE_NOT_NULL ( column_name [, ...] )
    # ENCODING 'encoding_name'
    # OIDS : bool
    #     Specifies copying the OID for each row

    """
    dbtype = sql.engine.url.drivername
    db = sql.engine.url.database
    engine = sql.engine
    abspath = csv._abspath
    tblname = sql.tablename

    # using dialect mappings to support multiple term mapping for similar concepts
    from .dialect_mappings import dialect_terms

    def retrieve_kwarg(term):
        terms = [k for k, v in dialect_terms.iteritems() if v == term]
        for t in terms:
            val = kwargs.get(t, None)
            if val:
                return val
        return val

    for k in kwargs.keys():
        try:
            dialect_terms[k]
        except KeyError:
            raise KeyError(k, " not found in dialect mapping")

    format_str = retrieve_kwarg('format_str') or 'csv'
    delimiter = retrieve_kwarg('delimiter') or csv.dialect['delimiter']
    na_value = retrieve_kwarg('na_value') or ""
    quotechar = retrieve_kwarg('quotechar') or '"'
    escapechar = retrieve_kwarg('escapechar') or quotechar
    header = retrieve_kwarg('header') or csv.header
    lineterminator = retrieve_kwarg('lineterminator') or u'\n'
    skiprows = retrieve_kwarg('skiprows') or int(csv.header) #hack to skip 0 or 1

    copy_info = {'abspath': abspath,
                 'tblname': tblname,
                 'db': db,
                 'format_str': format_str,
                 'delimiter':delimiter,
                 'na_value': na_value,
                 'quotechar': quotechar,
                 'escapechar': escapechar,
                 'lineterminator': lineterminator,
                 'skiprows': skiprows,
                 'header': header}

    if if_exists == 'replace':
        if engine.has_table(tblname):

            # drop old table
            metadata = sqlalchemy.MetaData()
            metadata.reflect(engine, only=[tblname])
            t = metadata.tables[tblname]
            t.drop(engine)

            # create a new one
            sql.table.create(engine)


    if dbtype == 'postgresql':
        import psycopg2
        try:
            conn = sql.engine.raw_connection()
            cursor = conn.cursor()

            #lots of options here to handle formatting

            sql_stmnt = """
                        COPY {tblname} FROM '{abspath}'
                        (FORMAT {format_str}, DELIMITER E'{delimiter}',
                        NULL '{na_value}', QUOTE '{quotechar}', ESCAPE '{escapechar}',
                        HEADER {header});
                        """
            sql_stmnt = sql_stmnt.format(**copy_info)
            cursor.execute(sql_stmnt)
            conn.commit()

        #not sure about failures yet
        except psycopg2.NotSupportedError as e:
            print("Failed to use POSTGRESQL COPY.\nERR MSG: ", e)
            print("Defaulting to sql.extend() method")
            sql.extend(csv)

    #only works on OSX/Unix
    if dbtype == 'sqlite':
        import subprocess

        #only to be used when table isn't already created?
        # cmd = """
        #     echo 'create table {tblname}
        #     (id integer, datatype_id integer, other_id integer);') | sqlite3 bar.db"
        #     """

        copy_cmd = "(echo '.mode csv'; echo '.import {abspath} {tblname}';) | sqlite3 {db}"
        copy_cmd = copy_cmd.format(**copy_info)

        ps = subprocess.Popen(copy_cmd,shell=True, stdout=subprocess.PIPE)
        output = ps.stdout.read()

    #only works on OSX/Unix
    if dbtype == 'mysql':
        import MySQLdb
        try:
            conn = sql.engine.raw_connection()
            cursor = conn.cursor()

            #no null handling
            sql_stmnt = u"""
                        LOAD DATA LOCAL INFILE '{abspath}'
                        INTO TABLE {tblname}
                        FIELDS
                            TERMINATED BY '{delimiter}'
                            ENCLOSED BY '{quotechar}'
                            ESCAPED BY '{escapechar}'
                        LINES TERMINATED by '{lineterminator}'
                        IGNORE {skiprows} LINES;
                        """
            sql_stmnt = sql_stmnt.format(**copy_info)

            cursor.execute(sql_stmnt)
            conn.commit()

        #not sure about failures yet
        except MySQLdb.OperationalError as e:
            print("Failed to use MySQL LOAD.\nERR MSG: ", e)
            print("Defaulting to sql.extend() method")
            sql.extend(csv)
<|MERGE_RESOLUTION|>--- conflicted
+++ resolved
@@ -25,18 +25,11 @@
          'int32': sql.types.Integer,
          'int': sql.types.Integer,
          'int16': sql.types.SmallInteger,
-<<<<<<< HEAD
-         'float': sql.types.Float,
-         'float32': sql.types.REAL,
-         'float64': sql.types.Float,
-         'string': sql.types.Text,  # Probably just use only this
-=======
          'float32': sql.types.Float(precision=24), # sqlalchemy uses mantissa
          'float64': sql.types.Float(precision=53), # for precision
          'float': sql.types.Float(precision=53),
          'real': sql.types.Float(precision=53),
          'string': sql.types.Text,
->>>>>>> ec1ea8d7
          'date': sql.types.Date,
          'time': sql.types.Time,
          'datetime': sql.types.DateTime,
@@ -52,12 +45,8 @@
 revtypes = dict(map(reversed, types.items()))
 
 revtypes.update({sql.types.VARCHAR: 'string',
-<<<<<<< HEAD
-                 sql.types.TEXT: 'string',
-=======
                  sql.types.String: 'string',
                  sql.types.Unicode: 'string',
->>>>>>> ec1ea8d7
                  sql.types.DATETIME: 'datetime',
                  sql.types.TIMESTAMP: 'datetime',
                  sql.types.FLOAT: 'float64',

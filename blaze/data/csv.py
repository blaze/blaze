from __future__ import absolute_import, division, print_function

import itertools as it
import os
import gzip
import bz2
from functools import partial
from contextlib import contextmanager

from ..dispatch import dispatch
from cytoolz import partition_all, merge, keyfilter, pluck
from toolz import concat, get, pipe, identity, take
from toolz.curried import map, get
from dynd import nd

import pandas as pd

import datashape
from datashape.discovery import discover, null, unpack
from datashape import (dshape, Record, Option, Fixed, Unit, Tuple, string,
<<<<<<< HEAD
                       DataShape)
=======
                       DataShape, CType)
import datashape as ds
>>>>>>> c8e9dfec
from datashape.predicates import isdimension

import blaze as bz
from .pandas_dtype import dshape_to_pandas
from .core import DataDescriptor
from ..resource import resource
from ..utils import nth, nth_list, keywords
from .. import compatibility
from ..compatibility import SEEK_END, builtins, _strtypes, _inttypes
from ..compatibility import zip, PY2
from .utils import ordered_index, listpack, coerce

import csv

__all__ = ['CSV', 'drop']


numtypes = (frozenset(datashape.integral.types) |
            frozenset(datashape.floating.types))
na_values = frozenset(pd.io.parsers._NA_VALUES)


read_csv_kwargs = set(keywords(pd.read_csv))
assert read_csv_kwargs

def clean_dialect(dialect):
    """ Make a csv dialect apprpriate for pandas.read_csv """
    dialect = keyfilter(read_csv_kwargs.__contains__,
            dialect)
    # handle windows
    if dialect['lineterminator'] == '\r\n':
        dialect['lineterminator'] = None

    return dialect

to_csv_kwargs = set(keywords(pd.core.format.CSVFormatter.__init__))
assert to_csv_kwargs

DEFAULT_ENCODING = 'utf-8'

def has_header(sample, encoding=DEFAULT_ENCODING):
    """Check whether a piece of sample text from a file has a header

    Parameters
    ----------
    sample : str
        Text to check for existence of a header
    encoding : str
        Encoding to use if ``isinstance(sample, bytes)``

    Returns
    -------
    h : bool or NoneType
        None if an error is thrown, otherwise ``True`` if a header exists and
        ``False`` otherwise.
    """
    sniffer = csv.Sniffer().has_header

    try:
        return sniffer(sample)
    except TypeError:
        return sniffer(sample.decode(encoding))
    except csv.Error:
        return None


def get_dialect(sample, dialect=None, **kwargs):
    try:
        dialect = csv.get_dialect(dialect)
    except csv.Error:
        try:
            dialect = csv.Sniffer().sniff(sample)
        except csv.Error:
            dialect = csv.excel

    assert dialect is not None

    # Convert dialect to dictionary
    dialect = dict((key, getattr(dialect, key))
            for key in dir(dialect) if not key.startswith('_'))

    # Update dialect with any keyword arguments passed in
    # E.g. allow user to override with delimiter=','
    for k, v in kwargs.items():
        if k in dialect:
            dialect[k] = v

    return dialect


def discover_dialect(sample, dialect=None, **kwargs):
    """Discover a CSV dialect from string sample and additional keyword
    arguments

    Parameters
    ----------
    sample : str
    dialect : str or csv.Dialect

    Returns
    -------
    dialect : dict
    """
    dialect = get_dialect(sample, dialect, **kwargs)
    assert dialect

    # Pandas uses sep instead of delimiter.
    # Lets support that too
    if 'sep' in kwargs:
        dialect['delimiter'] = kwargs['sep']
    else:
        # but only on read_csv, to_csv doesn't accept delimiter so we need sep
        # for sure
        dialect['sep'] = dialect['delimiter']

    # line_terminator is for to_csv
    dialect['lineterminator'] = dialect['line_terminator'] = \
            dialect.get('line_terminator', dialect.get('lineterminator', os.linesep))
    return dialect


@contextmanager
def csvopen(csv, **kwargs):
    try:
        f = csv.open(csv.path, encoding=csv.encoding, **kwargs)
    except (TypeError, ValueError):  # TypeError for py2 ValueError for py3
        f = csv.open(csv.path, **kwargs)

    yield f

    try:
        f.close()
    except AttributeError:
        pass


def get_sample(csv, size=16384):
    path = csv.path

    if os.path.exists(path) and csv.mode != 'w':
        with csvopen(csv, mode='rt') as f:
            return f.read(size)
    return ''


def ext(path):
    _, e = os.path.splitext(path)
    return e.lstrip('.')


def safely_option(ds):
    """ Wrap certain types in an option type

    >>> safely_option('int32')
    ?int32
    >>> safely_option('?int32')
    ?int32
    >>> safely_option('float64')
    ctype("float64")
    """
    if isinstance(ds, _strtypes):
        ds = dshape(ds)
    if isinstance(ds, DataShape) and len(ds) == 1:
        ds = ds[0]
    if isinstance(ds, Unit) and 'int' in str(ds) or 'date' in str(ds):
        return Option(ds)
    return ds


def discover_csv(path, encoding=DEFAULT_ENCODING, nrows_discovery=50,
        header=None, dialect=None, types=None, columns=None,
        typehints=None):
    """ Discover datashape of CSV file """
    df = pd.read_csv(path,
            dtype='O',
            encoding=encoding,
            chunksize=nrows_discovery,
            compression={'gz': 'gzip',
                         'bz2': 'bz2'}.get(ext(path)),
            header=0 if header else None,
            **clean_dialect(dialect)).get_chunk()
    if not types:
        L = (df.fillna('')
                .to_records(index=False)
                .tolist())
        rowtype = discover(L).subshape[0]
        if isinstance(rowtype[0], Tuple):
            types = rowtype[0].dshapes
            types = [unpack(t) for t in types]
            types = [string if t == null else t for t in types]
            types = [safely_option(t) for t in types]
        elif (isinstance(rowtype[0], Fixed) and
                isinstance(rowtype[1], Unit)):
            types = int(rowtype[0]) * [rowtype[1]]
        else:
            raise ValueError("Could not discover schema from data.\n"
                    "Please specify schema.")
    if not columns:
        if header:
            columns = list(df.columns)
        else:
            columns = ['_%d' % i for i in range(len(types))]
    if typehints:
        types = [typehints.get(c, t) for c, t in zip(columns, types)]

    return dshape(Record(list(zip(columns, types))))



class CSV(DataDescriptor):
    """
    Blaze data descriptor to a CSV file.

    This reads in a portion of the file to discover the CSV dialect
    (i.e delimiter, endline character, ...), the column names (from the header)
    and the types (by looking at the values in the first 50 lines.  Often this
    just works however for complex datasets you may have to supply more
    metadata about your file.

    For full automatic handling just specify the filename

    >>> dd = CSV('myfile.csv')  # doctest: +SKIP

    Standard csv parsing terms like ``delimiter`` are available as keyword
    arguments.  See the standard ``csv`` library for more details on dialects.

    >>> dd = CSV('myfile.csv', delimiter='\t') # doctest: +SKIP

    If column names are not present in the header, specify them with the
    columns keyword argument

    >>> dd = CSV('myfile.csv',
    ...          columns=['id', 'name', 'timestamp', 'value'])  # doctest: +SKIP

    If a few types are not correctly discovered from the data then add additional
    type hints.

    >>> dd = CSV('myfile.csv',
    ...          columns=['id', 'name', 'timestamp', 'value'],
    ...          typehints={'timestamp': 'datetime'}) # doctest: +SKIP

    Alternatively specify all types manually

    >>> dd = CSV('myfile.csv',
    ...          columns=['id', 'name', 'timestamp', 'value'],
    ...          types=['int', 'string', 'datetime', 'float64'])  # doctest: +SKIP

    Or specify a datashape explicitly

    >>> schema = '{id: int, name: string, timestamp: datetime, value: float64}'
    >>> dd = CSV('myfile.csv', schema=schema)  # doctest: +SKIP

    Parameters
    ----------
    path : string
        A path string for the CSV file.
    schema : string or datashape
        A datashape (or its string representation) of the schema
        in the CSV file.
    dialect : string or csv.Dialect instance
        The dialect as understood by the `csv` module in Python standard
        library.  If not specified, a value is guessed.
    header : boolean
        Whether the CSV file has a header or not.  If not specified a value
        is guessed.
    open : context manager
        An alternative method to open the file.
        For examples: gzip.open, codecs.open
    nrows_discovery : int
        Number of rows to read when determining datashape
    """
    def __init__(self, path, mode='rt', schema=None, columns=None, types=None,
            typehints=None, dialect=None, header=None, open=open,
            nrows_discovery=50, chunksize=1024, dshape=None,
            encoding=DEFAULT_ENCODING, **kwargs):
        if 'r' in mode and not os.path.isfile(path):
            raise ValueError('CSV file "%s" does not exist' % path)

        if dshape and not schema:
            schema = datashape.dshape(dshape).subshape[0]

        if schema is None and 'w' in mode:
            raise ValueError('Please specify schema for writable CSV file')

        self.path = path
        self.mode = mode
        self.open = {'gz': gzip.open, 'bz2': bz2.BZ2File}.get(ext(path), open)
        self._abspath = os.path.abspath(path)
        self.chunksize = chunksize
        self.encoding = encoding

        sample = get_sample(self)
        self.dialect = dialect = discover_dialect(sample, dialect, **kwargs)

        if header is None:
            header = has_header(sample, encoding=encoding)
        elif isinstance(header, int):
            header = True
        self.header = header

        if not schema and 'w' not in mode:
            schema = discover_csv(path, encoding=encoding, dialect=dialect,
                    header=self.header, typehints=typehints,
                    types=types, columns=columns,
                    nrows_discovery=nrows_discovery)

        if len(schema) == 2 and isinstance(schema.measure, CType):
            schema = DataShape(Record([['f%d' % i, schema.measure]
                for i in range(schema[0])]))

        self._schema = schema
        self.header = header

        if 'w' not in mode:
            try:
                nd.array(list(take(10, self._iter(chunksize=10))),
                         dtype=str(schema))
            except (ValueError, TypeError) as e:
                raise ValueError("Automatic datashape discovery failed\n"
                        "Discovered the following datashape: \n\t%s\n"
                        "But DyND generated the following error: \n\t%s\n"
                        "Consider providing type hints using "
                        "typehints={'column-name': 'type'}\n"
                        "like typehints={'start-time': 'string'}"
                        % (schema, e.args[0]))


    def get_py(self, key):
        return self._get_py(ordered_index(key, self.dshape))

    def _get_py(self, key):
        if isinstance(key, tuple):
            assert len(key) == 2
            rows, cols = key
            usecols = cols
            ds = self.dshape.subshape[rows, cols]
            usecols = None if isinstance(usecols, slice) else listpack(usecols)
        else:
            rows = key
            ds = self.dshape.subshape[rows]
            usecols = None

        if isinstance(ds, DataShape) and isdimension(ds[0]):
            ds = ds.subshape[0]

        seq = self._iter(usecols=usecols)
        if isinstance(key, tuple) and isinstance(cols, _strtypes + _inttypes):
            seq = pluck(0, seq)
        seq = coerce(ds, seq)

        if isinstance(rows, compatibility._inttypes):
            line = nth(rows, seq)
            try:
                return next(line).item()
            except TypeError:
                try:
                    return line.item()
                except AttributeError:
                    return line
        elif isinstance(rows, list):
            return nth_list(rows, seq)
        elif isinstance(rows, slice):
            return it.islice(seq, rows.start, rows.stop, rows.step)
        else:
            raise IndexError("key %r is not valid" % rows)

    def pandas_read_csv(self, usecols=None, **kwargs):
        """ Use pandas.read_csv with the right keyword arguments

        In particular we know what dtypes should be, which columns are dates,
        etc...
        """
        dtypes, dates = dshape_to_pandas(self.schema)

        if usecols:
            if builtins.all(isinstance(c, int) for c in usecols):
                usecols = get(usecols, self.columns)
            dates = [name for name in dates if name in usecols]

        header = kwargs.pop('header', self.header)
        header = 0 if self.header else None

        result = pd.read_csv(self.path,
                             names=kwargs.pop('names', self.columns),
                             usecols=usecols,
                             compression={'gz': 'gzip',
                                          'bz2': 'bz2'}.get(ext(self.path)),
                             dtype=kwargs.pop('dtype', dtypes),
                             parse_dates=kwargs.pop('parse_dates', dates),
                             encoding=kwargs.pop('encoding', self.encoding),
                             header=header,
                             **merge(kwargs, clean_dialect(self.dialect)))

        reorder = get(list(usecols)) if usecols and len(usecols) > 1 else identity

        if isinstance(result, (pd.Series, pd.DataFrame)):
            return reorder(result)
        else:
            return map(reorder, result)

    def _iter(self, usecols=None, chunksize=None):
        from blaze.api.into import into
        chunksize = chunksize or self.chunksize
        dfs = self.pandas_read_csv(usecols=usecols,
                                   chunksize=chunksize,
                                   dtype='O',
                                   parse_dates=[])
        return pipe(dfs, map(partial(pd.DataFrame.fillna, value='')),
                         map(partial(into, list)),
                         concat)

    def last_char(self):
        r"""Get the last character of the file.

        Warning
        -------
        * This method should not be used when the file :attr:`~blaze.CSV.path`
          is already open.

        Notes
        -----
        Blaze's CSV data descriptor :meth:`~blaze.CSV.extend` method differs
        from both pandas' (to_csv) and python's (csv.writer.writerow(s)) CSV
        writing tools. Both of these libraries assume a newline at the end of
        the file when appending and are not robust to data that may or may not
        have a newline at the end of the file.

        In our case we want users to be able to make multiple calls to extend
        without having to worry about this annoying detail, like this:

        ::

            a.extend(np.ndarray)
            a.extend(tables.Table)
            a.extend(pd.DataFrame)


        Another way to put it is calling :meth:`~blaze.CSV.extend` on this

            a,b\n1,2\n

        and this

            a,b\n1,2

        should do the same thing, thus the need to know the last character in
        the file.
        """
        if not os.path.exists(self.path) or not os.path.getsize(self.path):
            return os.linesep

        offset = len(os.linesep)

        # read in binary mode to allow negative seek indices, but return an
        # encoded string
        with csvopen(self, mode='rb') as f:
            f.seek(-offset, SEEK_END)
            return f.read(offset).decode(self.encoding)

    def _extend(self, rows):
        mode = 'ab' if PY2 else 'a'
        newline = dict() if PY2 else dict(newline='')
        dialect = keyfilter(to_csv_kwargs.__contains__, self.dialect)
        should_write_newline = self.last_char() != os.linesep
        with csvopen(self, mode=mode, **newline) as f:
            # we have data in the file, append a newline
            if should_write_newline:
                f.write(os.linesep)

            for df in map(partial(bz.into, pd.DataFrame),
                          partition_all(self.chunksize, iter(rows))):
                df.to_csv(f, index=False, header=None, encoding=self.encoding,
                          **dialect)

    def remove(self):
        """Remove the persistent storage."""
        os.unlink(self.path)


@dispatch(CSV)
def drop(c):
    c.remove()


@resource.register('.+\.(\wsv|data|txt|dat)')
def resource_csv(uri, **kwargs):
    return CSV(uri, **kwargs)


@resource.register('.+\.(\wsv|data|txt|dat)\.gz')
def resource_csv_gz(uri, **kwargs):
    return CSV(uri, open=gzip.open, **kwargs)<|MERGE_RESOLUTION|>--- conflicted
+++ resolved
@@ -18,12 +18,7 @@
 import datashape
 from datashape.discovery import discover, null, unpack
 from datashape import (dshape, Record, Option, Fixed, Unit, Tuple, string,
-<<<<<<< HEAD
-                       DataShape)
-=======
                        DataShape, CType)
-import datashape as ds
->>>>>>> c8e9dfec
 from datashape.predicates import isdimension
 
 import blaze as bz

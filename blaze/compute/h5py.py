--- conflicted
+++ resolved
@@ -3,7 +3,6 @@
 import numpy as np
 import h5py
 from multipledispatch import MDNotImplementedError
-<<<<<<< HEAD
 from datashape import DataShape, to_numpy
 
 from ..partition import partitions, partition_get, partition_set, flatten
@@ -13,12 +12,6 @@
 from ..expr import BinOp, UnaryOp, USub, Not
 from ..expr import path
 from ..expr.split import split
-=======
-from operator import mul
-
-from ..expr import *
-from ..expr.split import *
->>>>>>> 9b1900bf
 
 from .core import base, compute
 from ..dispatch import dispatch
@@ -33,7 +26,6 @@
     return data[expr.index]
 
 
-<<<<<<< HEAD
 @dispatch(Expr, h5py.Dataset)
 def compute_down(expr, data, **kwargs):
     leaf = expr._leaves()[0]
@@ -64,51 +56,4 @@
         partition_set(intermediate, i, result, blockshape=chunk_expr.shape)
 
     # Compute on the aggregate
-    return compute(agg_expr, {agg: intermediate})
-=======
-def listshape(L):
-    """
-
-    >>> listshape([1, 2, 3])
-    (3,)
-    >>> listshape([[1, 2], [3, 4], [5, 6]])
-    (3, 2)
-    """
-    result = ()
-    while isinstance(L, list):
-        result = result + (len(L),)
-        L = L[0]
-    return result
-
-
-@dispatch(Expr, h5py.Dataset)
-def compute_down(expr, data, **kwargs):
-    chunkshape = data.chunks
-    assert blockshape
-
-    leaf = expr._leaves()[0]
-    chunk = Symbol('chunk', DataShape(*(chunkshape + (leaf.dshape.measure,))))
-    try:
-        (chunk, chunk_expr), (agg, agg_expr) = split(leaf, expr, chunk=chunk)
-    except:
-        raise MDNotImplementedError()
-
-
-    leaf_partitions = partitions(data, blockshape=blockshape)
-
-    chunkshape, dtype = datashape.to_numpy(chunk_expr.dshape)
-
-    intermediate = np.empty(shape=tuple(map(mul, shape, listshape(leaf_partitions)),
-                            dtype=dtype))
-
-    intermediate_partitions = partitions(intermediate, blockshape=shape)
-
-    for source, target in zip(flatten(leaf_partitions),
-                              flatten(intermediate_partitions)):
-        inp = partition_get(data, source, blockshape=blockshape)
-        out = compute(chunk_expr, {chunk: inp})
-        partition_set(intermediate, target, out, blockshape=shape)
-
-    result = compute(agg_expr, {agg: intermediate})
-    return result
->>>>>>> 9b1900bf
+    return compute(agg_expr, {agg: intermediate})
from __future__ import absolute_import, division, print_function

from collections import defaultdict, Iterator
from datetime import date, datetime
import itertools
import numbers
import warnings

import toolz
from toolz import first, unique, assoc
import numpy as np
import pandas as pd
from odo import odo

from ..compatibility import basestring
from ..expr import Expr, Field, Symbol, symbol, Join
from ..dispatch import dispatch
from ..interactive import coerce_scalar, coerce_core, into, iscoretype
<<<<<<< HEAD
=======
from ..utils import BlazeDeprecationWarning
>>>>>>> d82d2457

__all__ = ['compute', 'compute_up']

base = numbers.Number, basestring, date, datetime


@dispatch(Expr, object)
def pre_compute(leaf, data, scope=None, **kwargs):
    """ Transform data prior to calling ``compute`` """
    return data


@dispatch(Expr, object)
def post_compute(expr, result, scope=None):
    """ Effects after the computation is complete """
    return result


@dispatch(Expr, object)
def optimize(expr, data):
    """ Optimize expression to be computed on data """
    return expr


@dispatch(object, object)
def compute_up(a, b, **kwargs):
    raise NotImplementedError("Blaze does not know how to compute "
                              "expression of type `%s` on data of type `%s`"
                              % (type(a).__name__, type(b).__name__))


@dispatch(base)
def compute_up(a, **kwargs):
    return a


@dispatch((list, tuple))
def compute_up(seq, scope=None, **kwargs):
    return type(seq)(compute(item, scope or {}, **kwargs) for item in seq)


@dispatch(Expr, object)
def compute(expr, o, **kwargs):
    """ Compute against single input

    Assumes that only one Symbol exists in expression

    >>> t = symbol('t', 'var * {name: string, balance: int}')
    >>> deadbeats = t[t['balance'] < 0]['name']

    >>> data = [['Alice', 100], ['Bob', -50], ['Charlie', -20]]
    >>> # list(compute(deadbeats, {t: data}))
    >>> list(compute(deadbeats, data))
    ['Bob', 'Charlie']
    """
    ts = set([x for x in expr._subterms() if isinstance(x, Symbol)])
    if len(ts) == 1:
        return compute(expr, {first(ts): o}, **kwargs)
    else:
        raise ValueError("Give compute dictionary input, got %s" % str(o))


@dispatch(object)
def compute_down(expr, **kwargs):
    """ Compute the expression on the entire inputs

    inputs match up to leaves of the expression
    """
    return expr


def issubtype(a, b):
    """ A custom issubclass """
    if issubclass(a, b):
        return True
    if issubclass(a, (tuple, list, set)) and issubclass(b, Iterator):
        return True
    if issubclass(b, (tuple, list, set)) and issubclass(a, Iterator):
        return True
    return False


def type_change(old, new):
    """ Was there a significant type change between old and new data?

    >>> type_change([1, 2], [3, 4])
    False
    >>> type_change([1, 2], [3, [1,2,3]])
    True

    Some special cases exist, like no type change from list to Iterator

    >>> type_change([[1, 2]], [iter([1, 2])])
    False
    """
    if all(isinstance(x, base) for x in old + new):
        return False
    if len(old) != len(new):
        return True
    new_types = list(map(type, new))
    old_types = list(map(type, old))
    return not all(map(issubtype, new_types, old_types))


def top_then_bottom_then_top_again_etc(expr, scope, **kwargs):
    """ Compute expression against scope

    Does the following interpreter strategy:

    1.  Try compute_down on the entire expression
    2.  Otherwise compute_up from the leaves until we experience a type change
        (e.g. data changes from dict -> pandas DataFrame)
    3.  Re-optimize expression and re-pre-compute data
    4.  Go to step 1

    Examples
    --------

    >>> import numpy as np

    >>> s = symbol('s', 'var * {name: string, amount: int}')
    >>> data = np.array([('Alice', 100), ('Bob', 200), ('Charlie', 300)],
    ...                 dtype=[('name', 'S7'), ('amount', 'i4')])

    >>> e = s.amount.sum() + 1
    >>> top_then_bottom_then_top_again_etc(e, {s: data})
    601

    See Also
    --------

    bottom_up_until_type_break  -- uses this for bottom-up traversal
    top_to_bottom -- older version
    bottom_up -- older version still
    """
    # 0. Base case: expression is in dict, return associated data
    if expr in scope:
        return scope[expr]

    if not hasattr(expr, '_leaves'):
        return expr

    leaf_exprs = list(expr._leaves())
    leaf_data = [scope.get(leaf) for leaf in leaf_exprs]

    # 1. See if we have a direct computation path with compute_down
    try:
        return compute_down(expr, *leaf_data, **kwargs)
    except NotImplementedError:
        pass

    # 2. Compute from the bottom until there is a data type change
    expr2, scope2 = bottom_up_until_type_break(expr, scope, **kwargs)

    # 3. Re-optimize data and expressions
    optimize_ = kwargs.get('optimize', optimize)
    pre_compute_ = kwargs.get('pre_compute', pre_compute)
    if pre_compute_:
        scope3 = dict((e, pre_compute_(e, datum,
                                       **assoc(kwargs, 'scope', scope2)))
                      for e, datum in scope2.items())
    else:
        scope3 = scope2
    if optimize_:
        try:
            expr3 = optimize_(expr2, *[scope3[leaf]
                                       for leaf in expr2._leaves()])
            _d = dict(zip(expr2._leaves(), expr3._leaves()))
            scope4 = dict((e._subs(_d), d) for e, d in scope3.items())
        except NotImplementedError:
            expr3 = expr2
            scope4 = scope3
    else:
        expr3 = expr2
        scope4 = scope3

    # 4. Repeat
    if expr.isidentical(expr3):
        raise NotImplementedError("Don't know how to compute:\n"
                                  "expr: %s\n"
                                  "data: %s" % (expr3, scope4))
    else:
        return top_then_bottom_then_top_again_etc(expr3, scope4, **kwargs)


_names = ('leaf_%d' % i for i in itertools.count(1))

_leaf_cache = {}
_used_tokens = defaultdict(set)


def _reset_leaves():
    _leaf_cache.clear()
    _used_tokens.clear()


def makeleaf(expr):
    """ Name of a new leaf replacement for this expression

    >>> _reset_leaves()

    >>> t = symbol('t', '{x: int, y: int, z: int}')
    >>> makeleaf(t)
    t
    >>> makeleaf(t.x)
    x
    >>> makeleaf(t.x + 1)
    x
    >>> makeleaf(t.x + 1)
    x
    >>> makeleaf(t.x).isidentical(makeleaf(t.x + 1))
    False

    >>> from blaze import sin, cos
    >>> x = symbol('x', 'real')
    >>> makeleaf(cos(x)**2).isidentical(sin(x)**2)
    False

    >>> makeleaf(t) is t  # makeleaf passes on Symbols
    True
    """
    name = expr._name or '_'
    if expr in _leaf_cache:
        return _leaf_cache[expr]
    if isinstance(expr, Symbol):  # Idempotent on symbols
        _used_tokens[name].add(expr._token)
        _leaf_cache[expr] = expr
        return expr
    used_for_name = _used_tokens[name]
    for token in itertools.count():
        if token not in used_for_name:
            break
    result = symbol(name, expr.dshape, token)
    used_for_name.add(token)
    _leaf_cache[expr] = result
    return result


def data_leaves(expr, scope):
    return [scope[leaf] for leaf in expr._leaves()]


def bottom_up_until_type_break(expr, scope, **kwargs):
    """ Traverse bottom up until data changes significantly

    Parameters
    ----------

    expr: Expression
        Expression to compute
    scope: dict
        namespace matching leaves of expression to data

    Returns
    -------

    expr: Expression
        New expression with lower subtrees replaced with leaves
    scope: dict
        New scope with entries for those leaves

    Examples
    --------

    >>> import numpy as np

    >>> s = symbol('s', 'var * {name: string, amount: int}')
    >>> data = np.array([('Alice', 100), ('Bob', 200), ('Charlie', 300)],
    ...                 dtype=[('name', 'S7'), ('amount', 'i8')])

    This computation completes without changing type.  We get back a leaf
    symbol and a computational result

    >>> e = (s.amount + 1).distinct()
    >>> bottom_up_until_type_break(e, {s: data}) # doctest: +SKIP
    (amount, {amount: array([101, 201, 301])})

    This computation has a type change midstream (``list`` to ``int``), so we
    stop and get the unfinished computation.

    >>> e = s.amount.sum() + 1
    >>> bottom_up_until_type_break(e, {s: data})
    (amount_sum + 1, {amount_sum: 600})
    """
    # 0. Base case.  Return if expression is in scope
    if expr in scope:
        leaf = makeleaf(expr)
        return leaf, {leaf: scope[expr]}

    inputs = list(unique(expr._inputs))

    # 1. Recurse down the tree, calling this function on children
    #    (this is the bottom part of bottom up)
    exprs, new_scopes = zip(*[bottom_up_until_type_break(i, scope, **kwargs)
                              for i in inputs])

    # 2. Form new (much shallower) expression and new (more computed) scope
    new_scope = toolz.merge(new_scopes)
    new_expr = expr._subs({
        i: e for i, e in zip(inputs, exprs) if not i.isidentical(e)
    })

    old_expr_leaves = expr._leaves()
    old_data_leaves = [scope.get(leaf) for leaf in old_expr_leaves]

    # 3. If the leaves have changed substantially then stop
    key = lambda x: str(type(x))
    if type_change(sorted(new_scope.values(), key=key),
                   sorted(old_data_leaves, key=key)):
        return new_expr, new_scope
    # 4. Otherwise try to do some actual work
    try:
        leaf = makeleaf(expr)
        _data = [new_scope[i] for i in new_expr._inputs]
    except KeyError:
        return new_expr, new_scope
    try:
        return leaf, {leaf: compute_up(new_expr, *_data, scope=new_scope,
                                       **kwargs)}
    except NotImplementedError:
        return new_expr, new_scope


def swap_resources_into_scope(expr, scope):
    """ Translate interactive expressions into normal abstract expressions

    Interactive Blaze expressions link to data on their leaves.  From the
    expr/compute perspective, this is a hack.  We push the resources onto the
    scope and return simple unadorned expressions instead.

    Examples
    --------

    >>> from blaze import Data
    >>> t = Data([1, 2, 3], dshape='3 * int', name='t')
    >>> swap_resources_into_scope(t.head(2), {})
    (t.head(2), {t: [1, 2, 3]})

    >>> expr, scope = _
    >>> list(scope.keys())[0]._resources()
    {}
    """
    resources = expr._resources()
    symbol_dict = dict((t, symbol(t._name, t.dshape)) for t in resources)
    resources = dict((symbol_dict[k], v) for k, v in resources.items())
    other_scope = dict((k, v) for k, v in scope.items()
                       if k not in symbol_dict)
    new_scope = toolz.merge(resources, other_scope)
    expr = expr._subs(symbol_dict)

    return expr, new_scope


@dispatch(Expr, dict)
def compute(expr, d, return_type='native', **kwargs):
    """Compute expression against data sources.

    Parameters
    ----------
    expr : str
        blaze expression
    d: resource
        data source to compute expression on
    return_type : {'native', 'core', type}, optional
        Type to return data as. Defaults to 'native' but will be changed
        to 'core' in version 0.11.  'core' forces the computation into a core type.
        'native' returns the result as is from the respective backend's `post_compute`.
        If a type is passed, it will odo the result into the type before returning.

    >>> t = symbol('t', 'var * {name: string, balance: int}')
    >>> deadbeats = t[t['balance'] < 0]['name']

    >>> data = [['Alice', 100], ['Bob', -50], ['Charlie', -20]]
    >>> list(compute(deadbeats, {t: data}))
    ['Bob', 'Charlie']
    """
    _reset_leaves()
    optimize_ = kwargs.get('optimize', optimize)
    pre_compute_ = kwargs.get('pre_compute', pre_compute)
    post_compute_ = kwargs.get('post_compute', post_compute)
    expr2, d2 = swap_resources_into_scope(expr, d)
    if pre_compute_:
        d3 = dict(
            (e, pre_compute_(e, dat, **kwargs))
            for e, dat in d2.items()
            if e in expr2
        )
    else:
        d3 = d2

    if optimize_:
        try:
            expr3 = optimize_(expr2, *[v for e, v in d3.items() if e in expr2])
            _d = dict(zip(expr2._leaves(), expr3._leaves()))
            d4 = dict((e._subs(_d), d) for e, d in d3.items())
        except NotImplementedError:
            expr3 = expr2
            d4 = d3
    else:
        expr3 = expr2
        d4 = d3

    result = top_then_bottom_then_top_again_etc(expr3, d4, **kwargs)
    if post_compute_:
        result = post_compute_(expr3, result, scope=d4)

    # return the backend's native response
    if return_type == 'native':
<<<<<<< HEAD
        msg = "compute's `return_type` parameter will default to 'core' in blaze version >= 0.11."
        warnings.warn(msg, DeprecationWarning)
=======
        warnings.warn("""The default behavior of compute will change in version >= 0.11
                       where the `return_type` parameter will default to 'core'.""",
                      BlazeDeprecationWarning)
>>>>>>> d82d2457
    # return result as a core type (python type, pandas Series/DataFrame, numpy array)
    elif return_type == 'core':
        result = coerce_core(result, expr.dshape)
    # user specified type
    elif isinstance(return_type, type):
        result = into(return_type, result)
    else:
        raise ValueError("Invalid return_type passed to compute: {}".format(str(return_type)))

    return result


@dispatch(Field, dict)
def compute_up(expr, data, **kwargs):
    return data[expr._name]


@compute_up.register(Join, object, object)
def join_dataframe_to_selectable(expr, lhs, rhs, scope=None, **kwargs):
    lexpr, rexpr = expr._leaves()
    return compute(
        expr,
        {
            lexpr: odo(lhs, pd.DataFrame, dshape=lexpr.dshape),
            rexpr: odo(rhs, pd.DataFrame, dshape=rexpr.dshape)
        },
        **kwargs
    )<|MERGE_RESOLUTION|>--- conflicted
+++ resolved
@@ -16,10 +16,7 @@
 from ..expr import Expr, Field, Symbol, symbol, Join
 from ..dispatch import dispatch
 from ..interactive import coerce_scalar, coerce_core, into, iscoretype
-<<<<<<< HEAD
-=======
-from ..utils import BlazeDeprecationWarning
->>>>>>> d82d2457
+
 
 __all__ = ['compute', 'compute_up']
 
@@ -428,14 +425,9 @@
 
     # return the backend's native response
     if return_type == 'native':
-<<<<<<< HEAD
-        msg = "compute's `return_type` parameter will default to 'core' in blaze version >= 0.11."
+        msg = ("The default behavior of compute will change in version >= 0.11 "
+               "where the `return_type` parameter will default to 'core'.")
         warnings.warn(msg, DeprecationWarning)
-=======
-        warnings.warn("""The default behavior of compute will change in version >= 0.11
-                       where the `return_type` parameter will default to 'core'.""",
-                      BlazeDeprecationWarning)
->>>>>>> d82d2457
     # return result as a core type (python type, pandas Series/DataFrame, numpy array)
     elif return_type == 'core':
         result = coerce_core(result, expr.dshape)

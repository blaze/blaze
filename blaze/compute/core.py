from __future__ import absolute_import, division, print_function
import numbers
from datetime import date, datetime
import toolz
from toolz import first

from ..compatibility import basestring
from ..expr import Expr, Symbol, Symbol, eval_str, Union
from ..dispatch import dispatch

__all__ = ['compute', 'compute_up']

base = (numbers.Real, basestring, date, datetime)


@dispatch(object, object)
def compute_up(a, b, **kwargs):
    raise NotImplementedError("Blaze does not know how to compute "
                              "expression of type `%s` on data of type `%s`"
                              % (type(a).__name__, type(b).__name__))


@dispatch(base)
def compute_up(a, **kwargs):
    return a


@dispatch((list, tuple))
def compute_up(seq, scope={}, **kwargs):
    return type(seq)(compute(item, scope, **kwargs) for item in seq)


@dispatch(Expr, object)
def compute(expr, o, **kwargs):
    """ Compute against single input

    Assumes that only one Symbol exists in expression

    >>> t = Symbol('t', 'var * {name: string, balance: int}')
    >>> deadbeats = t[t['balance'] < 0]['name']

    >>> data = [['Alice', 100], ['Bob', -50], ['Charlie', -20]]
    >>> # list(compute(deadbeats, {t: data}))
    >>> list(compute(deadbeats, data))
    ['Bob', 'Charlie']
    """
    ts = set([x for x in expr._subterms() if isinstance(x, Symbol)])
    if len(ts) == 1:
        return compute(expr, {first(ts): o}, **kwargs)
    else:
        raise ValueError("Give compute dictionary input, got %s" % str(o))


@dispatch(object)
def compute_down(expr):
    """ Compute the expression on the entire inputs

    inputs match up to leaves of the expression
    """
    return expr


def top_to_bottom(d, expr):
    """ Processes an expression top-down then bottom-up """
    # Base case: expression is in dict, return associated data
    if expr in d:
        return d[expr]

    # See if we have a direct computation path
    if (hasattr(expr, '_leaves') and compute_down.resolve(
            (type(expr),) + tuple([type(d.get(leaf)) for leaf in expr._leaves()]))):
        leaves = [d[leaf] for leaf in expr._leaves()]
        try:
            return compute_down(expr, *leaves)
        except NotImplementedError:
            pass
<<<<<<< HEAD

    # Compute children of this expression
    children = ([top_to_bottom(d, child) for child in expr._inputs]
                if hasattr(expr, '_inputs') else [])

=======
    # Otherwise...
    # Compute children of this expression
    children = ([top_to_bottom(d, child) for child in expr._inputs]
                if hasattr(expr, '_inputs') else [])

>>>>>>> 9b1900bf
    # Compute this expression given the children
    return compute_up(expr, *children, scope=d)


def bottom_up(d, expr):
    """
    Process an expression from the leaves upwards

    Parameters
    ----------

    d : dict mapping {Symbol: data}
        Maps expressions to data elements, likely at the leaves of the tree
    expr : Expr
        Expression to compute

    Helper function for ``compute``
    """
    # Base case: expression is in dict, return associated data
    if expr in d:
        return d[expr]

    # Compute children of this expression
    children = ([bottom_up(d, child) for child in expr._inputs]
                if hasattr(expr, '_inputs') else [])

    # Compute this expression given the children
    result = compute_up(expr, *children, scope=d)

    return result


@dispatch(Expr, dict)
def pre_compute(expr, d):
    """ Transform expr prior to calling ``compute`` """
    return expr


@dispatch(Expr, object, dict)
def post_compute(expr, result, d):
    """ Effects after the computation is complete """
    return result


@dispatch(Expr, object)
def optimize(expr, data):
    """ Optimize expression to be computed on data """
    return expr


def swap_resources_into_scope(expr, scope):
    """ Translate interactive expressions into normal abstract expressions

    Interactive Blaze expressions link to data on their leaves.  From the
    expr/compute perspective, this is a hack.  We push the resources onto the
    scope and return simple unadorned expressions instead.

    Example
    -------

    >>> from blaze import Data
    >>> t = Data([1, 2, 3], dshape='3 * int', name='t')
    >>> swap_resources_into_scope(t.head(2), {})
    (t.head(2), {t: [1, 2, 3]})
    """
    resources = expr._resources()
    symbol_dict = dict((t, Symbol(t._name, t.dshape)) for t in resources)
    resources = dict((symbol_dict[k], v) for k, v in resources.items())
    scope = toolz.merge(resources, scope)
    expr = expr._subs(symbol_dict)

    return expr, scope


@dispatch(Expr, dict)
def compute(expr, d):
    """ Compute expression against data sources

    >>> t = Symbol('t', 'var * {name: string, balance: int}')
    >>> deadbeats = t[t['balance'] < 0]['name']

    >>> data = [['Alice', 100], ['Bob', -50], ['Charlie', -20]]
    >>> list(compute(deadbeats, {t: data}))
    ['Bob', 'Charlie']
    """
    expr2, d2 = swap_resources_into_scope(expr, d)

    expr3 = pre_compute(expr2, d2)
    try:
        expr4 = optimize(expr3, *[v for e, v in d2.items() if e in expr3])
    except NotImplementedError:
        expr4 = expr3
    result = top_to_bottom(d2, expr4)
    return post_compute(expr4, result, d2)


def columnwise_funcstr(t, variadic=True, full=False):
    """Build a string that can be eval'd to return a ``lambda`` expression.

    Parameters
    ----------
    t : Broadcast
        An expression whose leaves (at each application of the returned
        expression) are all instances of ``ScalarExpression``.
        For example ::

            t.petal_length / max(t.petal_length)

        is **not** a valid ``Broadcast``, since the expression ::

            max(t.petal_length)

        has a leaf ``t`` that is not a ``ScalarExpression``. A example of a
        valid ``Broadcast`` expression is ::

            t.petal_length / 4

    Returns
    -------
    f : str
        A string that can be passed to ``eval`` and will return a function that
        operates on each row and applies a scalar expression to a subset of the
        columns in each row.

    Examples
    --------
    >>> t = Symbol('t', 'var * {x: real, y: real, z: real}')
    >>> cw = t['x'] + t['z']
    >>> columnwise_funcstr(cw)
    'lambda x, z: x + z'

    >>> columnwise_funcstr(cw, variadic=False)
    'lambda (x, z): x + z'

    >>> columnwise_funcstr(cw, variadic=False, full=True)
    'lambda (x, y, z): x + z'
    """
    if full:
        columns = t._child.fields
    else:
        columns = t.active_columns()
    if variadic:
        prefix = 'lambda %s: '
    else:
        prefix = 'lambda (%s): '

    return prefix % ', '.join(map(str, columns)) + eval_str(t._expr)


@dispatch(Union, (list, tuple))
def compute_up(t, children, **kwargs):
    return compute_up(t, children[0], tuple(children))<|MERGE_RESOLUTION|>--- conflicted
+++ resolved
@@ -74,19 +74,12 @@
             return compute_down(expr, *leaves)
         except NotImplementedError:
             pass
-<<<<<<< HEAD
-
-    # Compute children of this expression
-    children = ([top_to_bottom(d, child) for child in expr._inputs]
-                if hasattr(expr, '_inputs') else [])
-
-=======
+
     # Otherwise...
     # Compute children of this expression
     children = ([top_to_bottom(d, child) for child in expr._inputs]
                 if hasattr(expr, '_inputs') else [])
 
->>>>>>> 9b1900bf
     # Compute this expression given the children
     return compute_up(expr, *children, scope=d)
 

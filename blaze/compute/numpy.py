--- conflicted
+++ resolved
@@ -1,15 +1,8 @@
 from __future__ import absolute_import, division, print_function
 
 import numpy as np
-<<<<<<< HEAD
-from blaze.expr import ColumnWise, Projection, Column, Not, Selection
-from blaze.expr import count, nunique, Reduction, Distinct, Sort, Head, Label
-from blaze.expr import TableExpr, ReLabel, Union, Sample
-=======
->>>>>>> 0493c2f5
-
 from blaze.expr import Reduction, Column, Projection, ColumnWise, Selection
-from blaze.expr import Distinct, Sort, Head, Label, ReLabel, Union, TableExpr
+from blaze.expr import Distinct, Sort, Head, Label, ReLabel, Union, TableExpr, Sample
 from blaze.expr import std, var, count, nunique
 from blaze.expr.scalar import BinOp, UnaryOp, USub, Not
 

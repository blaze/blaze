from __future__ import absolute_import, division, print_function

import datetime

import numpy as np
from pandas import DataFrame, Series
from datashape import to_numpy, to_numpy_dtype
from numbers import Number

<<<<<<< HEAD
from ..expr import Reduction, Field, Projection, Broadcast, Selection, ndim
from ..expr import Distinct, Sort, Head, Label, ReLabel, Expr, Slice
from ..expr import std, var, count, nunique, Summary
from ..expr import BinOp, UnaryOp, USub, Not, nelements, IsNull, DropNA
from ..expr import UTCFromTimestamp, DateTimeTruncate
from ..expr import Transpose, TensorDot
=======
from ..expr import (
    Reduction, Field, Projection, Broadcast, Selection, ndim,
    Distinct, Sort, Tail, Head, Label, ReLabel, Expr, Slice, Join,
    std, var, count, nunique, Summary, IsIn,
    BinOp, UnaryOp, USub, Not, nelements, Repeat, Concat, Interp,
    UTCFromTimestamp, DateTimeTruncate,
    Transpose, TensorDot, Coerce,
)
>>>>>>> 360c6616
from ..utils import keywords

from .core import base, compute
from ..dispatch import dispatch
from odo import into
import pandas as pd

__all__ = ['np']


@dispatch(Field, np.ndarray)
def compute_up(c, x, **kwargs):
    if x.dtype.names and c._name in x.dtype.names:
        return x[c._name]
    if not x.dtype.names and x.shape[1] == len(c._child.fields):
        return x[:, c._child.fields.index(c._name)]
    raise NotImplementedError()  # pragma: no cover


@dispatch(Projection, np.ndarray)
def compute_up(t, x, **kwargs):
    if x.dtype.names and all(col in x.dtype.names for col in t.fields):
        return x[t.fields]
    if not x.dtype.names and x.shape[1] == len(t._child.fields):
        return x[:, [t._child.fields.index(col) for col in t.fields]]
    raise NotImplementedError()  # pragma: no cover


try:
    from .numba import broadcast_numba as broadcast_ndarray
except ImportError:
    def broadcast_ndarray(t, *data, **kwargs):
        del kwargs['scope']
        d = dict(zip(t._scalar_expr._leaves(), data))
        return compute(t._scalar_expr, d, **kwargs)


compute_up.register(Broadcast, np.ndarray)(broadcast_ndarray)
for i in range(2, 6):
    compute_up.register(Broadcast, *([(np.ndarray, Number)] * i))(broadcast_ndarray)


@dispatch(Repeat, np.ndarray)
def compute_up(t, data, _char_mul=np.char.multiply, **kwargs):
    if isinstance(t.lhs, Expr):
        return _char_mul(data, t.rhs)
    else:
        return _char_mul(t.lhs, data)


@compute_up.register(Repeat, np.ndarray, (np.ndarray, base))
@compute_up.register(Repeat, base, np.ndarray)
def compute_up_np_repeat(t, lhs, rhs, _char_mul=np.char.multiply, **kwargs):
    return _char_mul(lhs, rhs)


def _interp(arr, v, _Series=pd.Series, _charmod=np.char.mod):
    """
    Delegate to the most efficient string formatting technique based on
    the length of the array.
    """
    if len(arr) >= 145:
        return _Series(arr) % v

    return _charmod(arr, v)


@dispatch(Interp, np.ndarray)
def compute_up(t, data, **kwargs):
    if isinstance(t.lhs, Expr):
        return _interp(data, t.rhs)
    else:
        return _interp(t.lhs, data)


@compute_up.register(Interp, np.ndarray, (np.ndarray, base))
@compute_up.register(Interp, base, np.ndarray)
def compute_up_np_interp(t, lhs, rhs, **kwargs):
    return _interp(lhs, rhs)



@dispatch(BinOp, np.ndarray, (np.ndarray, base))
def compute_up(t, lhs, rhs, **kwargs):
    return t.op(lhs, rhs)


@dispatch(BinOp, np.ndarray)
def compute_up(t, data, **kwargs):
    if isinstance(t.lhs, Expr):
        return t.op(data, t.rhs)
    else:
        return t.op(t.lhs, data)


@dispatch(BinOp, base, np.ndarray)
def compute_up(t, lhs, rhs, **kwargs):
    return t.op(lhs, rhs)


@dispatch(UnaryOp, np.ndarray)
def compute_up(t, x, **kwargs):
    return getattr(np, t.symbol)(x)


@dispatch(Not, np.ndarray)
def compute_up(t, x, **kwargs):
    return ~x


@dispatch(USub, np.ndarray)
def compute_up(t, x, **kwargs):
    return -x


inat = np.datetime64('NaT').view('int64')


@dispatch(count, np.ndarray)
def compute_up(t, x, **kwargs):
    result_dtype = to_numpy_dtype(t.dshape)
    if issubclass(x.dtype.type, (np.floating, np.object_)):
        return pd.notnull(x).sum(keepdims=t.keepdims, axis=t.axis,
                                 dtype=result_dtype)
    elif issubclass(x.dtype.type, np.datetime64):
        return (x.view('int64') != inat).sum(keepdims=t.keepdims, axis=t.axis,
                                             dtype=result_dtype)
    else:
        return np.ones(x.shape, dtype=result_dtype).sum(keepdims=t.keepdims,
                                                        axis=t.axis,
                                                        dtype=result_dtype)


@dispatch(nunique, np.ndarray)
def compute_up(t, x, **kwargs):
    assert t.axis == tuple(range(ndim(t._child)))
    result = len(np.unique(x))
    if t.keepdims:
        result = np.array([result])
    return result


@dispatch(Reduction, np.ndarray)
def compute_up(t, x, **kwargs):
    # can't use the method here, as they aren't Python functions
    reducer = getattr(np, t.symbol)
    if 'dtype' in keywords(reducer):
        return reducer(x, axis=t.axis, keepdims=t.keepdims,
                       dtype=to_numpy_dtype(t.schema))
    return reducer(x, axis=t.axis, keepdims=t.keepdims)


def axify(expr, axis, keepdims=False):
    """ inject axis argument into expression

    Helper function for compute_up(Summary, np.ndarray)

    >>> from blaze import symbol
    >>> s = symbol('s', '10 * 10 * int')
    >>> expr = s.sum()
    >>> axify(expr, axis=0)
    sum(s, axis=(0,))
    """
    return type(expr)(expr._child, axis=axis, keepdims=keepdims)


@dispatch(Summary, np.ndarray)
def compute_up(expr, data, **kwargs):
    shape, dtype = to_numpy(expr.dshape)
    if shape:
        result = np.empty(shape=shape, dtype=dtype)
        for n, v in zip(expr.names, expr.values):
            result[n] = compute(axify(v, expr.axis, expr.keepdims), data)
        return result
    else:
        return tuple(compute(axify(v, expr.axis), data) for v in expr.values)


@dispatch((std, var), np.ndarray)
def compute_up(t, x, **kwargs):
    return getattr(x, t.symbol)(ddof=t.unbiased, axis=t.axis,
            keepdims=t.keepdims)


@compute_up.register(Distinct, np.recarray)
def recarray_distinct(t, rec, **kwargs):
    return pd.DataFrame.from_records(rec).drop_duplicates(
        subset=t.on or None).to_records(index=False).astype(rec.dtype)


@dispatch(Distinct, np.ndarray)
def compute_up(t, arr, _recarray_distinct=recarray_distinct, **kwargs):
    if t.on:
        if getattr(arr.dtype, 'names', None) is not None:
            return _recarray_distinct(t, arr, **kwargs).view(np.ndarray)
        else:
            raise ValueError('malformed expression: no columns to distinct on')

    return np.unique(arr)


@dispatch(Sort, np.ndarray)
def compute_up(t, x, **kwargs):
    if x.dtype.names is None:  # not a struct array
        result = np.sort(x)
    elif (t.key in x.dtype.names or  # struct array
        isinstance(t.key, list) and all(k in x.dtype.names for k in t.key)):
        result = np.sort(x, order=t.key)
    elif t.key:
        raise NotImplementedError("Sort key %s not supported" % t.key)

    if not t.ascending:
        result = result[::-1]

    return result


@dispatch(Head, np.ndarray)
def compute_up(t, x, **kwargs):
    return x[:t.n]


@dispatch(Tail, np.ndarray)
def compute_up(t, x, **kwargs):
    return x[-t.n:]


@dispatch(Label, np.ndarray)
def compute_up(t, x, **kwargs):
    return np.array(x, dtype=[(t.label, x.dtype.type)])


@dispatch(ReLabel, np.ndarray)
def compute_up(t, x, **kwargs):
    types = [x.dtype[i] for i in range(len(x.dtype))]
    return np.array(x, dtype=list(zip(t.fields, types)))


@dispatch(Selection, np.ndarray)
def compute_up(sel, x, **kwargs):
    return x[compute(sel.predicate, {sel._child: x})]


@dispatch(UTCFromTimestamp, np.ndarray)
def compute_up(expr, data, **kwargs):
    return (data * 1e6).astype('datetime64[us]')


@dispatch(Slice, np.ndarray)
def compute_up(expr, x, **kwargs):
    return x[expr.index]


@dispatch(Expr, np.ndarray)
def compute_up(t, x, **kwargs):
    ds = t._child.dshape
    if x.ndim > 1 or isinstance(x, np.recarray) or x.dtype.fields is not None:
        return compute_up(t, into(DataFrame, x, dshape=ds), **kwargs)
    else:
        return compute_up(t, into(Series, x, dshape=ds), **kwargs)


@dispatch(nelements, np.ndarray)
def compute_up(expr, data, **kwargs):
    axis = expr.axis
    if expr.keepdims:
        shape = tuple(data.shape[i] if i not in axis else 1
                                    for i in range(ndim(expr._child)))
    else:
        shape = tuple(data.shape[i] for i in range(ndim(expr._child))
                      if i not in axis)
    value = np.prod([data.shape[i] for i in axis])
    result = np.empty(shape)
    result.fill(value)
    result = result.astype('int64')

    return result



# Note the use of 'week': 'M8[D]' here.

# We truncate week offsets "manually" in the compute_up implementation by first
# converting to days then multiplying our measure by 7 this simplifies our code
# by only requiring us to calculate the week offset relative to the day of week.

precision_map = {'year': 'M8[Y]',
                 'month': 'M8[M]',
                 'week': 'M8[D]',
                 'day': 'M8[D]',
                 'hour': 'M8[h]',
                 'minute': 'M8[m]',
                 'second': 'M8[s]',
                 'millisecond': 'M8[ms]',
                 'microsecond': 'M8[us]',
                 'nanosecond': 'M8[ns]'}


# these offsets are integers in units of their representation

epoch = datetime.datetime(1970, 1, 1)
offsets = {
    'week': epoch.isoweekday(),
    'day': epoch.toordinal() # number of days since *Python's* epoch (01/01/01)
}


@dispatch(DateTimeTruncate, (np.ndarray, np.datetime64))
def compute_up(expr, data, **kwargs):
    np_dtype = precision_map[expr.unit]
    offset = offsets.get(expr.unit, 0)
    measure = expr.measure * 7 if expr.unit == 'week' else expr.measure
    result = (((data.astype(np_dtype)
                    .view('int64')
                    + offset)
                    // measure
                    * measure
                    - offset)
                    .astype(np_dtype))
    return result


@dispatch(IsNull, np.ndarray)
def compute_up(expr, data, **kwargs):
    try:
        import numexpr as ne
    except ImportError:
        return data != data
    else:
        return ne.evaluate('data != data', local_dict={'data': data})


@dispatch(DropNA, np.ndarray)
def compute_up(expr, data, **kwargs):
    return data[compute(~expr._child.isnull(), data)]


@dispatch(np.ndarray)
def chunks(x, chunksize=1024):
    start = 0
    n = len(x)
    while start < n:
        yield x[start:start + chunksize]
        start += chunksize


@dispatch(Transpose, np.ndarray)
def compute_up(expr, x, **kwargs):
    return np.transpose(x, axes=expr.axes)


@dispatch(TensorDot, np.ndarray, np.ndarray)
def compute_up(expr, lhs, rhs, **kwargs):
    return np.tensordot(lhs, rhs, axes=[expr._left_axes, expr._right_axes])


@dispatch(IsIn, np.ndarray)
def compute_up(expr, data, **kwargs):
    return np.in1d(data, tuple(expr._keys))


@compute_up.register(Join, DataFrame, np.ndarray)
@compute_up.register(Join, np.ndarray, DataFrame)
@compute_up.register(Join, np.ndarray, np.ndarray)
def join_ndarray(expr, lhs, rhs, **kwargs):
    if isinstance(lhs, np.ndarray):
        lhs = DataFrame(lhs)
    if isinstance(rhs, np.ndarray):
        rhs = DataFrame(rhs)
    return compute_up(expr, lhs, rhs, **kwargs)


@dispatch(Coerce, np.ndarray)
def compute_up(expr, data, **kwargs):
    return data.astype(to_numpy_dtype(expr.schema))


@dispatch(Concat, np.ndarray, np.ndarray)
def compute_up(expr, lhs, rhs, _concat=np.concatenate, **kwargs):
    return _concat((lhs, rhs), axis=expr.axis)<|MERGE_RESOLUTION|>--- conflicted
+++ resolved
@@ -7,23 +7,14 @@
 from datashape import to_numpy, to_numpy_dtype
 from numbers import Number
 
-<<<<<<< HEAD
-from ..expr import Reduction, Field, Projection, Broadcast, Selection, ndim
-from ..expr import Distinct, Sort, Head, Label, ReLabel, Expr, Slice
-from ..expr import std, var, count, nunique, Summary
-from ..expr import BinOp, UnaryOp, USub, Not, nelements, IsNull, DropNA
-from ..expr import UTCFromTimestamp, DateTimeTruncate
-from ..expr import Transpose, TensorDot
-=======
 from ..expr import (
     Reduction, Field, Projection, Broadcast, Selection, ndim,
     Distinct, Sort, Tail, Head, Label, ReLabel, Expr, Slice, Join,
     std, var, count, nunique, Summary, IsIn,
     BinOp, UnaryOp, USub, Not, nelements, Repeat, Concat, Interp,
     UTCFromTimestamp, DateTimeTruncate,
-    Transpose, TensorDot, Coerce,
+    Transpose, TensorDot, Coerce, IsNull
 )
->>>>>>> 360c6616
 from ..utils import keywords
 
 from .core import base, compute
@@ -356,11 +347,6 @@
         return ne.evaluate('data != data', local_dict={'data': data})
 
 
-@dispatch(DropNA, np.ndarray)
-def compute_up(expr, data, **kwargs):
-    return data[compute(~expr._child.isnull(), data)]
-
-
 @dispatch(np.ndarray)
 def chunks(x, chunksize=1024):
     start = 0

--- conflicted
+++ resolved
@@ -33,7 +33,6 @@
     'right': 'right_outer'
 }
 
-<<<<<<< HEAD
 try:
     from pyspark.sql import DataFrame as SparkDataFrame
 except ImportError:
@@ -42,37 +41,20 @@
     @dispatch(Join, SparkDataFrame, SparkDataFrame)
     def compute_up(t, lhs, rhs, **kwargs):
         ands = [getattr(lhs, left) == getattr(rhs, right)
-                for left, right in zip(*map(listpack,
-                                            (t.on_left, t.on_right)))]
+                for left, right in zip(*map(listpack, (t.on_left, t.on_right)))]
 
-        joined = lhs.join(rhs, reduce(and_, ands),
-                          join_types.get(t.how, t.how))
+        joined = lhs.join(rhs, reduce(and_, ands), join_types.get(t.how, t.how))
 
         prec, sec = (rhs, lhs) if t.how == 'right' else (lhs, rhs)
         cols = [jgetattr(prec, f, jgetattr(sec, f, None)) for f in t.fields]
         assert all(c is not None for c in cols)
         return joined.select(*cols)
-=======
 
 if LooseVersion(sa.__version__) >= '1.0.0':
     # a bug in spark sql prevents labels from being referenced properly
     @compiles(sa.sql.elements._label_reference, 'hive')
     def compile_label_reference(element, compiler, **kwargs):
         return compiler.process(element.element, **kwargs)
-
-
-@dispatch(Join, SparkDataFrame, SparkDataFrame)
-def compute_up(t, lhs, rhs, **kwargs):
-    ands = [getattr(lhs, left) == getattr(rhs, right)
-            for left, right in zip(*map(listpack, (t.on_left, t.on_right)))]
-
-    joined = lhs.join(rhs, reduce(and_, ands), join_types.get(t.how, t.how))
-
-    prec, sec = (rhs, lhs) if t.how == 'right' else (lhs, rhs)
-    cols = [jgetattr(prec, f, jgetattr(sec, f, None)) for f in t.fields]
-    assert all(c is not None for c in cols)
-    return joined.select(*cols)
->>>>>>> fb14de72
 
 
 @dispatch(Expr, SQLContext)

from __future__ import absolute_import, division, print_function


from blaze.expr.table import *
from blaze.expr.table import count as Count
from blaze.compute.python import *
from multipledispatch import dispatch
import sys
<<<<<<< HEAD
if sys.version_info[:2] == (2, 7):
    from itertools import compress, chain
    import pyspark
else:
    # Create a dummy pyspark.rdd.RDD for py 2.6
=======
try:
    from itertools import compress, chain
    import pyspark
except ImportError:
    #Create a dummy pyspark.rdd.RDD for py 2.6
>>>>>>> 325e2c16
    class Dummy(object):
        pass
    pyspark = Dummy()
    pyspark.rdd = Dummy()
    pyspark.rdd.RDD = Dummy

# PySpark adds a SIGCHLD signal handler, but that breaks other packages, so we
# remove it
# See https://issues.apache.org/jira/browse/SPARK-1394
try:
    import signal
    signal.signal(signal.SIGCHLD, signal.SIG_DFL)
except:
    pass


@dispatch(Projection, pyspark.rdd.RDD)
def compute(t, rdd):
    rdd = compute(t.parent, rdd)
    cols = [t.parent.schema[0].names.index(col) for col in t.columns]
    return rdd.map(lambda x: [x[c] for c in cols])


@dispatch(Column, pyspark.rdd.RDD)
def compute(t, rdd):
    rdd = compute(t.parent, rdd)
    col_idx = t.parent.schema[0].names.index(t.columns[0])
    return rdd.map(lambda x: x[col_idx])


@dispatch(TableSymbol, pyspark.rdd.RDD)
def compute(t, s):
    return s


@dispatch(Selection, pyspark.rdd.RDD)
def compute(t, rdd):
    rdd = compute(t.parent, rdd)
    lhs_is_expr = isinstance(t.predicate.lhs, Expr)
    rhs_is_expr = isinstance(t.predicate.rhs, Expr)
    # Need these for serializing the sel_fn function
    lhs_col_idx = None
    rhs_col_idx = None
    if (lhs_is_expr):
        lhs_col_idx = t.parent.schema[0].names.index(t.predicate.lhs.columns[0])
    if (rhs_is_expr):
        rhs_col_idx = t.parent.schema[0].names.index(t.predicate.rhs.columns[0])

    def sel_fn(x):
        lhs_arg = x[lhs_col_idx] if lhs_is_expr else t.predicate.lhs
        rhs_arg = x[rhs_col_idx] if rhs_is_expr else t.predicate.rhs
        return t.predicate.op(lhs_arg, rhs_arg)
    return rdd.filter(sel_fn)


@dispatch(Join, pyspark.rdd.RDD, pyspark.rdd.RDD)
def compute(t, lhs, rhs):
    lhs = compute(t.lhs, lhs)
    rhs = compute(t.rhs, rhs)

    col_idx_lhs = t.lhs.schema[0].names.index(t.on_left)
    col_idx_rhs = t.rhs.schema[0].names.index(t.on_right)

    lhs = lhs.keyBy(lambda x: x[col_idx_lhs])
    rhs = rhs.keyBy(lambda x: x[col_idx_rhs])

    # Calculate the indices we want in the joined table
    lhs_indices = [1]*len(t.lhs.columns)
    rhs_indices = [1 if i != col_idx_rhs else 0 for i in range(0,
                   len(t.rhs.columns))]
    indices = lhs_indices + rhs_indices
    # Perform the spark join, then reassemple the table
    reassemble = lambda x: list(compress(chain.from_iterable(x[1]), indices))
    out_rdd = lhs.join(rhs).map(reassemble)
    return out_rdd


def _close(fn, ap):
    """ Build a closure around a compute fn and an apply

    PySpark serialization, accompanied with some weirdness with Pandas and
    NumExpr force a kludgy solution to avoid serialization issues.

    See https://issues.apache.org/jira/browse/SPARK-1394
    """
    def _(x):
        return x[0], fn(ap, list(x[1]))
    return _


@dispatch(By, pyspark.rdd.RDD)
def compute(t, rdd):
    parent = compute(t.parent, rdd)
    keys_by_idx = tuple(t.parent.schema[0].names.index(i)
                        for i in t.grouper.columns)

    def group_fn(x):
        if (len(keys_by_idx) == 1):
            return x[keys_by_idx[0]]
        else:
            return tuple(x[i] for i in keys_by_idx)

    keyed_rdd = parent.keyBy(group_fn)
    grouped = keyed_rdd.groupByKey()
    compute_fn = compute.resolve((type(t.apply), list))
    return grouped.map(lambda x: (x[0], compute_fn(t.apply, x[1])))


@dispatch((Label, ReLabel), pyspark.rdd.RDD)
def compute(t, rdd):
    return compute(t.parent, rdd)<|MERGE_RESOLUTION|>--- conflicted
+++ resolved
@@ -6,19 +6,11 @@
 from blaze.compute.python import *
 from multipledispatch import dispatch
 import sys
-<<<<<<< HEAD
-if sys.version_info[:2] == (2, 7):
-    from itertools import compress, chain
-    import pyspark
-else:
-    # Create a dummy pyspark.rdd.RDD for py 2.6
-=======
 try:
     from itertools import compress, chain
     import pyspark
 except ImportError:
     #Create a dummy pyspark.rdd.RDD for py 2.6
->>>>>>> 325e2c16
     class Dummy(object):
         pass
     pyspark = Dummy()
@@ -56,6 +48,9 @@
 
 @dispatch(Selection, pyspark.rdd.RDD)
 def compute(t, rdd):
+    #TODO Generalized Selection is not yet supported. This implementation 
+    #TODO supports BinOp(A,B) where A,B is either a column of T or some 
+    #TODO value that supports BinOp
     rdd = compute(t.parent, rdd)
     lhs_is_expr = isinstance(t.predicate.lhs, Expr)
     rhs_is_expr = isinstance(t.predicate.rhs, Expr)

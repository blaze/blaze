""" Python compute layer

>>> from blaze import *
>>> from blaze.compute.core import compute

>>> accounts = Symbol('accounts', 'var * {name: string, amount: int}')
>>> deadbeats = accounts[accounts['amount'] < 0]['name']

>>> data = [['Alice', 100], ['Bob', -50], ['Charlie', -20]]
>>> list(compute(deadbeats, data))
['Bob', 'Charlie']
"""
from __future__ import absolute_import, division, print_function

import itertools
import numbers
import fnmatch
import operator
import re
from collections import Iterator
from functools import partial
from toolz import map, filter, compose, juxt, identity
from cytoolz import groupby, reduceby, unique, take, concat, first, nth
import cytoolz
import toolz
import sys
import math
import datetime
from datashape import Record, Tuple
from datashape.predicates import isscalar, iscollection

from ..dispatch import dispatch
from ..expr import (Projection, Field, Broadcast, Map, Label, ReLabel,
                    Merge, Join, Selection, Reduction, Distinct,
                    By, Sort, Head, Apply, Union, Summary, Like,
                    DateTime, Date, Time, Millisecond, Symbol, ElemWise,
                    Symbol, Slice, Expr, Arithmetic, shape, ndim)
from ..expr import reductions
from ..expr import count, nunique, mean, var, std
from ..expr import eval_str
from ..expr import (BinOp, UnaryOp, RealMath, IntegerMath, BooleanMath, USub,
        Not)
from ..compatibility import builtins, apply, unicode, _inttypes
from . import core
from .core import compute, compute_up, optimize

from ..data import DataDescriptor
from ..data.utils import listpack
from .pyfunc import lambdify, broadcast_collect

# Dump exp, log, sin, ... into namespace
import math
from math import *


__all__ = ['compute', 'compute_up', 'Sequence', 'rowfunc', 'rrowfunc']

Sequence = (tuple, list, Iterator, type(dict().items()))


@dispatch(Expr, Sequence)
def optimize(expr, seq):
    return broadcast_collect( expr)


def child(x):
    if hasattr(x, '_child'):
        return x._child
    if hasattr(x, '_inputs') and len(x._inputs) == 1:
        return x._inputs[0]
    raise NotImplementedError()


def recursive_rowfunc(t, stop):
    """ Compose rowfunc functions up a tree

    >>> accounts = Symbol('accounts', 'var * {name: string, amount: int}')
    >>> expr = accounts['amount'].map(lambda x: x + 1)
    >>> f = recursive_rowfunc(expr, accounts)

    >>> row = ('Alice', 100)
    >>> f(row)
    101

    """
    funcs = []
    while not t.isidentical(stop):
        funcs.append(rowfunc(t))
        t = child(t)
    return compose(*funcs)


rrowfunc = recursive_rowfunc


@dispatch(Symbol)
def rowfunc(t):
    return identity


@dispatch(Projection)
def rowfunc(t):
    """ Rowfunc provides a function that can be mapped onto a sequence.

    >>> accounts = Symbol('accounts', 'var * {name: string, amount: int}')
    >>> f = rowfunc(accounts['amount'])

    >>> row = ('Alice', 100)
    >>> f(row)
    100

    See Also:
        compute<Rowwise, Sequence>
    """
    from cytoolz.curried import get
    indices = [t._child.fields.index(col) for col in t.fields]
    return get(indices)


@dispatch(Field)
def rowfunc(t):
    index = t._child.fields.index(t._name)
    return lambda x: x[index]


<<<<<<< HEAD
def parenthesize(s):
    if ' ' in s:
        return '(%s)' % s
    else:
        return s


def print_python(expr):
    """ Print expression to be evaluated in Python

    >>> from blaze.expr import ceil, sin

    >>> t = Symbol('t', '{x: int, y: int, z: int, when: datetime}')
    >>> print_python(t.x + t.y)
    't[0] + t[1]'
    >>> print_python(sin(t.x) > ceil(t.y))
    'sin(t[0]) > ceil(t[1])'

    >>> print_python(t.when.day + 1)
    't[3].day + 1'
    """

    if not isinstance(expr, Expr):
        return repr(expr)
    if isinstance(expr, Symbol):
        return expr._name
    if isinstance(expr, Field):
        return '%s[%d]' % (parenthesize(print_python(expr._child)),
                             expr._child.fields.index(expr._name))
    if isinstance(expr, Arithmetic):
        return '%s %s %s' % (parenthesize(print_python(expr.lhs)),
                             expr.symbol,
                             parenthesize(print_python(expr.rhs)))
    if isinstance(expr, (RealMath, IntegerMath, BooleanMath)):
        return '%s(%s)' % (type(expr).__name__,
                           print_python(expr._child))
    if isinstance(expr, Date):
        return '%s.date()' % parenthesize(print_python(expr._child))
    if isinstance(expr, Time):
        return '%s.time()' % parenthesize(print_python(expr._child))
    if isinstance(expr, Millisecond):
        return '%s.microsecond // 1000' % parenthesize(print_python(expr._child))
    if isinstance(expr, DateTime):
        return '%s.%s' % (parenthesize(print_python(expr._child)),
                          type(expr).__name__.lower())
    if isinstance(expr, UnaryOp) and hasattr(expr, 'symbol'):
        return '%s%s' % (expr.symbol,
                         parenthesize(print_python(expr._child)))
    if isinstance(expr, (Label, ReLabel)):
        return print_python(expr._child)
    raise NotImplementedError()


def funcstr(expr):
    """ Create lambda function string from expression

    >>> t = Symbol('t', '{x: int, y: int, z: int, when: datetime}')
    >>> expr = t.x + t.when.day

    >>> funcstr(expr)
    'lambda t: t[0] + t[3].day'
    """
    if len(expr._leaves()) > 1:
        raise NotImplementedError("Function strings not defined on multiple leaves")

    leaf = list(expr._leaves())[0]

    return 'lambda %s: %s' % (leaf._name, print_python(expr))


@dispatch(Broadcast)
def rowfunc(t):
    return eval(funcstr(t._scalar_expr))
=======
@dispatch(Broadcast)
def rowfunc(t):
    return lambdify(t._scalars, t._scalar_expr)
>>>>>>> 5b1d4e31

@dispatch(Arithmetic)
def rowfunc(expr):
    return eval(funcstr(expr))

@dispatch(Map)
def rowfunc(t):
    if isscalar(t._child.dshape.measure):
        return t.func
    else:
        return partial(apply, t.func)


@dispatch((Label, ReLabel))
def rowfunc(t):
    return identity


@dispatch(DateTime)
def rowfunc(t):
    return lambda row: getattr(row, t.attr)


@dispatch((Date, Time))
def rowfunc(t):
    return lambda row: getattr(row, t.attr)()


@dispatch(Millisecond)
def rowfunc(_):
    return lambda row: getattr(row, 'microsecond') // 1000


@dispatch((RealMath, IntegerMath, BooleanMath))
def rowfunc(expr):
    return getattr(math, type(expr).__name__)

@dispatch(USub)
def rowfunc(expr):
    return operator.neg

@dispatch(Not)
def rowfunc(expr):
    return operator.invert

@dispatch(Arithmetic)
def rowfunc(expr):
    if not isinstance(expr.lhs, Expr):
        return lambda x: expr.op(expr.lhs, x)
    if not isinstance(expr.rhs, Expr):
        return lambda x: expr.op(x, expr.rhs)
    return expr.op


def concat_maybe_tuples(vals):
    """

    >>> concat_maybe_tuples([1, (2, 3)])
    (1, 2, 3)
    """
    result = []
    for v in vals:
        if isinstance(v, (tuple, list)):
            result.extend(v)
        else:
            result.append(v)
    return tuple(result)


def deepmap(func, *data, **kwargs):
    """

    >>> inc = lambda x: x + 1
    >>> list(deepmap(inc, [1, 2], n=1))
    [2, 3]
    >>> list(deepmap(inc, [(1, 2), (3, 4)], n=2))
    [(2, 3), (4, 5)]

    Works on variadic args too

    >>> add = lambda x, y: x + y
    >>> list(deepmap(add, [1, 2], [10, 20], n=1))
    [11, 22]
    """
    n = kwargs.pop('n', 1)
    if n == 0:
        return func(*data)
    if n == 1:
        return map(func, *data)
    else:
        return map(compose(tuple, partial(deepmap, func, n=n-1)), *data)


@dispatch(Merge)
def rowfunc(t):
    funcs = [rrowfunc(_child, t._child) for _child in t.children]
    return compose(concat_maybe_tuples, juxt(*funcs))


@dispatch(ElemWise, Sequence)
def compute_up(t, seq, **kwargs):
    func = rowfunc(t)
    if iscollection(t._child.dshape):
        return deepmap(func, seq, n=ndim(child(t)))
    else:
        return func(seq)

@dispatch(Broadcast, Sequence)
def compute_up(t, seq, **kwargs):
    func = rowfunc(t)
    return deepmap(func, seq, n=ndim(child(t)))


@dispatch(Arithmetic, Sequence + (int, float, bool))
def compute_up(t, seq, **kwargs):
    func = rowfunc(t)
    return deepmap(func, seq, n=ndim(child(t)))


@dispatch(Arithmetic, Sequence, Sequence)
def compute_up(t, a, b, **kwargs):
    if ndim(t.lhs) != ndim(t.rhs):
        raise ValueError()
    # TODO: Tee if necessary
    func = rowfunc(t)
    return deepmap(func, a, b, n=ndim(t.lhs))


@dispatch(Selection, Sequence)
def compute_up(t, seq, **kwargs):
    predicate = optimize(t.predicate, seq)
    predicate = rrowfunc(predicate, child(t))
    return filter(predicate, seq)


@dispatch(Arithmetic, object)
def compute_up(t, x, **kwargs):
    if isinstance(t.lhs, Expr):
        return t.op(x, t.rhs)
    else:
        return t.op(t.lhs, x)


@dispatch(Reduction, Sequence)
def compute_up(t, seq, **kwargs):
    if t.axis != (0,):
        raise NotImplementedError('Only 1D reductions currently supported')
    result = compute_up_1d(t, seq, **kwargs)
    if t.keepdims:
        return (result,)
    else:
        return result


@dispatch(Reduction, Sequence)
def compute_up_1d(t, seq, **kwargs):
    op = getattr(builtins, t.symbol)
    return op(seq)


@dispatch(BinOp, numbers.Real, numbers.Real)
def compute_up(bop, a, b, **kwargs):
    return bop.op(a, b)


@dispatch(UnaryOp, numbers.Real)
def compute_up(uop, x, **kwargs):
    return uop.op(x)


@dispatch(RealMath, numbers.Real)
def compute_up(f, n, **kwargs):
    return getattr(math, type(f).__name__)(n)


def _mean(seq):
    total = 0
    count = 0
    for item in seq:
        total += item
        count += 1
    return float(total) / count


def _var(seq, unbiased):
    total = 0
    total_squared = 0
    count = 0
    for item in seq:
        total += item
        total_squared += item * item
        count += 1

    return (total_squared - (total * total) / count) / (count - unbiased)


def _std(seq, unbiased):
    return math.sqrt(_var(seq, unbiased))


@dispatch(count, Sequence)
def compute_up_1d(t, seq, **kwargs):
    return cytoolz.count(filter(None, seq))


@dispatch(Distinct, Sequence)
def compute_up(t, seq, **kwargs):
    try:
        row = first(seq)
    except StopIteration:
        return ()
    seq = concat([[row], seq]) # re-add row to seq

    if isinstance(row, list):
        seq = map(tuple, seq)

    return unique(seq)


@dispatch(nunique, Sequence)
def compute_up_1d(t, seq, **kwargs):
    return len(set(seq))


@dispatch(mean, Sequence)
def compute_up_1d(t, seq, **kwargs):
    return _mean(seq)


@dispatch(var, Sequence)
def compute_up_1d(t, seq, **kwargs):
    return _var(seq, t.unbiased)


@dispatch(std, Sequence)
def compute_up_1d(t, seq, **kwargs):
    return _std(seq, t.unbiased)


lesser = lambda x, y: x if x < y else y
greater = lambda x, y: x if x > y else y
countit = lambda acc, _: acc + 1


from operator import add, or_, and_

# Dict mapping
# Reduction : (binop, combiner, init)

# Reduction :: [a] -> b
# binop     :: b, a -> b
# combiner  :: b, b -> b
# init      :: b
binops = {reductions.sum: (add, add, 0),
          reductions.min: (lesser, lesser, 1e250),
          reductions.max: (greater, lesser, -1e250),
          reductions.count: (countit, add, 0),
          reductions.any: (or_, or_, False),
          reductions.all: (and_, and_, True)}


def child(expr):
    if len(expr._inputs) > 1:
        raise ValueError()
    return expr._inputs[0]

def reduce_by_funcs(t):
    """ Create grouping func and binary operator for a by-reduction/summary

    Turns a by operation like

        by(t.name, t.amount.sum())

    into a grouper like

    >>> def grouper(row):
    ...     return row[name_index]

    and a binary operator like

    >>> def binop(acc, row):
    ...     return binops[sum](acc, row[amount_index])

    It also handles this in the more complex ``summary`` case in which case
    several binary operators are juxtaposed together.

    See Also:
        compute_up(By, Sequence)
    """
    grouper = rrowfunc(t.grouper, t._child)
    if (isinstance(t.apply, Reduction) and
        type(t.apply) in binops):

        binop, combiner, initial = binops[type(t.apply)]
        applier = rrowfunc(t.apply._child, t._child)

        def binop2(acc, x):
            return binop(acc, applier(x))

        return grouper, binop2, combiner, initial

    elif (isinstance(t.apply, Summary) and
        builtins.all(type(val) in binops for val in t.apply.values)):

        binops2, combiners, inits = zip(*[binops[type(v)] for v in t.apply.values])
        appliers = [rrowfunc(v._child, t._child) for v in t.apply.values]

        def binop2(accs, x):
            return tuple(binop(acc, applier(x)) for binop, acc, applier in
                        zip(binops2, accs, appliers))

        def combiner(a, b):
            return tuple(c(x, y) for c, x, y in zip(combiners, a, b))

        return grouper, binop2, combiner, tuple(inits)


@dispatch(By, Sequence)
def compute_up(t, seq, **kwargs):
    apply = optimize(t.apply, seq)
    grouper = optimize(t.grouper, seq)
    t = By(grouper, apply)
    if ((isinstance(t.apply, Reduction) and type(t.apply) in binops) or
        (isinstance(t.apply, Summary) and builtins.all(type(val) in binops
                                                for val in t.apply.values))):
        grouper, binop, combiner, initial = reduce_by_funcs(t)
        d = reduceby(grouper, binop, seq, initial)
    else:
        grouper = rrowfunc(t.grouper, t._child)
        groups = groupby(grouper, seq)
        d = dict((k, compute(t.apply, {t._child: v})) for k, v in groups.items())

    if isscalar(t.grouper.dshape.measure):
        keyfunc = lambda x: (x,)
    else:
        keyfunc = identity
    if isscalar(t.apply.dshape.measure):
        valfunc = lambda x: (x,)
    else:
        valfunc = identity
    return tuple(keyfunc(k) + valfunc(v) for k, v in d.items())


def pair_assemble(t):
    """ Combine a pair of records into a single record

    This is mindful to shared columns as well as missing records
    """
    from cytoolz import get  # not curried version
    on_left = [t.lhs.fields.index(col) for col in listpack(t.on_left)]
    on_right = [t.rhs.fields.index(col) for col in listpack(t.on_right)]

    left_self_columns = [t.lhs.fields.index(c) for c in t.lhs.fields
                                            if c not in listpack(t.on_left)]
    right_self_columns = [t.rhs.fields.index(c) for c in t.rhs.fields
                                            if c not in listpack(t.on_right)]
    def assemble(pair):
        a, b = pair
        if a is not None:
            joined = get(on_left, a)
        else:
            joined = get(on_right, b)

        if a is not None:
            left_entries = get(left_self_columns, a)
        else:
            left_entries = (None,) * (len(t.lhs.fields) - len(on_left))

        if b is not None:
            right_entries = get(right_self_columns, b)
        else:
            right_entries = (None,) * (len(t.rhs.fields) - len(on_right))

        return joined + left_entries + right_entries

    return assemble


@dispatch(Join, (DataDescriptor, Sequence), (DataDescriptor, Sequence))
def compute_up(t, lhs, rhs, **kwargs):
    """ Join Operation for Python Streaming Backend

    Note that a pure streaming Join is challenging/impossible because any row
    in one seq might connect to any row in the other, requiring simultaneous
    complete access.

    As a result this approach compromises and fully realizes the LEFT sequence
    while allowing the RIGHT sequence to stream.  As a result

    Always put your bigger collection on the RIGHT side of the Join.
    """
    if lhs == rhs:
        lhs, rhs = itertools.tee(lhs, 2)

    on_left = [t.lhs.fields.index(col) for col in listpack(t.on_left)]
    on_right = [t.rhs.fields.index(col) for col in listpack(t.on_right)]

    left_default = (None if t.how in ('right', 'outer')
                         else toolz.itertoolz.no_default)
    right_default = (None if t.how in ('left', 'outer')
                         else toolz.itertoolz.no_default)

    pairs = toolz.join(on_left, lhs,
                       on_right, rhs,
                       left_default=left_default,
                       right_default=right_default)

    assemble = pair_assemble(t)

    return map(assemble, pairs)


@dispatch(Sort, Sequence)
def compute_up(t, seq, **kwargs):
    if isinstance(t.key, (str, unicode, tuple, list)):
        key = rowfunc(t._child[t.key])
    else:
        key = rowfunc(optimize(t.key, seq))
    return sorted(seq,
                  key=key,
                  reverse=not t.ascending)


@dispatch(Head, Sequence)
def compute_up(t, seq, **kwargs):
    if t.n < 100:
        return tuple(take(t.n, seq))
    else:
        return take(t.n, seq)


@dispatch((Label, ReLabel), Sequence)
def compute_up(t, seq, **kwargs):
    return seq


@dispatch(Apply, Sequence)
def compute_up(t, seq, **kwargs):
    return t.func(seq)


@dispatch(Union, Sequence, tuple)
def compute_up(t, example, children, **kwargs):
    return concat(children)


@dispatch(Summary, Sequence)
def compute_up(expr, data, **kwargs):
    if expr._child.ndim != 1:
        raise NotImplementedError('Only 1D reductions currently supported')
    if isinstance(data, Iterator):
        datas = itertools.tee(data, len(expr.values))
        result = tuple(compute(val, {expr._child: data})
                        for val, data in zip(expr.values, datas))
    else:
        result = tuple(compute(val, {expr._child: data})
                        for val in expr.values)

    if expr.keepdims:
        return (result,)
    else:
        return result


def like_regex_predicate(expr):
    regexes = dict((name, re.compile('^' + fnmatch.translate(pattern) + '$'))
                    for name, pattern in expr.patterns.items())
    regex_tup = [regexes.get(name, None) for name in expr.fields]
    def predicate(tup):
        for item, regex in zip(tup, regex_tup):
            if regex and not regex.match(item):
                return False
        return True

    return predicate


@dispatch(Like, Sequence)
def compute_up(expr, seq, **kwargs):
    predicate = like_regex_predicate(expr)
    return filter(predicate, seq)


@dispatch(Slice, Sequence)
def compute_up(expr, seq, **kwargs):
    index = expr.index
    if isinstance(index, tuple) and len(index) == 1:
        index = index[0]
    if isinstance(index, _inttypes):
        return nth(index, seq)
    if isinstance(index, slice):
        return itertools.islice(seq, index.start, index.stop, index.step)
    raise NotImplementedError("Only 1d slices supported")<|MERGE_RESOLUTION|>--- conflicted
+++ resolved
@@ -123,85 +123,10 @@
     return lambda x: x[index]
 
 
-<<<<<<< HEAD
-def parenthesize(s):
-    if ' ' in s:
-        return '(%s)' % s
-    else:
-        return s
-
-
-def print_python(expr):
-    """ Print expression to be evaluated in Python
-
-    >>> from blaze.expr import ceil, sin
-
-    >>> t = Symbol('t', '{x: int, y: int, z: int, when: datetime}')
-    >>> print_python(t.x + t.y)
-    't[0] + t[1]'
-    >>> print_python(sin(t.x) > ceil(t.y))
-    'sin(t[0]) > ceil(t[1])'
-
-    >>> print_python(t.when.day + 1)
-    't[3].day + 1'
-    """
-
-    if not isinstance(expr, Expr):
-        return repr(expr)
-    if isinstance(expr, Symbol):
-        return expr._name
-    if isinstance(expr, Field):
-        return '%s[%d]' % (parenthesize(print_python(expr._child)),
-                             expr._child.fields.index(expr._name))
-    if isinstance(expr, Arithmetic):
-        return '%s %s %s' % (parenthesize(print_python(expr.lhs)),
-                             expr.symbol,
-                             parenthesize(print_python(expr.rhs)))
-    if isinstance(expr, (RealMath, IntegerMath, BooleanMath)):
-        return '%s(%s)' % (type(expr).__name__,
-                           print_python(expr._child))
-    if isinstance(expr, Date):
-        return '%s.date()' % parenthesize(print_python(expr._child))
-    if isinstance(expr, Time):
-        return '%s.time()' % parenthesize(print_python(expr._child))
-    if isinstance(expr, Millisecond):
-        return '%s.microsecond // 1000' % parenthesize(print_python(expr._child))
-    if isinstance(expr, DateTime):
-        return '%s.%s' % (parenthesize(print_python(expr._child)),
-                          type(expr).__name__.lower())
-    if isinstance(expr, UnaryOp) and hasattr(expr, 'symbol'):
-        return '%s%s' % (expr.symbol,
-                         parenthesize(print_python(expr._child)))
-    if isinstance(expr, (Label, ReLabel)):
-        return print_python(expr._child)
-    raise NotImplementedError()
-
-
-def funcstr(expr):
-    """ Create lambda function string from expression
-
-    >>> t = Symbol('t', '{x: int, y: int, z: int, when: datetime}')
-    >>> expr = t.x + t.when.day
-
-    >>> funcstr(expr)
-    'lambda t: t[0] + t[3].day'
-    """
-    if len(expr._leaves()) > 1:
-        raise NotImplementedError("Function strings not defined on multiple leaves")
-
-    leaf = list(expr._leaves())[0]
-
-    return 'lambda %s: %s' % (leaf._name, print_python(expr))
-
-
 @dispatch(Broadcast)
 def rowfunc(t):
-    return eval(funcstr(t._scalar_expr))
-=======
-@dispatch(Broadcast)
-def rowfunc(t):
     return lambdify(t._scalars, t._scalar_expr)
->>>>>>> 5b1d4e31
+
 
 @dispatch(Arithmetic)
 def rowfunc(expr):

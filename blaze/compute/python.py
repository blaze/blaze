""" Python compute layer

>>> from blaze import *
>>> from blaze.compute.core import compute

>>> accounts = Symbol('accounts', 'var * {name: string, amount: int}')
>>> deadbeats = accounts[accounts['amount'] < 0]['name']

>>> data = [['Alice', 100], ['Bob', -50], ['Charlie', -20]]
>>> list(compute(deadbeats, data))
['Bob', 'Charlie']
"""
from __future__ import absolute_import, division, print_function

import itertools
import numbers
import fnmatch
import operator
import re
from collections import Iterator
from functools import partial
from toolz import map, filter, compose, juxt, identity
from cytoolz import groupby, reduceby, unique, take, concat, first, nth, pluck
import cytoolz
import toolz
import sys
import math
import datetime
from datashape import Record, Tuple
from datashape.predicates import isscalar, iscollection

from ..dispatch import dispatch
from ..expr import (Projection, Field, Broadcast, Map, Label, ReLabel,
                    Merge, Join, Selection, Reduction, Distinct,
                    By, Sort, Head, Apply, Union, Summary, Like,
                    DateTime, Date, Time, Millisecond, Symbol, ElemWise,
<<<<<<< HEAD
                    Symbol, Slice, Expr, Arithmetic, shape, ndim)
=======
                    Symbol, Slice, Expr)
>>>>>>> 12a2db48
from ..expr import reductions
from ..expr import count, nunique, mean, var, std
from ..expr import eval_str
from ..expr import (BinOp, UnaryOp, RealMath, IntegerMath, BooleanMath, USub,
        Not)
from ..compatibility import builtins, apply, unicode, _inttypes
from . import core
from .core import compute, compute_up, optimize

from ..data import DataDescriptor
from ..data.utils import listpack
from .pyfunc import lambdify, broadcast_collect

# Dump exp, log, sin, ... into namespace
import math
from math import *


__all__ = ['compute', 'compute_up', 'Sequence', 'rowfunc', 'rrowfunc']

Sequence = (tuple, list, Iterator, type(dict().items()))

@dispatch(Expr, Sequence)
def pre_compute(expr, seq):
    try:
        if isinstance(seq, Iterator):
            first = next(seq)
            seq = concat([[first], seq])
        else:
            first = next(iter(seq))
    except StopIteration:
        return []
    if isinstance(first, dict):
        return pluck(expr.fields, seq)
    else:
        return seq


@dispatch(Expr, Sequence)
def optimize(expr, seq):
    return broadcast_collect( expr)


def child(x):
    if hasattr(x, '_child'):
        return x._child
    if hasattr(x, '_inputs') and len(x._inputs) == 1:
        return x._inputs[0]
    raise NotImplementedError()


def recursive_rowfunc(t, stop):
    """ Compose rowfunc functions up a tree

    >>> accounts = Symbol('accounts', 'var * {name: string, amount: int}')
    >>> expr = accounts['amount'].map(lambda x: x + 1)
    >>> f = recursive_rowfunc(expr, accounts)

    >>> row = ('Alice', 100)
    >>> f(row)
    101

    """
    funcs = []
    while not t.isidentical(stop):
        funcs.append(rowfunc(t))
        t = child(t)
    return compose(*funcs)


rrowfunc = recursive_rowfunc


@dispatch(Symbol)
def rowfunc(t):
    return identity


@dispatch(Projection)
def rowfunc(t):
    """ Rowfunc provides a function that can be mapped onto a sequence.

    >>> accounts = Symbol('accounts', 'var * {name: string, amount: int}')
    >>> f = rowfunc(accounts['amount'])

    >>> row = ('Alice', 100)
    >>> f(row)
    100

    See Also:
        compute<Rowwise, Sequence>
    """
    from cytoolz.curried import get
    indices = [t._child.fields.index(col) for col in t.fields]
    return get(indices)


@dispatch(Field)
def rowfunc(t):
    index = t._child.fields.index(t._name)
    return lambda x: x[index]


@dispatch(Broadcast)
def rowfunc(t):
    return lambdify(t._scalars, t._scalar_expr)


@dispatch(Arithmetic)
def rowfunc(expr):
    return eval(funcstr(expr))

@dispatch(Map)
def rowfunc(t):
    if isscalar(t._child.dshape.measure):
        return t.func
    else:
        return partial(apply, t.func)


@dispatch((Label, ReLabel))
def rowfunc(t):
    return identity


@dispatch(DateTime)
def rowfunc(t):
    return lambda row: getattr(row, t.attr)


@dispatch((Date, Time))
def rowfunc(t):
    return lambda row: getattr(row, t.attr)()


@dispatch(Millisecond)
def rowfunc(_):
    return lambda row: getattr(row, 'microsecond') // 1000


@dispatch((RealMath, IntegerMath, BooleanMath))
def rowfunc(expr):
    return getattr(math, type(expr).__name__)

@dispatch(USub)
def rowfunc(expr):
    return operator.neg

@dispatch(Not)
def rowfunc(expr):
    return operator.invert

@dispatch(Arithmetic)
def rowfunc(expr):
    if not isinstance(expr.lhs, Expr):
        return lambda x: expr.op(expr.lhs, x)
    if not isinstance(expr.rhs, Expr):
        return lambda x: expr.op(x, expr.rhs)
    return expr.op


def concat_maybe_tuples(vals):
    """

    >>> concat_maybe_tuples([1, (2, 3)])
    (1, 2, 3)
    """
    result = []
    for v in vals:
        if isinstance(v, (tuple, list)):
            result.extend(v)
        else:
            result.append(v)
    return tuple(result)


def deepmap(func, *data, **kwargs):
    """

    >>> inc = lambda x: x + 1
    >>> list(deepmap(inc, [1, 2], n=1))
    [2, 3]
    >>> list(deepmap(inc, [(1, 2), (3, 4)], n=2))
    [(2, 3), (4, 5)]

    Works on variadic args too

    >>> add = lambda x, y: x + y
    >>> list(deepmap(add, [1, 2], [10, 20], n=1))
    [11, 22]
    """
    n = kwargs.pop('n', 1)
    if n == 0:
        return func(*data)
    if n == 1:
        return map(func, *data)
    else:
        return map(compose(tuple, partial(deepmap, func, n=n-1)), *data)


@dispatch(Merge)
def rowfunc(t):
    funcs = [rrowfunc(_child, t._child) for _child in t.children]
    return compose(concat_maybe_tuples, juxt(*funcs))


@dispatch(ElemWise, Sequence)
def compute_up(t, seq, **kwargs):
    func = rowfunc(t)
    if iscollection(t._child.dshape):
        return deepmap(func, seq, n=ndim(child(t)))
    else:
        return func(seq)

@dispatch(Broadcast, Sequence)
def compute_up(t, seq, **kwargs):
    func = rowfunc(t)
    return deepmap(func, seq, n=ndim(child(t)))


@dispatch(Arithmetic, Sequence + (int, float, bool))
def compute_up(t, seq, **kwargs):
    func = rowfunc(t)
    return deepmap(func, seq, n=ndim(child(t)))


@dispatch(Arithmetic, Sequence, Sequence)
def compute_up(t, a, b, **kwargs):
    if ndim(t.lhs) != ndim(t.rhs):
        raise ValueError()
    # TODO: Tee if necessary
    func = rowfunc(t)
    return deepmap(func, a, b, n=ndim(t.lhs))


@dispatch(Selection, Sequence)
def compute_up(t, seq, **kwargs):
    predicate = optimize(t.predicate, seq)
    predicate = rrowfunc(predicate, child(t))
    return filter(predicate, seq)


@dispatch(Reduction, Sequence)
def compute_up(t, seq, **kwargs):
    if t.axis != (0,):
        raise NotImplementedError('Only 1D reductions currently supported')
    result = compute_up_1d(t, seq, **kwargs)
    if t.keepdims:
        return (result,)
    else:
        return result


@dispatch(Reduction, Sequence)
def compute_up_1d(t, seq, **kwargs):
    op = getattr(builtins, t.symbol)
    return op(seq)


@dispatch(BinOp, numbers.Real, numbers.Real)
def compute_up(bop, a, b, **kwargs):
    return bop.op(a, b)


@dispatch(UnaryOp, numbers.Real)
def compute_up(uop, x, **kwargs):
    return uop.op(x)


@dispatch(RealMath, numbers.Real)
def compute_up(f, n, **kwargs):
    return getattr(math, type(f).__name__)(n)


def _mean(seq):
    total = 0
    count = 0
    for item in seq:
        total += item
        count += 1
    return float(total) / count


def _var(seq, unbiased):
    total = 0
    total_squared = 0
    count = 0
    for item in seq:
        total += item
        total_squared += item * item
        count += 1

    return (total_squared - (total * total) / count) / (count - unbiased)


def _std(seq, unbiased):
    return math.sqrt(_var(seq, unbiased))


@dispatch(count, Sequence)
def compute_up_1d(t, seq, **kwargs):
    return cytoolz.count(filter(None, seq))


@dispatch(Distinct, Sequence)
def compute_up(t, seq, **kwargs):
    try:
        row = first(seq)
    except StopIteration:
        return ()
    seq = concat([[row], seq]) # re-add row to seq

    if isinstance(row, list):
        seq = map(tuple, seq)

    return unique(seq)


@dispatch(nunique, Sequence)
def compute_up_1d(t, seq, **kwargs):
    return len(set(seq))


@dispatch(mean, Sequence)
def compute_up_1d(t, seq, **kwargs):
    return _mean(seq)


@dispatch(var, Sequence)
def compute_up_1d(t, seq, **kwargs):
    return _var(seq, t.unbiased)


@dispatch(std, Sequence)
def compute_up_1d(t, seq, **kwargs):
    return _std(seq, t.unbiased)


lesser = lambda x, y: x if x < y else y
greater = lambda x, y: x if x > y else y
countit = lambda acc, _: acc + 1


from operator import add, or_, and_

# Dict mapping
# Reduction : (binop, combiner, init)

# Reduction :: [a] -> b
# binop     :: b, a -> b
# combiner  :: b, b -> b
# init      :: b
binops = {reductions.sum: (add, add, 0),
          reductions.min: (lesser, lesser, 1e250),
          reductions.max: (greater, lesser, -1e250),
          reductions.count: (countit, add, 0),
          reductions.any: (or_, or_, False),
          reductions.all: (and_, and_, True)}


def child(expr):
    if len(expr._inputs) > 1:
        raise ValueError()
    return expr._inputs[0]

def reduce_by_funcs(t):
    """ Create grouping func and binary operator for a by-reduction/summary

    Turns a by operation like

        by(t.name, t.amount.sum())

    into a grouper like

    >>> def grouper(row):
    ...     return row[name_index]

    and a binary operator like

    >>> def binop(acc, row):
    ...     return binops[sum](acc, row[amount_index])

    It also handles this in the more complex ``summary`` case in which case
    several binary operators are juxtaposed together.

    See Also:
        compute_up(By, Sequence)
    """
    grouper = rrowfunc(t.grouper, t._child)
    if (isinstance(t.apply, Reduction) and
        type(t.apply) in binops):

        binop, combiner, initial = binops[type(t.apply)]
        applier = rrowfunc(t.apply._child, t._child)

        def binop2(acc, x):
            return binop(acc, applier(x))

        return grouper, binop2, combiner, initial

    elif (isinstance(t.apply, Summary) and
        builtins.all(type(val) in binops for val in t.apply.values)):

        binops2, combiners, inits = zip(*[binops[type(v)] for v in t.apply.values])
        appliers = [rrowfunc(v._child, t._child) for v in t.apply.values]

        def binop2(accs, x):
            return tuple(binop(acc, applier(x)) for binop, acc, applier in
                        zip(binops2, accs, appliers))

        def combiner(a, b):
            return tuple(c(x, y) for c, x, y in zip(combiners, a, b))

        return grouper, binop2, combiner, tuple(inits)


@dispatch(By, Sequence)
def compute_up(t, seq, **kwargs):
    apply = optimize(t.apply, seq)
    grouper = optimize(t.grouper, seq)
    t = By(grouper, apply)
    if ((isinstance(t.apply, Reduction) and type(t.apply) in binops) or
        (isinstance(t.apply, Summary) and builtins.all(type(val) in binops
                                                for val in t.apply.values))):
        grouper, binop, combiner, initial = reduce_by_funcs(t)
        d = reduceby(grouper, binop, seq, initial)
    else:
        grouper = rrowfunc(t.grouper, t._child)
        groups = groupby(grouper, seq)
        d = dict((k, compute(t.apply, {t._child: v})) for k, v in groups.items())

    if isscalar(t.grouper.dshape.measure):
        keyfunc = lambda x: (x,)
    else:
        keyfunc = identity
    if isscalar(t.apply.dshape.measure):
        valfunc = lambda x: (x,)
    else:
        valfunc = identity
    return tuple(keyfunc(k) + valfunc(v) for k, v in d.items())


def pair_assemble(t):
    """ Combine a pair of records into a single record

    This is mindful to shared columns as well as missing records
    """
    from cytoolz import get  # not curried version
    on_left = [t.lhs.fields.index(col) for col in listpack(t.on_left)]
    on_right = [t.rhs.fields.index(col) for col in listpack(t.on_right)]

    left_self_columns = [t.lhs.fields.index(c) for c in t.lhs.fields
                                            if c not in listpack(t.on_left)]
    right_self_columns = [t.rhs.fields.index(c) for c in t.rhs.fields
                                            if c not in listpack(t.on_right)]
    def assemble(pair):
        a, b = pair
        if a is not None:
            joined = get(on_left, a)
        else:
            joined = get(on_right, b)

        if a is not None:
            left_entries = get(left_self_columns, a)
        else:
            left_entries = (None,) * (len(t.lhs.fields) - len(on_left))

        if b is not None:
            right_entries = get(right_self_columns, b)
        else:
            right_entries = (None,) * (len(t.rhs.fields) - len(on_right))

        return joined + left_entries + right_entries

    return assemble


@dispatch(Join, (DataDescriptor, Sequence), (DataDescriptor, Sequence))
def compute_up(t, lhs, rhs, **kwargs):
    """ Join Operation for Python Streaming Backend

    Note that a pure streaming Join is challenging/impossible because any row
    in one seq might connect to any row in the other, requiring simultaneous
    complete access.

    As a result this approach compromises and fully realizes the LEFT sequence
    while allowing the RIGHT sequence to stream.  As a result

    Always put your bigger collection on the RIGHT side of the Join.
    """
    if lhs == rhs:
        lhs, rhs = itertools.tee(lhs, 2)

    on_left = [t.lhs.fields.index(col) for col in listpack(t.on_left)]
    on_right = [t.rhs.fields.index(col) for col in listpack(t.on_right)]

    left_default = (None if t.how in ('right', 'outer')
                         else toolz.itertoolz.no_default)
    right_default = (None if t.how in ('left', 'outer')
                         else toolz.itertoolz.no_default)

    pairs = toolz.join(on_left, lhs,
                       on_right, rhs,
                       left_default=left_default,
                       right_default=right_default)

    assemble = pair_assemble(t)

    return map(assemble, pairs)


@dispatch(Sort, Sequence)
def compute_up(t, seq, **kwargs):
    if isinstance(t.key, (str, unicode, tuple, list)):
        key = rowfunc(t._child[t.key])
    else:
        key = rrowfunc(optimize(t.key, seq), t._child)
    return sorted(seq,
                  key=key,
                  reverse=not t.ascending)


@dispatch(Head, Sequence)
def compute_up(t, seq, **kwargs):
    if t.n < 100:
        return tuple(take(t.n, seq))
    else:
        return take(t.n, seq)


@dispatch((Label, ReLabel), Sequence)
def compute_up(t, seq, **kwargs):
    return seq


@dispatch(Apply, Sequence)
def compute_up(t, seq, **kwargs):
    return t.func(seq)


@dispatch(Union, Sequence, tuple)
def compute_up(t, example, children, **kwargs):
    return concat(children)


@dispatch(Summary, Sequence)
def compute_up(expr, data, **kwargs):
    if expr._child.ndim != 1:
        raise NotImplementedError('Only 1D reductions currently supported')
    if isinstance(data, Iterator):
        datas = itertools.tee(data, len(expr.values))
        result = tuple(compute(val, {expr._child: data})
                        for val, data in zip(expr.values, datas))
    else:
        result = tuple(compute(val, {expr._child: data})
                        for val in expr.values)

    if expr.keepdims:
        return (result,)
    else:
        return result


def like_regex_predicate(expr):
    regexes = dict((name, re.compile('^' + fnmatch.translate(pattern) + '$'))
                    for name, pattern in expr.patterns.items())
    regex_tup = [regexes.get(name, None) for name in expr.fields]
    def predicate(tup):
        for item, regex in zip(tup, regex_tup):
            if regex and not regex.match(item):
                return False
        return True

    return predicate


@dispatch(Like, Sequence)
def compute_up(expr, seq, **kwargs):
    predicate = like_regex_predicate(expr)
    return filter(predicate, seq)


@dispatch(Slice, Sequence)
def compute_up(expr, seq, **kwargs):
    index = expr.index
    if isinstance(index, tuple) and len(index) == 1:
        index = index[0]
    if isinstance(index, _inttypes):
        return nth(index, seq)
    if isinstance(index, slice):
        return itertools.islice(seq, index.start, index.stop, index.step)
    raise NotImplementedError("Only 1d slices supported")<|MERGE_RESOLUTION|>--- conflicted
+++ resolved
@@ -34,11 +34,7 @@
                     Merge, Join, Selection, Reduction, Distinct,
                     By, Sort, Head, Apply, Union, Summary, Like,
                     DateTime, Date, Time, Millisecond, Symbol, ElemWise,
-<<<<<<< HEAD
                     Symbol, Slice, Expr, Arithmetic, shape, ndim)
-=======
-                    Symbol, Slice, Expr)
->>>>>>> 12a2db48
 from ..expr import reductions
 from ..expr import count, nunique, mean, var, std
 from ..expr import eval_str

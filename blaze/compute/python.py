""" Python compute layer

>>> from blaze import *
>>> from blaze.compute.core import compute

>>> accounts = TableSymbol('accounts', '{name: string, amount: int}')
>>> deadbeats = accounts[accounts['amount'] < 0]['name']

>>> data = [['Alice', 100], ['Bob', -50], ['Charlie', -20]]
>>> list(compute(deadbeats, data))
['Bob', 'Charlie']
"""
from __future__ import absolute_import, division, print_function

import itertools
from collections import Iterator
import operator
from functools import partial
<<<<<<< HEAD
from toolz import map, compose, juxt, identity
=======
from toolz import map, isiterable, compose, juxt, identity
from toolz.compatibility import zip
from cytoolz import groupby, reduceby, unique, take
import cytoolz
import toolz
>>>>>>> 234b11af
import sys

from ..dispatch import dispatch
from ..expr.table import *
from ..expr.scalar.core import *
from ..compatibility import builtins, apply
from . import core
from .core import compute, compute_one
from cytoolz.curried import get

from ..data import DataDescriptor

# Dump exp, log, sin, ... into namespace
from math import *

__all__ = ['compute', 'compute_one', 'Sequence', 'rowfunc', 'rrowfunc']

Sequence = (tuple, list, Iterator)


def recursive_rowfunc(t, stop):
    """ Compose rowfunc functions up a tree

    >>> accounts = TableSymbol('accounts', '{name: string, amount: int}')
    >>> expr = accounts['amount'].map(lambda x: x + 1)
    >>> f = recursive_rowfunc(expr, accounts)

    >>> row = ('Alice', 100)
    >>> f(row)
    101

    """
    funcs = []
    while not t.isidentical(stop):
        funcs.append(rowfunc(t))
        t = t.child
    return compose(*funcs)


rrowfunc = recursive_rowfunc


@dispatch(TableSymbol)
def rowfunc(t):
    return identity


@dispatch(Projection)
def rowfunc(t):
    """ Rowfunc provides a function that can be mapped onto a sequence.

    >>> accounts = TableSymbol('accounts', '{name: string, amount: int}')
    >>> f = rowfunc(accounts['amount'])

    >>> row = ('Alice', 100)
    >>> f(row)
    100

    See Also:
        compute<Rowwise, Sequence>
    """
    from toolz.curried import get
    indices = [t.child.columns.index(col) for col in t.columns]
    return get(indices)


@dispatch(Column)
def rowfunc(t):
    if t.child.iscolumn and t.column == t.child.columns[0]:
        return identity
    index = t.child.columns.index(t.column)
    return lambda x: x[index]


@dispatch(ColumnWise)
def rowfunc(t):
    if sys.version_info[0] == 3:
        # Python3 doesn't allow argument unpacking
        # E.g. ``lambda (x, y, z): x + z`` is illegal
        # Solution: Make ``lambda x, y, z: x + y``, then wrap with ``apply``
        func = eval(core.columnwise_funcstr(t, variadic=True, full=True))
        return partial(apply, func)
    elif sys.version_info[0] == 2:
        return eval(core.columnwise_funcstr(t, variadic=False, full=True))


@dispatch(Map)
def rowfunc(t):
    if t.child.iscolumn:
        return t.func
    else:
        return partial(apply, t.func)


@dispatch((Label, ReLabel))
def rowfunc(t):
    return identity


def concat_maybe_tuples(vals):
    """

    >>> concat_maybe_tuples([1, (2, 3)])
    (1, 2, 3)
    """
    result = []
    for v in vals:
        if isinstance(v, (tuple, list)):
            result.extend(v)
        else:
            result.append(v)
    return tuple(result)


@dispatch(Merge)
def rowfunc(t):
    funcs = [rrowfunc(child, t.child) for child in t.children]
    return compose(concat_maybe_tuples, juxt(*funcs))


@dispatch(RowWise, Sequence)
def compute_one(t, seq, **kwargs):
    return map(rowfunc(t), seq)


@dispatch(Selection, Sequence)
def compute_one(t, seq, **kwargs):
    predicate = rrowfunc(t.predicate, t.child)
    return filter(predicate, seq)


@dispatch(Reduction, Sequence)
def compute_one(t, seq, **kwargs):
    op = getattr(builtins, t.symbol)
    return op(seq)


def _mean(seq):
    total = 0
    count = 0
    for item in seq:
        total += item
        count += 1
    return float(total) / count


def _var(seq):
    total = 0
    total_squared = 0
    count = 0
    for item in seq:
        total += item
        total_squared += item ** 2
        count += 1
    return 1.0*total_squared/count - (1.0*total/count) ** 2


def _std(seq):
    return sqrt(_var(seq))


@dispatch(count, Sequence)
def compute_one(t, seq, **kwargs):
    return cytoolz.count(seq)


@dispatch(Distinct, Sequence)
def compute_one(t, seq, **kwargs):
    return unique(seq)


@dispatch(nunique, Sequence)
def compute_one(t, seq, **kwargs):
    return len(set(seq))


@dispatch(mean, Sequence)
def compute_one(t, seq, **kwargs):
    return _mean(seq)


@dispatch(var, Sequence)
def compute_one(t, seq, **kwargs):
    return _var(seq)


@dispatch(std, Sequence)
def compute_one(t, seq, **kwargs):
    return _std(seq)


lesser = lambda x, y: x if x < y else y
greater = lambda x, y: x if x > y else y
countit = lambda acc, _: acc + 1


binops = {sum: (operator.add, 0),
          min: (lesser, 1e250),
          max: (greater, -1e250),
          count: (countit, 0),
          any: (operator.or_, False),
          all: (operator.and_, True)}


@dispatch(By, Sequence)
def compute_one(t, seq, **kwargs):
    grouper = rrowfunc(t.grouper, t.child)
    if (isinstance(t.apply, Reduction) and
        type(t.apply) in binops):

        binop, initial = binops[type(t.apply)]
        applier = rrowfunc(t.apply.child, t.child)

        def binop2(acc, x):
            return binop(acc, applier(x))

        d = reduceby(grouper, binop2, seq, initial)
    else:
        groups = groupby(grouper, seq)
        d = dict((k, compute(t.apply, {t.child: v})) for k, v in groups.items())

    if t.grouper.iscolumn:
        return d.items()
    else:
        return tuple(k + (v,) for k, v in d.items())


def listpack(x):
    """

    >>> listpack(1)
    [1]
    >>> listpack((1, 2))
    [1, 2]
    >>> listpack([1, 2])
    [1, 2]
    """
    if isinstance(x, tuple):
        return list(x)
    elif isinstance(x, list):
        return x
    else:
        return [x]


def pair_assemble(t):
    """ Combine a pair of records into a single record

    This is mindful to shared columns as well as missing records
    """
    from cytoolz import get  # not curried version
    on_left = [t.lhs.columns.index(col) for col in listpack(t.on_left)]
    on_right = [t.rhs.columns.index(col) for col in listpack(t.on_right)]

    left_self_columns = [t.lhs.columns.index(c) for c in t.lhs.columns
                                            if c not in listpack(t.on_left)]
    right_self_columns = [t.rhs.columns.index(c) for c in t.rhs.columns
                                            if c not in listpack(t.on_right)]
    def assemble(pair):
        a, b = pair
        if a is not None:
            joined = get(on_left, a)
        else:
            joined = get(on_right, b)

        if a is not None:
            left_entries = get(left_self_columns, a)
        else:
            left_entries = (None,) * (len(t.lhs.columns) - len(on_left))

        if b is not None:
            right_entries = get(right_self_columns, b)
        else:
            right_entries = (None,) * (len(t.rhs.columns) - len(on_right))

        return joined + left_entries + right_entries

    return assemble

@dispatch(Join, (DataDescriptor, Sequence), (DataDescriptor, Sequence))
def compute_one(t, lhs, rhs, **kwargs):
    """ Join Operation for Python Streaming Backend

    Note that a pure streaming Join is challenging/impossible because any row
    in one seq might connect to any row in the other, requiring simultaneous
    complete access.

    As a result this approach compromises and fully realizes the LEFT sequence
    while allowing the RIGHT sequence to stream.  As a result

    Always put your bigger table on the RIGHT side of the Join.
    """
    if lhs == rhs:
        lhs, rhs = itertools.tee(lhs, 2)

    on_left = [t.lhs.columns.index(col) for col in listpack(t.on_left)]
    on_right = [t.rhs.columns.index(col) for col in listpack(t.on_right)]

    left_default = (None if t.how in ('right', 'outer')
                         else toolz.itertoolz.no_default)
    right_default = (None if t.how in ('left', 'outer')
                         else toolz.itertoolz.no_default)

    pairs = toolz.join(on_left, lhs,
                       on_right, rhs,
                       left_default=left_default,
                       right_default=right_default)

    assemble = pair_assemble(t)

    return map(assemble, pairs)


@dispatch(Sort, Sequence)
def compute_one(t, seq, **kwargs):
    if isinstance(t.key, (str, tuple, list)):
        key = rowfunc(t.child[t.key])
    else:
        key = rowfunc(t.key)
    return sorted(seq,
                  key=key,
                  reverse=not t.ascending)


@dispatch(Head, Sequence)
def compute_one(t, seq, **kwargs):
    if t.n < 100:
        return tuple(take(t.n, seq))
    else:
        return take(t.n, seq)


@dispatch((Label, ReLabel), Sequence)
def compute_one(t, seq, **kwargs):
    return seq


@dispatch(Apply, Sequence)
def compute_one(t, seq, **kwargs):
    return t.func(seq)<|MERGE_RESOLUTION|>--- conflicted
+++ resolved
@@ -16,15 +16,10 @@
 from collections import Iterator
 import operator
 from functools import partial
-<<<<<<< HEAD
 from toolz import map, compose, juxt, identity
-=======
-from toolz import map, isiterable, compose, juxt, identity
-from toolz.compatibility import zip
 from cytoolz import groupby, reduceby, unique, take
 import cytoolz
 import toolz
->>>>>>> 234b11af
 import sys
 
 from ..dispatch import dispatch

"""

>>> from blaze.expr import symbol
>>> from blaze.compute.pandas import compute

>>> accounts = symbol('accounts', 'var * {name: string, amount: int}')
>>> deadbeats = accounts[accounts['amount'] < 0]['name']

>>> from pandas import DataFrame
>>> data = [['Alice', 100], ['Bob', -50], ['Charlie', -20]]
>>> df = DataFrame(data, columns=['name', 'amount'])
>>> compute(deadbeats, df)
1        Bob
2    Charlie
Name: name, dtype: object
"""
from __future__ import absolute_import, division, print_function

from collections import defaultdict

import pandas.core.datetools as dt
import fnmatch
import itertools
from distutils.version import LooseVersion
import warnings

import numpy as np

import pandas as pd

from pandas.core.generic import NDFrame
from pandas import DataFrame, Series
from pandas.core.groupby import DataFrameGroupBy, SeriesGroupBy

from toolz import merge as merge_dicts
from toolz.curried import pipe, filter, map, concat

import datashape

from datashape import to_numpy_dtype
from datashape.predicates import isscalar

from odo import into
try:
    import dask.dataframe as dd
    DaskDataFrame = dd.DataFrame
    DaskSeries = dd.Series
except ImportError:
    DaskDataFrame = pd.DataFrame
    DaskSeries = pd.Series

from ..dispatch import dispatch

from .core import compute, compute_up, base

from ..expr import (Projection, Field, Sort, Head, Tail, Broadcast, Selection,
                    Reduction, Distinct, Join, By, Summary, Label, ReLabel, Map,
                    Apply, Merge, std, var, Like, Slice, summary, ElemWise,
                    DateTime, Millisecond, Expr, IsIn, UTCFromTimestamp,
                    nelements, DateTimeTruncate, count, UnaryStringFunction,
                    nunique, Resample, Coerce, Concat, isnan, notnull, UnaryOp,
                    BinOp, Interp, Shift)
from ..expr import symbol, common_subexpression

from ..compatibility import _inttypes

__all__ = []


@dispatch(Projection, (DataFrame, DaskDataFrame))
def compute_up(t, df, **kwargs):
    return df[list(t.fields)]


@dispatch(Field, (DataFrame, DataFrameGroupBy, DaskDataFrame))
def compute_up(t, df, **kwargs):
    assert len(t.fields) == 1
    return df[t.fields[0]]


@dispatch(Field, (Series, DaskSeries))
def compute_up(t, data, **kwargs):
    assert len(t.fields) == 1
    if t.fields[0] == data.name:
        return data
    else:
        raise ValueError("Fieldname %r does not match Series name %r"
                         % (t.fields[0], data.name))


@dispatch(Broadcast, (DataFrame, DaskDataFrame))
def compute_up(t, df, **kwargs):
    d = dict((t._child[c]._expr, df[c]) for c in t._child.fields)
    return compute(t._expr, d)


@dispatch(Broadcast, Series)
def compute_up(t, s, **kwargs):
    return compute_up(t, s.to_frame(), **kwargs)


@dispatch(Interp, Series)
def compute_up(t, data, **kwargs):
    if isinstance(t.lhs, Expr):
        return data % t.rhs
    else:
        return t.lhs % data


@compute_up.register(Interp, Series, (Series, base))
@compute_up.register(Interp, base, Series)
def compute_up_pd_interp(t, lhs, rhs, **kwargs):
    return lhs % rhs



@dispatch(BinOp, (Series, DaskSeries))
def compute_up(t, data, **kwargs):
    if isinstance(t.lhs, Expr):
        return t.op(data, t.rhs)
    else:
        return t.op(t.lhs, data)


@dispatch(BinOp, (Series, DaskSeries), (Series, base, DaskSeries))
def compute_up(t, lhs, rhs, **kwargs):
    return t.op(lhs, rhs)


@dispatch(BinOp, (Series, base, DaskSeries), (Series, DaskSeries))
def compute_up(t, lhs, rhs, **kwargs):
    return t.op(lhs, rhs)


@dispatch(UnaryOp, NDFrame)
def compute_up(t, df, **kwargs):
    f = getattr(t, 'op', getattr(np, t.symbol, None))
    if f is None:
        raise ValueError('%s is not a valid operation on %s objects' %
                         (t.symbol, type(df).__name__))
    return f(df)


@dispatch(Selection, (Series, DataFrame, DaskSeries, DaskDataFrame))
def compute_up(expr, df, **kwargs):
    return compute_up(
        expr,
        df,
        compute(expr.predicate, {expr._child: df}),
        **kwargs
    )


@dispatch(Selection, (Series, DataFrame, DaskSeries, DaskDataFrame), 
                     (Series, DaskSeries))
def compute_up(expr, df, predicate, **kwargs):
    return df[predicate]


@dispatch(Join, DataFrame, DataFrame)
def compute_up(t, lhs, rhs, **kwargs):
    """ Join two pandas data frames on arbitrary columns

    The approach taken here could probably be improved.

    To join on two columns we force each column to be the index of the
    dataframe, perform the join, and then reset the index back to the left
    side's original index.
    """
    result = pd.merge(
        lhs,
        rhs,
        left_on=t.on_left,
        right_on=t.on_right,
        how=t.how,
        suffixes=t.suffixes,
    )
    return result.reset_index()[t.fields]


@dispatch(isnan, pd.Series)
def compute_up(expr, data, **kwargs):
    return data.isnull()


@dispatch(notnull, pd.Series)
def compute_up(expr, data, **kwargs):
    return data.notnull()


pandas_structure = DataFrame, DaskDataFrame, Series, DataFrameGroupBy, SeriesGroupBy


@dispatch(Concat, pandas_structure, pandas_structure)
def compute_up(t, lhs, rhs, _concat=pd.concat, **kwargs):
    if not (isinstance(lhs, type(rhs)) or isinstance(rhs, type(lhs))):
        raise TypeError('lhs and rhs must be the same type')

    return _concat((lhs, rhs), axis=t.axis, ignore_index=True)


def get_scalar(result):
    # pandas may return an int, numpy scalar or non scalar here so we need to
    # program defensively so that things are JSON serializable
    try:
        return result.item()
    except (AttributeError, ValueError):
        return result


@dispatch(Reduction, (Series, SeriesGroupBy, DaskSeries))
def compute_up(t, s, **kwargs):
    result = get_scalar(getattr(s, t.symbol)())
    if t.keepdims:
        result = Series([result], name=s.name)
    return result


@dispatch((std, var), (Series, SeriesGroupBy))
def compute_up(t, s, **kwargs):
    result = get_scalar(getattr(s, t.symbol)(ddof=t.unbiased))
    if t.keepdims:
        result = Series([result], name=s.name)
    return result


@dispatch(Distinct, DataFrame)
def compute_up(t, df, **kwargs):
    return df.drop_duplicates(subset=t.on or None).reset_index(drop=True)


@dispatch(Distinct, Series)
def compute_up(t, s, **kwargs):
    if t.on:
        raise ValueError('malformed expression: no columns to distinct on')
    return s.drop_duplicates().reset_index(drop=True)


@dispatch(nunique, DataFrame)
def compute_up(expr, data, **kwargs):
    return compute_up(expr._child.distinct().count(), data, **kwargs)


string_func_names = {
    'strlen': 'len',
}


@dispatch(UnaryStringFunction, Series)
def compute_up(expr, data, **kwargs):
    name = type(expr).__name__
    return getattr(data.str, string_func_names.get(name, name))()


def unpack(seq):
    """ Unpack sequence of length one

    >>> unpack([1, 2, 3])
    [1, 2, 3]

    >>> unpack([1])
    1
    """
    seq = list(seq)
    if len(seq) == 1:
        seq = seq[0]
    return seq


Grouper = ElemWise, Series, list


@dispatch(By, list, DataFrame)
def get_grouper(c, grouper, df):
    return grouper


@dispatch(By, Expr, NDFrame)
def get_grouper(c, grouper, df):
    g = compute(grouper, {c._child: df})
    if isinstance(g, Series):
        return g
    if isinstance(g, DataFrame):
        return [g[col] for col in g.columns]


@dispatch(By, (Field, Projection), NDFrame)
def get_grouper(c, grouper, df):
    return grouper.fields


@dispatch(By, Reduction, Grouper, NDFrame)
def compute_by(t, r, g, df):
    names = [r._name]
    preapply = compute(r._child, {t._child: df})

    # Pandas and Blaze column naming schemes differ
    # Coerce DataFrame column names to match Blaze's names
    preapply = preapply.copy()
    if isinstance(preapply, Series):
        preapply.name = names[0]
    else:
        preapply.names = names
    group_df = concat_nodup(df, preapply)

    gb = group_df.groupby(g)
    groups = gb[names[0] if isscalar(t.apply._child.dshape.measure) else names]

    return compute_up(r, groups)  # do reduction


name_dict = dict()
seen_names = set()


def _name(expr):
    """ A unique and deterministic name for an expression """
    if expr in name_dict:
        return name_dict[expr]
    result = base = expr._name or '_'
    if result in seen_names:
        for i in itertools.count(1):
            result = '%s_%d' % (base, i)
            if result not in seen_names:
                break
    # result is an unseen name
    seen_names.add(result)
    name_dict[expr] = result
    return result


def fancify_summary(expr):
    """ Separate a complex summary into two pieces

    Helps pandas compute_by on summaries

    >>> t = symbol('t', 'var * {x: int, y: int}')
    >>> one, two, three = fancify_summary(summary(a=t.x.sum(), b=t.x.sum() + t.y.count() - 1))

    A simpler summary with only raw reductions
    >>> one
    summary(x_sum=sum(t.x), y_count=count(t.y))

    A mapping of those names to new leaves to use in another compuation
    >>> two  # doctest: +SKIP
    {'x_sum': x_sum, 'y_count': y_count}

    A mapping of computations to do for each column
    >>> three   # doctest: +SKIP
    {'a': x_sum, 'b': (x_sum + y_count) - 1}

    In this way, ``compute_by`` is able to do simple pandas reductions using
    groups.agg(...) and then do columnwise arithmetic afterwards.
    """
    seen_names.clear()
    name_dict.clear()
    exprs = pipe(expr.values,
                 map(Expr._traverse),
                 concat,
                 filter(lambda x: isinstance(x, Reduction)),
                 set)
    one = summary(**dict((_name(expr), expr) for expr in exprs))

    two = dict((_name(expr), symbol(_name(expr), datashape.var * expr.dshape))
               for expr in exprs)

    d = dict((expr, two[_name(expr)]) for expr in exprs)
    three = dict((name, value._subs(d)) for name, value in zip(expr.names,
                                                               expr.values))

    return one, two, three


@dispatch(By, Summary, Grouper, NDFrame)
def compute_by(t, s, g, df):
    one, two, three = fancify_summary(s)  # see above
    names = one.fields
    preapply = DataFrame(
        dict(
            zip(names, [compute(v._child, {t._child: df}) for v in one.values])
        )
    )

    if not df.index.equals(preapply.index):
        df = df.loc[preapply.index]
    df2 = concat_nodup(df, preapply)

    groups = df2.groupby(g)

    d = dict((name, v.symbol) for name, v in zip(one.names, one.values))

    result = groups.agg(d)

    scope = dict((v, result[k]) for k, v in two.items())
    cols = [compute(expr.label(name), scope) for name, expr in three.items()]

    result2 = pd.concat(cols, axis=1)

    # Rearrange columns to match names order
    result3 = result2[
        sorted(result2.columns, key=lambda t, s=s: s.fields.index(t))
    ]
    return result3


@dispatch(Expr, (DataFrame, DaskDataFrame))
def post_compute_by(t, df):
    return df.reset_index(drop=True)


@dispatch((Summary, Reduction), (DataFrame, DaskDataFrame))
def post_compute_by(t, df):
    return df.reset_index()


@dispatch(By, NDFrame)
def compute_up(t, df, **kwargs):
    grouper = get_grouper(t, t.grouper, df)
    result = compute_by(t, t.apply, grouper, df)
    result2 = post_compute_by(t.apply, into(DataFrame, result))
    if isinstance(result2, DataFrame):
        result2.columns = t.fields
    return result2


def concat_nodup(a, b):
    """ Concatenate two dataframes/series without duplicately named columns


    >>> df = DataFrame([[1, 'Alice',   100],
    ...                 [2, 'Bob',    -200],
    ...                 [3, 'Charlie', 300]],
    ...                columns=['id','name', 'amount'])

    >>> concat_nodup(df, df)
       id     name  amount
    0   1    Alice     100
    1   2      Bob    -200
    2   3  Charlie     300


    >>> concat_nodup(df.name, df.amount)
          name  amount
    0    Alice     100
    1      Bob    -200
    2  Charlie     300



    >>> concat_nodup(df, df.amount + df.id)
       id     name  amount    0
    0   1    Alice     100  101
    1   2      Bob    -200 -198
    2   3  Charlie     300  303
    """

    if isinstance(a, DataFrame) and isinstance(b, DataFrame):
        return pd.concat([a, b[[c for c in b.columns if c not in a.columns]]],
                         axis=1)
    if isinstance(a, DataFrame) and isinstance(b, Series):
        if b.name not in a.columns:
            return pd.concat([a, b], axis=1)
        else:
            return a
    if isinstance(a, Series) and isinstance(b, DataFrame):
        return pd.concat([a, b[[c for c in b.columns if c != a.name]]], axis=1)
    if isinstance(a, Series) and isinstance(b, Series):
        if a.name == b.name:
            return a
        else:
            return pd.concat([a, b], axis=1)


pdsort = getattr(
    pd.DataFrame,
    'sort' if LooseVersion(pd.__version__) < '0.17.0' else 'sort_values'
)


@dispatch(Sort, (DataFrame, DaskDataFrame))
def compute_up(t, df, **kwargs):
    return pdsort(df, t.key, ascending=t.ascending)


@dispatch(Sort, Series)
def compute_up(t, s, **kwargs):
    try:
        return s.sort_values(ascending=t.ascending)
    except AttributeError:
        return s.order(ascending=t.ascending)


@dispatch(Head, (Series, DataFrame, DaskDataFrame, DaskSeries))
def compute_up(t, df, **kwargs):
    return df.head(t.n)


@dispatch(Tail, (Series, DataFrame, DaskDataFrame, DaskSeries))
def compute_up(t, df, **kwargs):
    return df.tail(t.n)


@dispatch(Label, DataFrame)
def compute_up(t, df, **kwargs):
    return type(df)(df, columns=[t.label])


@dispatch(Label, Series)
def compute_up(t, df, **kwargs):
    return Series(df, name=t.label)


@dispatch(ReLabel, (DataFrame, DaskDataFrame))
def compute_up(t, df, **kwargs):
    return df.rename(columns=dict(t.labels))


@dispatch(ReLabel, (Series, DaskSeries))
def compute_up(t, s, **kwargs):
    labels = t.labels
    if len(labels) > 1:
        raise ValueError('You can only relabel a Series with a single name')
    pair, = labels
    _, replacement = pair
    return Series(s, name=replacement)


@dispatch(Map, DataFrame)
def compute_up(t, df, **kwargs):
    return df.apply(lambda tup: t.func(*tup), axis=1)


@dispatch(Map, Series)
def compute_up(t, df, **kwargs):
    result = df.map(t.func)
    try:
        result.name = t._name
    except NotImplementedError:
        # We don't have a schema, but we should still be able to map
        result.name = df.name
    return result


@dispatch(Apply, (Series, DataFrame))
def compute_up(t, df, **kwargs):
    return t.func(df)


@dispatch(Merge, NDFrame)
def compute_up(t, df, scope=None, **kwargs):
    subexpression = common_subexpression(*t.children)
    scope = merge_dicts(scope or {}, {subexpression: df})
    children = [compute(_child, scope) for _child in t.children]
    return pd.concat(children, axis=1)


@dispatch(Summary, (DataFrame, DaskDataFrame))
def compute_up(expr, data, **kwargs):
    values = [compute(val, {expr._child: data}) for val in expr.values]
    if expr.keepdims:
        return type(data)([values], columns=expr.fields)
    else:
        return Series(dict(zip(expr.fields, values)))


@dispatch(Summary, (Series, DaskSeries))
def compute_up(expr, data, **kwargs):
    result = tuple(compute(val, {expr._child: data}) for val in expr.values)
    if expr.keepdims:
        result = [result]
    return result


@dispatch(Like, DataFrame)
def compute_up(expr, df, **kwargs):
    arrs = [df[name].str.contains('^%s$' % fnmatch.translate(pattern))
            for name, pattern in expr.patterns.items()]
    return df[np.logical_and.reduce(arrs)]


def get_date_attr(s, attr, name):
    try:
        result = getattr(s.dt, attr)  # new in pandas 0.15
    except AttributeError:
        result = getattr(pd.DatetimeIndex(s), attr)
    result.name = name
    return result


@dispatch(DateTime, Series)
def compute_up(expr, s, **kwargs):
    return get_date_attr(s, expr.attr, expr._name)


@dispatch(UTCFromTimestamp, Series)
def compute_up(expr, s, **kwargs):
    return pd.datetools.to_datetime(s * 1e9, utc=True)


@dispatch(Millisecond, Series)
def compute_up(expr, s, **kwargs):
    return get_date_attr(s, 'microsecond',
                         '%s_millisecond' % expr._child._name) // 1000


@dispatch(Slice, (DataFrame, Series))
def compute_up(expr, df, **kwargs):
    index = expr.index
    if isinstance(index, tuple) and len(index) == 1:
        index = index[0]
    if isinstance(index, _inttypes + (list,)):
        return df.iloc[index]
    elif isinstance(index, slice):
        if index.stop is not None:
            return df.iloc[index.start:index.stop:index.step]
        else:
            return df.iloc[index]
    else:
        raise NotImplementedError()


@dispatch(count, DataFrame)
def compute_up(expr, df, **kwargs):
    result = df.shape[0]
    if expr.keepdims:
        result = Series([result], name=expr._name)
    return result


@dispatch(nelements, (DataFrame, Series))
def compute_up(expr, df, **kwargs):
    return df.shape[0]


@dispatch((count, nelements), (DaskDataFrame, DaskSeries))
def compute_up(expr, df, **kwargs):
    warnings.warn("Counting the elements of a dask object can be slow.")
    result = len(df)
    if expr.keepdims:
        result = DaskSeries([result], name=expr._name)
    return result


@dispatch(DateTimeTruncate, Series)
def compute_up(expr, data, **kwargs):
    return Series(compute_up(expr, into(np.ndarray, data), **kwargs),
                  name=expr._name)


@dispatch(IsIn, (Series, DaskSeries))
def compute_up(expr, data, **kwargs):
    return data.isin(expr._keys)


<<<<<<< HEAD
freq_map = {
    'year': dt.YearBegin(),
    'month': dt.MonthEnd(),
    'week': dt.Week(),
    'day': dt.Day(),
    'hour': dt.Hour(),
    'minute': dt.Minute(),
    'second': dt.Second(),
    'millisecond': dt.Milli(),
    'microsecond': dt.Micro(),
    'nanosecond': dt.Nano(),
}


def get_measure_unit(expr):
    try:
        return expr.measure, expr.unit
    except AttributeError:
        return expr._child.measure, expr._child.unit


@dispatch(Merge, Reduction, DataFrame)
def compute_resample(expr, agg, data):
    """Multiple frequencies, single reduction"""
    children = expr.children
    groupers = [pd.Grouper(key=g._child._name, freq=measure * freq_map[unit])
                for g, (measure, unit) in zip(children,
                                              map(get_measure_unit, children))]
    return data.groupby(groupers).agg({agg._child._name: agg.symbol})


@dispatch(Merge, Summary, DataFrame)
def compute_resample(expr, agg, data):
    """Multiple frequencies, multiple reductions"""
    children = expr.children
    groupers = [pd.Grouper(key=g._child._name, freq=measure * freq_map[unit])
                for g, (measure, unit) in zip(children,
                                              map(get_measure_unit, children))]
    how = defaultdict(list)
    for f in agg.values:
        how[f._child._name].append(f.symbol)
    return data.groupby(groupers).agg(how)


@dispatch(DateTimeTruncate, Summary, DataFrame)
def compute_resample(expr, agg, data):
    """Single frequency, multiple reductions"""
    how = defaultdict(list)
    for f in agg.values:
        how[f._child._name].append(f.symbol)

    measure, unit = get_measure_unit(expr)
    grouper = pd.Grouper(key=expr._child._name, freq=measure * freq_map[unit])
    return data.groupby(grouper).agg(dict(how))


@dispatch(DateTimeTruncate, Reduction, DataFrame)
def compute_resample(expr, agg, data):
    """Single frequency, single reduction"""
    freq = expr.measure * freq_map[expr.unit]
    key = expr._child._name
    name = agg._child._name
    return data.groupby(pd.Grouper(key=key, freq=freq)).agg({name: agg.symbol})


@dispatch(Resample, DataFrame)
def compute_up(expr, data, **kwargs):
    grouper, app = expr.grouper, expr.apply
    result = compute_resample(grouper, app, data).sort_index(axis=1)
    result.index.names = grouper.fields
    result.columns = app.fields
    return result.reset_index()


@dispatch(Coerce, Series)
=======
@dispatch(Coerce, (Series, DaskSeries))
>>>>>>> 66757ed8
def compute_up(expr, data, **kwargs):
    return data.astype(to_numpy_dtype(expr.schema))


@dispatch(Shift, Series)
def compute_up(expr, data, **kwargs):
    return data.shift(expr.n)<|MERGE_RESOLUTION|>--- conflicted
+++ resolved
@@ -652,7 +652,6 @@
     return data.isin(expr._keys)
 
 
-<<<<<<< HEAD
 freq_map = {
     'year': dt.YearBegin(),
     'month': dt.MonthEnd(),
@@ -727,10 +726,7 @@
     return result.reset_index()
 
 
-@dispatch(Coerce, Series)
-=======
 @dispatch(Coerce, (Series, DaskSeries))
->>>>>>> 66757ed8
 def compute_up(expr, data, **kwargs):
     return data.astype(to_numpy_dtype(expr.schema))
 

"""

>>> from blaze.expr import symbol
>>> from blaze.compute.pandas import compute

>>> accounts = symbol('accounts', 'var * {name: string, amount: int}')
>>> deadbeats = accounts[accounts['amount'] < 0]['name']

>>> from pandas import DataFrame
>>> data = [['Alice', 100], ['Bob', -50], ['Charlie', -20]]
>>> df = DataFrame(data, columns=['name', 'amount'])
>>> compute(deadbeats, df)
1        Bob
2    Charlie
Name: name, dtype: object
"""
from __future__ import absolute_import, division, print_function

import fnmatch
import itertools

import numpy as np

import pandas as pd

from pandas.core.generic import NDFrame
from pandas import DataFrame, Series
from pandas.core.groupby import DataFrameGroupBy, SeriesGroupBy

from toolz import merge as merge_dicts
from toolz.curried import pipe, filter, map, concat

import datashape

from datashape import to_numpy_dtype
from datashape.predicates import isscalar

from odo import into

from ..dispatch import dispatch

from .core import compute, compute_up, base

from ..expr import (Projection, Field, Sort, Head, Broadcast, Selection,
                    Reduction, Distinct, Join, By, Summary, Label, ReLabel,
                    Map, Apply, Merge, std, var, Like, Slice, summary,
                    ElemWise, DateTime, Millisecond, Expr, Symbol, IsIn,
                    UTCFromTimestamp, nelements, DateTimeTruncate, count,
<<<<<<< HEAD
                    UnaryStringFunction, nunique, Coerce)
=======
                    UnaryStringFunction, nunique, Concat)
>>>>>>> dc593005
from ..expr import UnaryOp, BinOp, Interp
from ..expr import symbol, common_subexpression

from ..compatibility import _inttypes

__all__ = []


@dispatch(Projection, DataFrame)
def compute_up(t, df, **kwargs):
    return df[list(t.fields)]


@dispatch(Field, (DataFrame, DataFrameGroupBy))
def compute_up(t, df, **kwargs):
    assert len(t.fields) == 1
    return df[t.fields[0]]


@dispatch(Field, Series)
def compute_up(t, data, **kwargs):
    assert len(t.fields) == 1
    if t.fields[0] == data.name:
        return data
    else:
        raise ValueError("Fieldname %r does not match Series name %r"
                         % (t.fields[0], data.name))


@dispatch(Broadcast, DataFrame)
def compute_up(t, df, **kwargs):
    d = dict((t._child[c]._expr, df[c]) for c in t._child.fields)
    return compute(t._expr, d)


@dispatch(Broadcast, Series)
def compute_up(t, s, **kwargs):
    return compute_up(t, s.to_frame(), **kwargs)


@dispatch(Interp, Series)
def compute_up(t, data, **kwargs):
    if isinstance(t.lhs, Expr):
        return data % t.rhs
    else:
        return t.lhs % data


@compute_up.register(Interp, Series, (Series, base))
@compute_up.register(Interp, base, Series)
def compute_up_pd_interp(t, lhs, rhs, **kwargs):
    return lhs % rhs



@dispatch(BinOp, Series)
def compute_up(t, data, **kwargs):
    if isinstance(t.lhs, Expr):
        return t.op(data, t.rhs)
    else:
        return t.op(t.lhs, data)


@dispatch(BinOp, Series, (Series, base))
def compute_up(t, lhs, rhs, **kwargs):
    return t.op(lhs, rhs)


@dispatch(BinOp, (Series, base), Series)
def compute_up(t, lhs, rhs, **kwargs):
    return t.op(lhs, rhs)


@dispatch(UnaryOp, NDFrame)
def compute_up(t, df, **kwargs):
    f = getattr(t, 'op', getattr(np, t.symbol, None))
    if f is None:
        raise ValueError('%s is not a valid operation on %s objects' %
                         (t.symbol, type(df).__name__))
    return f(df)


@dispatch(Selection, (Series, DataFrame))
def compute_up(t, df, **kwargs):
    predicate = compute(t.predicate, {t._child: df})
    return df[predicate]


@dispatch(Join, DataFrame, DataFrame)
def compute_up(t, lhs, rhs, **kwargs):
    """ Join two pandas data frames on arbitrary columns

    The approach taken here could probably be improved.

    To join on two columns we force each column to be the index of the
    dataframe, perform the join, and then reset the index back to the left
    side's original index.
    """
    result = pd.merge(
        lhs,
        rhs,
        left_on=t.on_left,
        right_on=t.on_right,
        how=t.how,
        suffixes=t.suffixes,
    )
    return result.reset_index()[t.fields]


pandas_structure = DataFrame, Series, DataFrameGroupBy, SeriesGroupBy


@dispatch(Concat, pandas_structure, pandas_structure)
def compute_up(t, lhs, rhs, _concat=pd.concat, **kwargs):
    if not (isinstance(lhs, type(rhs)) or isinstance(rhs, type(lhs))):
        raise TypeError('lhs and rhs must be the same type')

    return _concat((lhs, rhs), axis=t.axis, ignore_index=True)


def get_scalar(result):
    # pandas may return an int, numpy scalar or non scalar here so we need to
    # program defensively so that things are JSON serializable
    try:
        return result.item()
    except (AttributeError, ValueError):
        return result


@dispatch(Reduction, (Series, SeriesGroupBy))
def compute_up(t, s, **kwargs):
    result = get_scalar(getattr(s, t.symbol)())
    if t.keepdims:
        result = Series([result], name=s.name)
    return result


@dispatch((std, var), (Series, SeriesGroupBy))
def compute_up(t, s, **kwargs):
    result = get_scalar(getattr(s, t.symbol)(ddof=t.unbiased))
    if t.keepdims:
        result = Series([result], name=s.name)
    return result


@dispatch(Distinct, (DataFrame, Series))
def compute_up(t, df, **kwargs):
    return df.drop_duplicates().reset_index(drop=True)


@dispatch(nunique, DataFrame)
def compute_up(expr, data, **kwargs):
    return compute_up(expr._child.distinct().count(), data, **kwargs)


string_func_names = {
    'strlen': 'len',
}


@dispatch(UnaryStringFunction, Series)
def compute_up(expr, data, **kwargs):
    name = type(expr).__name__
    return getattr(data.str, string_func_names.get(name, name))()


def unpack(seq):
    """ Unpack sequence of length one

    >>> unpack([1, 2, 3])
    [1, 2, 3]

    >>> unpack([1])
    1
    """
    seq = list(seq)
    if len(seq) == 1:
        seq = seq[0]
    return seq


Grouper = ElemWise, Series, list


@dispatch(By, list, DataFrame)
def get_grouper(c, grouper, df):
    return grouper


@dispatch(By, Expr, NDFrame)
def get_grouper(c, grouper, df):
    g = compute(grouper, {c._child: df})
    if isinstance(g, Series):
        return g
    if isinstance(g, DataFrame):
        return [g[col] for col in g.columns]


@dispatch(By, (Field, Projection), NDFrame)
def get_grouper(c, grouper, df):
    return grouper.fields


@dispatch(By, Reduction, Grouper, NDFrame)
def compute_by(t, r, g, df):
    names = [r._name]
    preapply = compute(r._child, {t._child: df})

    # Pandas and Blaze column naming schemes differ
    # Coerce DataFrame column names to match Blaze's names
    preapply = preapply.copy()
    if isinstance(preapply, Series):
        preapply.name = names[0]
    else:
        preapply.names = names
    group_df = concat_nodup(df, preapply)

    gb = group_df.groupby(g)
    groups = gb[names[0] if isscalar(t.apply._child.dshape.measure) else names]

    return compute_up(r, groups)  # do reduction


name_dict = dict()
seen_names = set()


def _name(expr):
    """ A unique and deterministic name for an expression """
    if expr in name_dict:
        return name_dict[expr]
    result = base = expr._name or '_'
    if result in seen_names:
        for i in itertools.count(1):
            result = '%s_%d' % (base, i)
            if result not in seen_names:
                break
    # result is an unseen name
    seen_names.add(result)
    name_dict[expr] = result
    return result


def fancify_summary(expr):
    """ Separate a complex summary into two pieces

    Helps pandas compute_by on summaries

    >>> t = symbol('t', 'var * {x: int, y: int}')
    >>> one, two, three = fancify_summary(summary(a=t.x.sum(), b=t.x.sum() + t.y.count() - 1))

    A simpler summary with only raw reductions
    >>> one
    summary(x_sum=sum(t.x), y_count=count(t.y))

    A mapping of those names to new leaves to use in another compuation
    >>> two  # doctest: +SKIP
    {'x_sum': x_sum, 'y_count': y_count}

    A mapping of computations to do for each column
    >>> three   # doctest: +SKIP
    {'a': x_sum, 'b': (x_sum + y_count) - 1}

    In this way, ``compute_by`` is able to do simple pandas reductions using
    groups.agg(...) and then do columnwise arithmetic afterwards.
    """
    seen_names.clear()
    name_dict.clear()
    exprs = pipe(expr.values,
                 map(Expr._traverse),
                 concat,
                 filter(lambda x: isinstance(x, Reduction)),
                 set)
    one = summary(**dict((_name(expr), expr) for expr in exprs))

    two = dict((_name(expr), symbol(_name(expr), datashape.var * expr.dshape))
               for expr in exprs)

    d = dict((expr, two[_name(expr)]) for expr in exprs)
    three = dict((name, value._subs(d)) for name, value in zip(expr.names,
                                                               expr.values))

    return one, two, three


@dispatch(By, Summary, Grouper, NDFrame)
def compute_by(t, s, g, df):
    one, two, three = fancify_summary(s)  # see above
    names = one.fields
    preapply = DataFrame(dict(zip(names,
                                  [compute(v._child, {t._child: df})
                                   for v in one.values])))

    df2 = concat_nodup(df, preapply)

    groups = df2.groupby(g)

    d = dict((name, v.symbol) for name, v in zip(one.names, one.values))

    result = groups.agg(d)

    scope = dict((v, result[k]) for k, v in two.items())
    cols = [compute(expr.label(name), scope) for name, expr in three.items()]

    result2 = pd.concat(cols, axis=1)

    # Rearrange columns to match names order
    result3 = result2[sorted(result2.columns, key=lambda t: s.fields.index(t))]
    return result3


@dispatch(Expr, DataFrame)
def post_compute_by(t, df):
    return df.reset_index(drop=True)


@dispatch((Summary, Reduction), DataFrame)
def post_compute_by(t, df):
    return df.reset_index()


@dispatch(By, NDFrame)
def compute_up(t, df, **kwargs):
    grouper = get_grouper(t, t.grouper, df)
    result = compute_by(t, t.apply, grouper, df)
    result2 = post_compute_by(t.apply, into(DataFrame, result))
    if isinstance(result2, DataFrame):
        result2.columns = t.fields
    return result2


def concat_nodup(a, b):
    """ Concatenate two dataframes/series without duplicately named columns


    >>> df = DataFrame([[1, 'Alice',   100],
    ...                 [2, 'Bob',    -200],
    ...                 [3, 'Charlie', 300]],
    ...                columns=['id','name', 'amount'])

    >>> concat_nodup(df, df)
       id     name  amount
    0   1    Alice     100
    1   2      Bob    -200
    2   3  Charlie     300


    >>> concat_nodup(df.name, df.amount)
          name  amount
    0    Alice     100
    1      Bob    -200
    2  Charlie     300



    >>> concat_nodup(df, df.amount + df.id)
       id     name  amount    0
    0   1    Alice     100  101
    1   2      Bob    -200 -198
    2   3  Charlie     300  303
    """

    if isinstance(a, DataFrame) and isinstance(b, DataFrame):
        return pd.concat([a, b[[c for c in b.columns if c not in a.columns]]],
                         axis=1)
    if isinstance(a, DataFrame) and isinstance(b, Series):
        if b.name not in a.columns:
            return pd.concat([a, b], axis=1)
        else:
            return a
    if isinstance(a, Series) and isinstance(b, DataFrame):
        return pd.concat([a, b[[c for c in b.columns if c != a.name]]], axis=1)
    if isinstance(a, Series) and isinstance(b, Series):
        if a.name == b.name:
            return a
        else:
            return pd.concat([a, b], axis=1)


@dispatch(Sort, DataFrame)
def compute_up(t, df, **kwargs):
    return df.sort(t.key, ascending=t.ascending)


@dispatch(Sort, Series)
def compute_up(t, s, **kwargs):
    return s.order(ascending=t.ascending)


@dispatch(Head, (Series, DataFrame))
def compute_up(t, df, **kwargs):
    return df.head(t.n)


@dispatch(Label, DataFrame)
def compute_up(t, df, **kwargs):
    return DataFrame(df, columns=[t.label])


@dispatch(Label, Series)
def compute_up(t, df, **kwargs):
    return Series(df, name=t.label)


@dispatch(ReLabel, DataFrame)
def compute_up(t, df, **kwargs):
    return df.rename(columns=dict(t.labels))


@dispatch(ReLabel, Series)
def compute_up(t, s, **kwargs):
    labels = t.labels
    if len(labels) > 1:
        raise ValueError('You can only relabel a Series with a single name')
    pair, = labels
    _, replacement = pair
    return Series(s, name=replacement)


@dispatch(Map, DataFrame)
def compute_up(t, df, **kwargs):
    return df.apply(lambda tup: t.func(*tup), axis=1)


@dispatch(Map, Series)
def compute_up(t, df, **kwargs):
    result = df.map(t.func)
    try:
        result.name = t._name
    except NotImplementedError:
        # We don't have a schema, but we should still be able to map
        result.name = df.name
    return result


@dispatch(Apply, (Series, DataFrame))
def compute_up(t, df, **kwargs):
    return t.func(df)


@dispatch(Merge, NDFrame)
def compute_up(t, df, scope=None, **kwargs):
    subexpression = common_subexpression(*t.children)
    scope = merge_dicts(scope or {}, {subexpression: df})
    children = [compute(_child, scope) for _child in t.children]
    return pd.concat(children, axis=1)


@dispatch(Summary, DataFrame)
def compute_up(expr, data, **kwargs):
    values = [compute(val, {expr._child: data}) for val in expr.values]
    if expr.keepdims:
        return DataFrame([values], columns=expr.fields)
    else:
        return Series(dict(zip(expr.fields, values)))


@dispatch(Summary, Series)
def compute_up(expr, data, **kwargs):
    result = tuple(compute(val, {expr._child: data}) for val in expr.values)
    if expr.keepdims:
        result = [result]
    return result


@dispatch(Like, DataFrame)
def compute_up(expr, df, **kwargs):
    arrs = [df[name].str.contains('^%s$' % fnmatch.translate(pattern))
            for name, pattern in expr.patterns.items()]
    return df[np.logical_and.reduce(arrs)]


def get_date_attr(s, attr):
    try:
        # new in pandas 0.15
        return getattr(s.dt, attr)
    except AttributeError:
        return getattr(pd.DatetimeIndex(s), attr)


@dispatch(DateTime, Series)
def compute_up(expr, s, **kwargs):
    return get_date_attr(s, expr.attr)


@dispatch(UTCFromTimestamp, Series)
def compute_up(expr, s, **kwargs):
    return pd.datetools.to_datetime(s * 1e9, utc=True)


@dispatch(Millisecond, Series)
def compute_up(_, s, **kwargs):
    return get_date_attr(s, 'microsecond') // 1000


@dispatch(Slice, (DataFrame, Series))
def compute_up(expr, df, **kwargs):
    index = expr.index
    if isinstance(index, tuple) and len(index) == 1:
        index = index[0]
    if isinstance(index, _inttypes + (list,)):
        return df.iloc[index]
    elif isinstance(index, slice):
        if index.stop is not None:
            return df.iloc[index.start:index.stop:index.step]
        else:
            return df.iloc[index]
    else:
        raise NotImplementedError()


@dispatch(count, DataFrame)
def compute_up(expr, df, **kwargs):
    result = df.shape[0]
    if expr.keepdims:
        result = Series([result])
    return result


@dispatch(nelements, (DataFrame, Series))
def compute_up(expr, df, **kwargs):
    return df.shape[0]


units_map = {
    'year': 'Y',
    'month': 'M',
    'week': 'W',
    'day': 'D',
    'hour': 'h',
    'minute': 'm',
    'second': 's',
    'millisecond': 'ms',
    'microsecond': 'us',
    'nanosecond': 'ns'
}


@dispatch(DateTimeTruncate, Series)
def compute_up(expr, data, **kwargs):
    return Series(compute_up(expr, into(np.ndarray, data), **kwargs))


@dispatch(IsIn, Series)
def compute_up(expr, data, **kwargs):
    return data.isin(expr._keys)


@dispatch(Coerce, Series)
def compute_up(expr, data, **kwargs):
    return data.astype(to_numpy_dtype(expr.schema))<|MERGE_RESOLUTION|>--- conflicted
+++ resolved
@@ -46,11 +46,7 @@
                     Map, Apply, Merge, std, var, Like, Slice, summary,
                     ElemWise, DateTime, Millisecond, Expr, Symbol, IsIn,
                     UTCFromTimestamp, nelements, DateTimeTruncate, count,
-<<<<<<< HEAD
-                    UnaryStringFunction, nunique, Coerce)
-=======
-                    UnaryStringFunction, nunique, Concat)
->>>>>>> dc593005
+                    UnaryStringFunction, nunique, Coerce, Concat)
 from ..expr import UnaryOp, BinOp, Interp
 from ..expr import symbol, common_subexpression
 

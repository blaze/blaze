--- conflicted
+++ resolved
@@ -409,16 +409,6 @@
     if isinstance(index, tuple) and len(index) == 1:
         index = index[0]
     if isinstance(index, _inttypes):
-<<<<<<< HEAD
-        return df.loc[index]
-    elif isinstance(index, slice):
-        if index.stop is not None:
-            return df.loc[slice(index.start,
-                                index.stop - 1,
-                                index.step)]
-        else:
-            return df.loc[index]
-=======
         return df.iloc[index]
     elif isinstance(index, slice):
         if index.stop is not None:
@@ -427,6 +417,5 @@
                                 index.step)]
         else:
             return df.iloc[index]
->>>>>>> 38287fbe
     else:
         raise NotImplementedError()
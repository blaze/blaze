"""

>>> from blaze.expr import symbol
>>> from blaze.compute.pandas import compute

>>> accounts = symbol('accounts', 'var * {name: string, amount: int}')
>>> deadbeats = accounts[accounts['amount'] < 0]['name']

>>> from pandas import DataFrame
>>> data = [['Alice', 100], ['Bob', -50], ['Charlie', -20]]
>>> df = DataFrame(data, columns=['name', 'amount'])
>>> compute(deadbeats, df)
1        Bob
2    Charlie
Name: name, dtype: object
"""
from __future__ import absolute_import, division, print_function

from collections import defaultdict

import pandas.core.datetools as dt
import fnmatch
import itertools

import numpy as np

import pandas as pd

from pandas.core.generic import NDFrame
from pandas import DataFrame, Series
from pandas.core.groupby import DataFrameGroupBy, SeriesGroupBy

from toolz import merge as merge_dicts
from toolz.curried import pipe, filter, map, concat

import datashape

from datashape import to_numpy_dtype
from datashape.predicates import isscalar

from odo import into

from ..dispatch import dispatch

from .core import compute, compute_up, base

from ..expr import (Projection, Field, Sort, Head, Tail, Broadcast, Selection,
                    Reduction, Distinct, Join, By, Summary, Label, ReLabel,
                    Map, Apply, Merge, std, var, Like, Slice, summary,
                    ElemWise, DateTime, Millisecond, Expr, Symbol, IsIn,
                    UTCFromTimestamp, nelements, DateTimeTruncate, count,
<<<<<<< HEAD
                    UnaryStringFunction, nunique, Resample, Coerce, Concat,
                    isnan, notnull, UnaryOp, BinOp, Interp)
=======
                    UnaryStringFunction, nunique, Coerce, Concat,
                    isnan, notnull, Shift)
from ..expr import UnaryOp, BinOp, Interp
>>>>>>> 88a9c3b9
from ..expr import symbol, common_subexpression

from ..compatibility import _inttypes

__all__ = []


@dispatch(Projection, DataFrame)
def compute_up(t, df, **kwargs):
    return df[list(t.fields)]


@dispatch(Field, (DataFrame, DataFrameGroupBy))
def compute_up(t, df, **kwargs):
    assert len(t.fields) == 1
    return df[t.fields[0]]


@dispatch(Field, Series)
def compute_up(t, data, **kwargs):
    assert len(t.fields) == 1
    if t.fields[0] == data.name:
        return data
    else:
        raise ValueError("Fieldname %r does not match Series name %r"
                         % (t.fields[0], data.name))


@dispatch(Broadcast, DataFrame)
def compute_up(t, df, **kwargs):
    d = dict((t._child[c]._expr, df[c]) for c in t._child.fields)
    return compute(t._expr, d)


@dispatch(Broadcast, Series)
def compute_up(t, s, **kwargs):
    return compute_up(t, s.to_frame(), **kwargs)


@dispatch(Interp, Series)
def compute_up(t, data, **kwargs):
    if isinstance(t.lhs, Expr):
        return data % t.rhs
    else:
        return t.lhs % data


@compute_up.register(Interp, Series, (Series, base))
@compute_up.register(Interp, base, Series)
def compute_up_pd_interp(t, lhs, rhs, **kwargs):
    return lhs % rhs



@dispatch(BinOp, Series)
def compute_up(t, data, **kwargs):
    if isinstance(t.lhs, Expr):
        return t.op(data, t.rhs)
    else:
        return t.op(t.lhs, data)


@dispatch(BinOp, Series, (Series, base))
def compute_up(t, lhs, rhs, **kwargs):
    return t.op(lhs, rhs)


@dispatch(BinOp, (Series, base), Series)
def compute_up(t, lhs, rhs, **kwargs):
    return t.op(lhs, rhs)


@dispatch(UnaryOp, NDFrame)
def compute_up(t, df, **kwargs):
    f = getattr(t, 'op', getattr(np, t.symbol, None))
    if f is None:
        raise ValueError('%s is not a valid operation on %s objects' %
                         (t.symbol, type(df).__name__))
    return f(df)


@dispatch(Selection, (Series, DataFrame))
def compute_up(t, df, **kwargs):
    predicate = compute(t.predicate, {t._child: df})
    return df[predicate]


@dispatch(Join, DataFrame, DataFrame)
def compute_up(t, lhs, rhs, **kwargs):
    """ Join two pandas data frames on arbitrary columns

    The approach taken here could probably be improved.

    To join on two columns we force each column to be the index of the
    dataframe, perform the join, and then reset the index back to the left
    side's original index.
    """
    result = pd.merge(
        lhs,
        rhs,
        left_on=t.on_left,
        right_on=t.on_right,
        how=t.how,
        suffixes=t.suffixes,
    )
    return result.reset_index()[t.fields]


@dispatch(isnan, pd.Series)
def compute_up(expr, data, **kwargs):
    return data.isnull()


@dispatch(notnull, pd.Series)
def compute_up(expr, data, **kwargs):
    return data.notnull()


pandas_structure = DataFrame, Series, DataFrameGroupBy, SeriesGroupBy


@dispatch(Concat, pandas_structure, pandas_structure)
def compute_up(t, lhs, rhs, _concat=pd.concat, **kwargs):
    if not (isinstance(lhs, type(rhs)) or isinstance(rhs, type(lhs))):
        raise TypeError('lhs and rhs must be the same type')

    return _concat((lhs, rhs), axis=t.axis, ignore_index=True)


def get_scalar(result):
    # pandas may return an int, numpy scalar or non scalar here so we need to
    # program defensively so that things are JSON serializable
    try:
        return result.item()
    except (AttributeError, ValueError):
        return result


@dispatch(Reduction, (Series, SeriesGroupBy))
def compute_up(t, s, **kwargs):
    result = get_scalar(getattr(s, t.symbol)())
    if t.keepdims:
        result = Series([result], name=s.name)
    return result


@dispatch((std, var), (Series, SeriesGroupBy))
def compute_up(t, s, **kwargs):
    result = get_scalar(getattr(s, t.symbol)(ddof=t.unbiased))
    if t.keepdims:
        result = Series([result], name=s.name)
    return result


@dispatch(Distinct, DataFrame)
def compute_up(t, df, **kwargs):
    return df.drop_duplicates(subset=t.on or None).reset_index(drop=True)


@dispatch(Distinct, Series)
def compute_up(t, s, **kwargs):
    if t.on:
        raise ValueError('malformed expression: no columns to distinct on')
    return s.drop_duplicates().reset_index(drop=True)


@dispatch(nunique, DataFrame)
def compute_up(expr, data, **kwargs):
    return compute_up(expr._child.distinct().count(), data, **kwargs)


string_func_names = {
    'strlen': 'len',
}


@dispatch(UnaryStringFunction, Series)
def compute_up(expr, data, **kwargs):
    name = type(expr).__name__
    return getattr(data.str, string_func_names.get(name, name))()


def unpack(seq):
    """ Unpack sequence of length one

    >>> unpack([1, 2, 3])
    [1, 2, 3]

    >>> unpack([1])
    1
    """
    seq = list(seq)
    if len(seq) == 1:
        seq = seq[0]
    return seq


Grouper = ElemWise, Series, list


@dispatch(By, list, DataFrame)
def get_grouper(c, grouper, df):
    return grouper


@dispatch(By, Expr, NDFrame)
def get_grouper(c, grouper, df):
    g = compute(grouper, {c._child: df})
    if isinstance(g, Series):
        return g
    if isinstance(g, DataFrame):
        return [g[col] for col in g.columns]


@dispatch(By, (Field, Projection), NDFrame)
def get_grouper(c, grouper, df):
    return grouper.fields


@dispatch(By, Reduction, Grouper, NDFrame)
def compute_by(t, r, g, df):
    names = [r._name]
    preapply = compute(r._child, {t._child: df})

    # Pandas and Blaze column naming schemes differ
    # Coerce DataFrame column names to match Blaze's names
    preapply = preapply.copy()
    if isinstance(preapply, Series):
        preapply.name = names[0]
    else:
        preapply.names = names
    group_df = concat_nodup(df, preapply)

    gb = group_df.groupby(g)
    groups = gb[names[0] if isscalar(t.apply._child.dshape.measure) else names]

    return compute_up(r, groups)  # do reduction


name_dict = dict()
seen_names = set()


def _name(expr):
    """ A unique and deterministic name for an expression """
    if expr in name_dict:
        return name_dict[expr]
    result = base = expr._name or '_'
    if result in seen_names:
        for i in itertools.count(1):
            result = '%s_%d' % (base, i)
            if result not in seen_names:
                break
    # result is an unseen name
    seen_names.add(result)
    name_dict[expr] = result
    return result


def fancify_summary(expr):
    """ Separate a complex summary into two pieces

    Helps pandas compute_by on summaries

    >>> t = symbol('t', 'var * {x: int, y: int}')
    >>> one, two, three = fancify_summary(summary(a=t.x.sum(), b=t.x.sum() + t.y.count() - 1))

    A simpler summary with only raw reductions
    >>> one
    summary(x_sum=sum(t.x), y_count=count(t.y))

    A mapping of those names to new leaves to use in another compuation
    >>> two  # doctest: +SKIP
    {'x_sum': x_sum, 'y_count': y_count}

    A mapping of computations to do for each column
    >>> three   # doctest: +SKIP
    {'a': x_sum, 'b': (x_sum + y_count) - 1}

    In this way, ``compute_by`` is able to do simple pandas reductions using
    groups.agg(...) and then do columnwise arithmetic afterwards.
    """
    seen_names.clear()
    name_dict.clear()
    exprs = pipe(expr.values,
                 map(Expr._traverse),
                 concat,
                 filter(lambda x: isinstance(x, Reduction)),
                 set)
    one = summary(**dict((_name(expr), expr) for expr in exprs))

    two = dict((_name(expr), symbol(_name(expr), datashape.var * expr.dshape))
               for expr in exprs)

    d = dict((expr, two[_name(expr)]) for expr in exprs)
    three = dict((name, value._subs(d)) for name, value in zip(expr.names,
                                                               expr.values))

    return one, two, three


@dispatch(By, Summary, Grouper, NDFrame)
def compute_by(t, s, g, df):
    one, two, three = fancify_summary(s)  # see above
    names = one.fields
    preapply = DataFrame(dict(zip(names,
                                  [compute(v._child, {t._child: df})
                                   for v in one.values])))

    if not df.index.equals(preapply.index):
        df = df.loc[preapply.index]
    df2 = concat_nodup(df, preapply)

    groups = df2.groupby(g)

    d = dict((name, v.symbol) for name, v in zip(one.names, one.values))

    result = groups.agg(d)

    scope = dict((v, result[k]) for k, v in two.items())
    cols = [compute(expr.label(name), scope) for name, expr in three.items()]

    result2 = pd.concat(cols, axis=1)

    # Rearrange columns to match names order
    result3 = result2[sorted(result2.columns, key=lambda t: s.fields.index(t))]
    return result3


@dispatch(Expr, DataFrame)
def post_compute_by(t, df):
    return df.reset_index(drop=True)


@dispatch((Summary, Reduction), DataFrame)
def post_compute_by(t, df):
    return df.reset_index()


@dispatch(By, NDFrame)
def compute_up(t, df, **kwargs):
    grouper = get_grouper(t, t.grouper, df)
    result = compute_by(t, t.apply, grouper, df)
    result2 = post_compute_by(t.apply, into(DataFrame, result))
    if isinstance(result2, DataFrame):
        result2.columns = t.fields
    return result2


def concat_nodup(a, b):
    """ Concatenate two dataframes/series without duplicately named columns


    >>> df = DataFrame([[1, 'Alice',   100],
    ...                 [2, 'Bob',    -200],
    ...                 [3, 'Charlie', 300]],
    ...                columns=['id','name', 'amount'])

    >>> concat_nodup(df, df)
       id     name  amount
    0   1    Alice     100
    1   2      Bob    -200
    2   3  Charlie     300


    >>> concat_nodup(df.name, df.amount)
          name  amount
    0    Alice     100
    1      Bob    -200
    2  Charlie     300



    >>> concat_nodup(df, df.amount + df.id)
       id     name  amount    0
    0   1    Alice     100  101
    1   2      Bob    -200 -198
    2   3  Charlie     300  303
    """

    if isinstance(a, DataFrame) and isinstance(b, DataFrame):
        return pd.concat([a, b[[c for c in b.columns if c not in a.columns]]],
                         axis=1)
    if isinstance(a, DataFrame) and isinstance(b, Series):
        if b.name not in a.columns:
            return pd.concat([a, b], axis=1)
        else:
            return a
    if isinstance(a, Series) and isinstance(b, DataFrame):
        return pd.concat([a, b[[c for c in b.columns if c != a.name]]], axis=1)
    if isinstance(a, Series) and isinstance(b, Series):
        if a.name == b.name:
            return a
        else:
            return pd.concat([a, b], axis=1)


@dispatch(Sort, DataFrame)
def compute_up(t, df, **kwargs):
    return df.sort(t.key, ascending=t.ascending)


@dispatch(Sort, Series)
def compute_up(t, s, **kwargs):
    try:
        return s.sort_values(ascending=t.ascending)
    except AttributeError:
        return s.order(ascending=t.ascending)


@dispatch(Head, (Series, DataFrame))
def compute_up(t, df, **kwargs):
    return df.head(t.n)


@dispatch(Tail, (Series, DataFrame))
def compute_up(t, df, **kwargs):
    return df.tail(t.n)


@dispatch(Label, DataFrame)
def compute_up(t, df, **kwargs):
    return DataFrame(df, columns=[t.label])


@dispatch(Label, Series)
def compute_up(t, df, **kwargs):
    return Series(df, name=t.label)


@dispatch(ReLabel, DataFrame)
def compute_up(t, df, **kwargs):
    return df.rename(columns=dict(t.labels))


@dispatch(ReLabel, Series)
def compute_up(t, s, **kwargs):
    labels = t.labels
    if len(labels) > 1:
        raise ValueError('You can only relabel a Series with a single name')
    pair, = labels
    _, replacement = pair
    return Series(s, name=replacement)


@dispatch(Map, DataFrame)
def compute_up(t, df, **kwargs):
    return df.apply(lambda tup: t.func(*tup), axis=1)


@dispatch(Map, Series)
def compute_up(t, df, **kwargs):
    result = df.map(t.func)
    try:
        result.name = t._name
    except NotImplementedError:
        # We don't have a schema, but we should still be able to map
        result.name = df.name
    return result


@dispatch(Apply, (Series, DataFrame))
def compute_up(t, df, **kwargs):
    return t.func(df)


@dispatch(Merge, NDFrame)
def compute_up(t, df, scope=None, **kwargs):
    subexpression = common_subexpression(*t.children)
    scope = merge_dicts(scope or {}, {subexpression: df})
    children = [compute(_child, scope) for _child in t.children]
    return pd.concat(children, axis=1)


@dispatch(Summary, DataFrame)
def compute_up(expr, data, **kwargs):
    values = [compute(val, {expr._child: data}) for val in expr.values]
    if expr.keepdims:
        return DataFrame([values], columns=expr.fields)
    else:
        return Series(dict(zip(expr.fields, values)))


@dispatch(Summary, Series)
def compute_up(expr, data, **kwargs):
    result = tuple(compute(val, {expr._child: data}) for val in expr.values)
    if expr.keepdims:
        result = [result]
    return result


@dispatch(Like, DataFrame)
def compute_up(expr, df, **kwargs):
    arrs = [df[name].str.contains('^%s$' % fnmatch.translate(pattern))
            for name, pattern in expr.patterns.items()]
    return df[np.logical_and.reduce(arrs)]


def get_date_attr(s, attr, name):
    try:
        result = getattr(s.dt, attr)  # new in pandas 0.15
    except AttributeError:
        result = getattr(pd.DatetimeIndex(s), attr)
    result.name = name
    return result


@dispatch(DateTime, Series)
def compute_up(expr, s, **kwargs):
    return get_date_attr(s, expr.attr, expr._name)


@dispatch(UTCFromTimestamp, Series)
def compute_up(expr, s, **kwargs):
    return pd.datetools.to_datetime(s * 1e9, utc=True)


@dispatch(Millisecond, Series)
def compute_up(expr, s, **kwargs):
    return get_date_attr(s, 'microsecond',
                         '%s_millisecond' % expr._child._name) // 1000


@dispatch(Slice, (DataFrame, Series))
def compute_up(expr, df, **kwargs):
    index = expr.index
    if isinstance(index, tuple) and len(index) == 1:
        index = index[0]
    if isinstance(index, _inttypes + (list,)):
        return df.iloc[index]
    elif isinstance(index, slice):
        if index.stop is not None:
            return df.iloc[index.start:index.stop:index.step]
        else:
            return df.iloc[index]
    else:
        raise NotImplementedError()


@dispatch(count, DataFrame)
def compute_up(expr, df, **kwargs):
    result = df.shape[0]
    if expr.keepdims:
        result = Series([result], name=expr._name)
    return result


@dispatch(nelements, (DataFrame, Series))
def compute_up(expr, df, **kwargs):
    return df.shape[0]


@dispatch(DateTimeTruncate, Series)
def compute_up(expr, data, **kwargs):
    return Series(compute_up(expr, into(np.ndarray, data), **kwargs),
                  name=expr._name)


@dispatch(IsIn, Series)
def compute_up(expr, data, **kwargs):
    return data.isin(expr._keys)


freq_map = {
    'year': dt.YearBegin(),
    'month': dt.MonthEnd(),
    'week': dt.Week(),
    'day': dt.Day(),
    'hour': dt.Hour(),
    'minute': dt.Minute(),
    'second': dt.Second(),
    'millisecond': dt.Milli(),
    'microsecond': dt.Micro(),
    'nanosecond': dt.Nano(),
}


def get_measure_unit(expr):
    try:
        return expr.measure, expr.unit
    except AttributeError:
        return expr._child.measure, expr._child.unit


@dispatch(Merge, Reduction, DataFrame)
def compute_resample(expr, agg, data):
    """Multiple frequencies, single reduction"""
    children = expr.children
    groupers = [pd.Grouper(key=g._child._name, freq=measure * freq_map[unit])
                for g, (measure, unit) in zip(children,
                                              map(get_measure_unit, children))]
    return data.groupby(groupers).agg({agg._child._name: agg.symbol})


@dispatch(Merge, Summary, DataFrame)
def compute_resample(expr, agg, data):
    """Multiple frequencies, multiple reductions"""
    children = expr.children
    groupers = [pd.Grouper(key=g._child._name, freq=measure * freq_map[unit])
                for g, (measure, unit) in zip(children,
                                              map(get_measure_unit, children))]
    how = defaultdict(list)
    for f in agg.values:
        how[f._child._name].append(f.symbol)
    return data.groupby(groupers).agg(how)


@dispatch(DateTimeTruncate, Summary, DataFrame)
def compute_resample(expr, agg, data):
    """Single frequency, multiple reductions"""
    how = defaultdict(list)
    for f in agg.values:
        how[f._child._name].append(f.symbol)

    measure, unit = get_measure_unit(expr)
    grouper = pd.Grouper(key=expr._child._name, freq=measure * freq_map[unit])
    return data.groupby(grouper).agg(dict(how))


@dispatch(DateTimeTruncate, Reduction, DataFrame)
def compute_resample(expr, agg, data):
    """Single frequency, single reduction"""
    freq = expr.measure * freq_map[expr.unit]
    key = expr._child._name
    name = agg._child._name
    return data.groupby(pd.Grouper(key=key, freq=freq)).agg({name: agg.symbol})


@dispatch(Resample, DataFrame)
def compute_up(expr, data, **kwargs):
    grouper, app = expr.grouper, expr.apply
    result = compute_resample(grouper, app, data).sort_index(axis=1)
    result.index.names = grouper.fields
    result.columns = app.fields
    return result.reset_index()


@dispatch(Coerce, Series)
def compute_up(expr, data, **kwargs):
    return data.astype(to_numpy_dtype(expr.schema))


@dispatch(Shift, Series)
def compute_up(expr, data, **kwargs):
    return data.shift(expr.n)<|MERGE_RESOLUTION|>--- conflicted
+++ resolved
@@ -45,18 +45,12 @@
 from .core import compute, compute_up, base
 
 from ..expr import (Projection, Field, Sort, Head, Tail, Broadcast, Selection,
-                    Reduction, Distinct, Join, By, Summary, Label, ReLabel,
-                    Map, Apply, Merge, std, var, Like, Slice, summary,
-                    ElemWise, DateTime, Millisecond, Expr, Symbol, IsIn,
-                    UTCFromTimestamp, nelements, DateTimeTruncate, count,
-<<<<<<< HEAD
-                    UnaryStringFunction, nunique, Resample, Coerce, Concat,
-                    isnan, notnull, UnaryOp, BinOp, Interp)
-=======
-                    UnaryStringFunction, nunique, Coerce, Concat,
-                    isnan, notnull, Shift)
-from ..expr import UnaryOp, BinOp, Interp
->>>>>>> 88a9c3b9
+                    Reduction, Distinct, Join, By, Summary, Label, ReLabel, Map,
+                    Apply, Merge, std, var, Like, Slice, summary, ElemWise,
+                    DateTime, Millisecond, Expr, IsIn, UTCFromTimestamp,
+                    nelements, DateTimeTruncate, count, UnaryStringFunction,
+                    nunique, Resample, Coerce, Concat, isnan, notnull, UnaryOp,
+                    BinOp, Interp, Shift)
 from ..expr import symbol, common_subexpression
 
 from ..compatibility import _inttypes

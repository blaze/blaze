"""

>>> from blaze.expr.table import TableSymbol
>>> from blaze.compute.pandas import compute

>>> accounts = TableSymbol('accounts', '{name: string, amount: int}')
>>> deadbeats = accounts[accounts['amount'] < 0]['name']

>>> from pandas import DataFrame
>>> data = [['Alice', 100], ['Bob', -50], ['Charlie', -20]]
>>> df = DataFrame(data, columns=['name', 'amount'])
>>> compute(deadbeats, df)
1        Bob
2    Charlie
Name: name, dtype: object
"""
from __future__ import absolute_import, division, print_function

import pandas as pd
from pandas.core.generic import NDFrame
from pandas import DataFrame, Series
from pandas.core.groupby import DataFrameGroupBy, SeriesGroupBy
import numpy as np
from collections import defaultdict
from toolz import merge as merge_dicts

from ..api.into import into
from ..dispatch import dispatch
from ..expr import (Projection, Column, Sort, Head, ColumnWise, Selection,
                    Reduction, Distinct, Join, By, Summary, Label, ReLabel,
<<<<<<< HEAD
                    Map, Apply, Merge, Union, TableExpr, Sample)
=======
                    Map, Apply, Merge, Union, TableExpr, std, var)
>>>>>>> 0493c2f5
from ..expr import UnaryOp, BinOp
from ..expr import TableSymbol, common_subexpression
from .core import compute, compute_one, base

__all__ = []


@dispatch(Projection, DataFrame)
def compute_one(t, df, **kwargs):
    return df[list(t.columns)]


@dispatch(Column, (DataFrame, DataFrameGroupBy))
def compute_one(t, df, **kwargs):
    return df[t.columns[0]]


@dispatch(Column, (Series, SeriesGroupBy))
def compute_one(_, s, **kwargs):
    return s


@dispatch(ColumnWise, DataFrame)
def compute_one(t, df, **kwargs):
    d = dict((t.child[c].scalar_symbol, df[c]) for c in t.child.columns)
    return compute(t.expr, d)


@dispatch(ColumnWise, Series)
def compute_one(t, s, **kwargs):
    return compute_one(t, s.to_frame(), **kwargs)


@dispatch(BinOp, Series, (Series, base))
def compute_one(t, lhs, rhs, **kwargs):
    return t.op(lhs, rhs)


@dispatch(BinOp, (Series, base), Series)
def compute_one(t, lhs, rhs, **kwargs):
    return t.op(lhs, rhs)


@dispatch(UnaryOp, NDFrame)
def compute_one(t, df, **kwargs):
    f = getattr(t, 'op', getattr(np, t.symbol, None))
    if f is None:
        raise ValueError('%s is not a valid operation on %s objects' %
                         (t.symbol, type(df).__name__))
    return f(df)


@dispatch(Selection, (Series, DataFrame))
def compute_one(t, df, **kwargs):
    predicate = compute(t.predicate, {t.child: df})
    return df[predicate]


@dispatch(TableSymbol, DataFrame)
def compute_one(t, df, **kwargs):
    if not list(t.columns) == list(df.columns):
        # TODO also check dtype
        raise ValueError("Schema mismatch: \n\nTable:\n%s\n\nDataFrame:\n%s"
                         % (t, df))
    return df


@dispatch(Join, DataFrame, DataFrame)
def compute_one(t, lhs, rhs, **kwargs):
    """ Join two pandas data frames on arbitrary columns

    The approach taken here could probably be improved.

    To join on two columns we force each column to be the index of the
    dataframe, perform the join, and then reset the index back to the left
    side's original index.
    """
    result = pd.merge(lhs, rhs,
                      left_on=t.on_left, right_on=t.on_right,
                      how=t.how)
    return result.reset_index()[t.columns]


@dispatch(TableSymbol, (DataFrameGroupBy, SeriesGroupBy))
def compute_one(t, gb, **kwargs):
    return gb


@dispatch(Reduction, (DataFrame, DataFrameGroupBy))
def compute_one(t, df, **kwargs):
    return getattr(df, t.symbol)()


@dispatch((std, var), (DataFrame, DataFrameGroupBy))
def compute_one(t, df, **kwargs):
    return getattr(df, t.symbol)(ddof=t.unbiased)


def post_reduction(result):
    # pandas may return an int, numpy scalar or non scalar here so we need to
    # program defensively so that things are JSON serializable
    try:
        return result.item()
    except (AttributeError, ValueError):
        return result


@dispatch(Reduction, (Series, SeriesGroupBy))
def compute_one(t, s, **kwargs):
    return post_reduction(getattr(s, t.symbol)())


@dispatch((std, var), (Series, SeriesGroupBy))
def compute_one(t, s, **kwargs):
    return post_reduction(getattr(s, t.symbol)(ddof=t.unbiased))


@dispatch(Distinct, DataFrame)
def compute_one(t, df, **kwargs):
    return df.drop_duplicates()


@dispatch(Distinct, Series)
def compute_one(t, s, **kwargs):
    s2 = Series(s.unique())
    s2.name = s.name
    return s2


def unpack(seq):
    """ Unpack sequence of length one

    >>> unpack([1, 2, 3])
    [1, 2, 3]

    >>> unpack([1])
    1
    """
    seq = list(seq)
    if len(seq) == 1:
        seq = seq[0]
    return seq


Grouper = Column, ColumnWise, Series, list


@dispatch(By, list, DataFrame)
def get_grouper(c, grouper, df):
    return grouper


@dispatch(By, (Column, ColumnWise, Series), NDFrame)
def get_grouper(c, grouper, df):
    return compute(grouper, {c.child: df})


@dispatch(By, Projection, NDFrame)
def get_grouper(c, grouper, df):
    return grouper.columns


@dispatch(By, Reduction, Grouper, NDFrame)
def compute_by(t, r, g, df):
    names = r.dshape[0].names
    preapply = compute(r.child, {t.child: df})

    # Pandas and Blaze column naming schemes differ
    # Coerce DataFrame column names to match Blaze's names
    preapply = preapply.copy()
    if isinstance(preapply, Series):
        preapply.name = names[0]
    else:
        preapply.columns = names
    group_df = concat_nodup(df, preapply)

    gb = group_df.groupby(g)
    groups = gb[names[0] if t.apply.child.iscolumn else names]

    return compute_one(r, groups)  # do reduction


@dispatch(By, Summary, Grouper, NDFrame)
def compute_by(t, s, g, df):
    names = s.names
    preapply = DataFrame(dict(zip(names,
                                  (compute(v.child, {t.child: df})
                                   for v in s.values))))

    df2 = concat_nodup(df, preapply)

    groups = df2.groupby(g)

    d = defaultdict(list)
    for name, v in zip(names, s.values):
        d[name].append(getattr(Series, v.symbol))

    result = groups.agg(dict(d))

    # Rearrange columns to match names order
    result = result[sorted(result.columns, key=lambda t: names.index(t[0]))]
    result.columns = t.apply.names  # flatten down multiindex
    return result


@dispatch(TableExpr, DataFrame)
def post_compute_by(t, df):
    return df.reset_index(drop=True)


@dispatch((Summary, Reduction), DataFrame)
def post_compute_by(t, df):
    return df.reset_index()


@dispatch(By, NDFrame)
def compute_one(t, df, **kwargs):
    grouper = get_grouper(t, t.grouper, df)
    result = compute_by(t, t.apply, grouper, df)
    return post_compute_by(t.apply, into(DataFrame, result))


def concat_nodup(a, b):
    """ Concatenate two dataframes/series without duplicately named columns


    >>> df = DataFrame([[1, 'Alice',   100],
    ...                 [2, 'Bob',    -200],
    ...                 [3, 'Charlie', 300]],
    ...                columns=['id','name', 'amount'])

    >>> concat_nodup(df, df)
       id     name  amount
    0   1    Alice     100
    1   2      Bob    -200
    2   3  Charlie     300


    >>> concat_nodup(df.name, df.amount)
          name  amount
    0    Alice     100
    1      Bob    -200
    2  Charlie     300



    >>> concat_nodup(df, df.amount + df.id)
       id     name  amount    0
    0   1    Alice     100  101
    1   2      Bob    -200 -198
    2   3  Charlie     300  303
    """

    if isinstance(a, DataFrame) and isinstance(b, DataFrame):
        return pd.concat([a, b[[c for c in b.columns if c not in a.columns]]],
                         axis=1)
    if isinstance(a, DataFrame) and isinstance(b, Series):
        if b.name not in a.columns:
            return pd.concat([a, b], axis=1)
        else:
            return a
    if isinstance(a, Series) and isinstance(b, DataFrame):
        return pd.concat([a, b[[c for c in b.columns if c != a.name]]], axis=1)
    if isinstance(a, Series) and isinstance(b, Series):
        if a.name == b.name:
            return a
        else:
            return pd.concat([a, b], axis=1)


@dispatch(Sort, DataFrame)
def compute_one(t, df, **kwargs):
    return df.sort(t.key, ascending=t.ascending)


@dispatch(Sort, Series)
def compute_one(t, s, **kwargs):
    return s.order(ascending=t.ascending)


@dispatch(Head, (Series, DataFrame))
def compute_one(t, df, **kwargs):
    return df.head(t.n)


@dispatch(Label, DataFrame)
def compute_one(t, df, **kwargs):
    return DataFrame(df, columns=[t.label])


@dispatch(Label, Series)
def compute_one(t, df, **kwargs):
    return Series(df, name=t.label)


@dispatch(ReLabel, DataFrame)
def compute_one(t, df, **kwargs):
    return df.rename(columns=dict(t.labels))


@dispatch(ReLabel, Series)
def compute_one(t, s, **kwargs):
    labels = t.labels
    if len(labels) > 1:
        raise ValueError('You can only relabel a Series with a single name')
    pair, = labels
    _, replacement = pair
    return Series(s, name=replacement)


@dispatch(Map, DataFrame)
def compute_one(t, df, **kwargs):
    return df.apply(lambda tup: t.func(*tup), axis=1)


@dispatch(Map, Series)
def compute_one(t, df, **kwargs):
    result = df.map(t.func)
    try:
        result.name = t.name
    except NotImplementedError:
        # We don't have a schema, but we should still be able to map
        result.name = df.name
    return result


@dispatch(Apply, (Series, DataFrame))
def compute_one(t, df, **kwargs):
    return t.func(df)


@dispatch(Merge, NDFrame)
def compute_one(t, df, scope=None, **kwargs):
    subexpression = common_subexpression(*t.children)
    scope = merge_dicts(scope or {}, {subexpression: df})
    children = [compute(child, scope) for child in t.children]
    return pd.concat(children, axis=1)


@dispatch(Union, DataFrame, tuple)
def compute_one(t, example, children, **kwargs):
    return pd.concat(children, axis=0)


@dispatch(Summary, DataFrame)
def compute_one(expr, data, **kwargs):
    return Series(dict(zip(expr.names, [compute(val, {expr.child: data})
                                        for val in expr.values])))

@dispatch(Sample, (DataFrame, Series))
def compute_one(expr, data, **kwargs):
    """
    @param expr - The TableExpr that we are calculating over
    @param data - The DataFrame we are sampling from
    @param replace (Optional) - Tells whether to sample with or without replacement. The default is False.

    Each time compute(sample(), DataFrame) is called, a new, different DataFrame should be returned
    """

    replace=getattr(kwargs, "replace", expr.replacement)

    array_len=len(data)
    count=expr.n
    if count > array_len and expr.replacement is False:
        #If we make it here, the user has requested more values than can be returned
        #  So, we need to pare things down.
        #In essence, this now works like a permutation()
        count=array_len

    indexes=np.random.choice(array_len, count, replace=replace)
    result=data.take(indexes)

    return result
<|MERGE_RESOLUTION|>--- conflicted
+++ resolved
@@ -28,11 +28,7 @@
 from ..dispatch import dispatch
 from ..expr import (Projection, Column, Sort, Head, ColumnWise, Selection,
                     Reduction, Distinct, Join, By, Summary, Label, ReLabel,
-<<<<<<< HEAD
-                    Map, Apply, Merge, Union, TableExpr, Sample)
-=======
-                    Map, Apply, Merge, Union, TableExpr, std, var)
->>>>>>> 0493c2f5
+                    Map, Apply, Merge, Union, TableExpr, std, var, Sample)
 from ..expr import UnaryOp, BinOp
 from ..expr import TableSymbol, common_subexpression
 from .core import compute, compute_one, base

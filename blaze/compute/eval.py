from __future__ import absolute_import, division, print_function

# Implements the blaze.eval function

from .strategy import JIT, current_strategy
from .air import compile, run
from .. import array

#------------------------------------------------------------------------
# Eval
#------------------------------------------------------------------------

<<<<<<< HEAD
def eval(arr, storage=None, caps={'efficient-write': True}, out=None):
=======
def eval(arr, storage=None, caps={'efficient-write': True}, out=None,
         strategy=None, debug=False):
>>>>>>> c973f174
    """Evaluates a deferred blaze kernel tree
    data descriptor into a concrete array.
    If the array is already concrete, merely
    returns it unchanged.

    Parameters
    ----------
    storage: blaze.Storage, optional
        Where to store the result, if evaluating to a BLZ
        output or (in the future) to a distributed array.

    caps: { str : object }
        Capabilities for evaluation and storage
        TODO: elaborate on values

    out: Array
        Output array to store the result in, or None for a new array

    strategy: str
        Evaluation strategy.
        Currently supported: 'py', 'jit'
    """
    if arr._data.capabilities.deferred:
<<<<<<< HEAD
        result = eval_deferred(arr, storage=storage, caps=caps, out=out)
=======
        result = eval_deferred(arr, storage, caps, out, strategy, debug=debug)
>>>>>>> c973f174
    elif arr._data.capabilities.remote:
        # Retrieve the data to local memory
        # TODO: Caching should play a role here.
        result = array(arr._data.dynd_arr())
    else:
        # TODO: This isn't right if the storage is different, requires
        #       a copy then.
        result = arr

    return result

<<<<<<< HEAD
def eval_deferred(arr, storage, caps, out):
=======
def eval_deferred(arr, storage, caps, out, strategy, debug=False):
>>>>>>> c973f174
    expr = arr._data.expr
    graph, ctx = expr

    # collected 'params' from the expression
    args = [ctx.terms[param] for param in ctx.params]

<<<<<<< HEAD
    func, env = compile(expr, storage=storage)
    result = run(func, env, storage=storage, caps=caps, out=out)
=======
    func, env = compile(expr, strategy, debug=debug)
    result = run(func, env, args,
                 storage=storage, caps=caps, out=out,
                 strategy=strategy, debug=debug)
>>>>>>> c973f174
    return result

#------------------------------------------------------------------------
# Append
#------------------------------------------------------------------------

def append(arr, values):
    """Append a list of values."""
    # XXX If not efficient appends supported, this should raise
    # a `PerformanceWarning`
    if hasattr(arr._data, 'append'):
        arr._data.append(values)
    else:
        raise NotImplementedError('append is not implemented for this '
                                  'object')
<|MERGE_RESOLUTION|>--- conflicted
+++ resolved
@@ -10,12 +10,7 @@
 # Eval
 #------------------------------------------------------------------------
 
-<<<<<<< HEAD
-def eval(arr, storage=None, caps={'efficient-write': True}, out=None):
-=======
-def eval(arr, storage=None, caps={'efficient-write': True}, out=None,
-         strategy=None, debug=False):
->>>>>>> c973f174
+def eval(arr, storage=None, caps={'efficient-write': True}, out=None, debug=False):
     """Evaluates a deferred blaze kernel tree
     data descriptor into a concrete array.
     If the array is already concrete, merely
@@ -39,11 +34,7 @@
         Currently supported: 'py', 'jit'
     """
     if arr._data.capabilities.deferred:
-<<<<<<< HEAD
-        result = eval_deferred(arr, storage=storage, caps=caps, out=out)
-=======
-        result = eval_deferred(arr, storage, caps, out, strategy, debug=debug)
->>>>>>> c973f174
+        result = eval_deferred(arr, storage=storage, caps=caps, out=out, debug=debug)
     elif arr._data.capabilities.remote:
         # Retrieve the data to local memory
         # TODO: Caching should play a role here.
@@ -55,26 +46,16 @@
 
     return result
 
-<<<<<<< HEAD
-def eval_deferred(arr, storage, caps, out):
-=======
-def eval_deferred(arr, storage, caps, out, strategy, debug=False):
->>>>>>> c973f174
+def eval_deferred(arr, storage, caps, out, debug=False):
     expr = arr._data.expr
     graph, ctx = expr
 
     # collected 'params' from the expression
     args = [ctx.terms[param] for param in ctx.params]
 
-<<<<<<< HEAD
     func, env = compile(expr, storage=storage)
-    result = run(func, env, storage=storage, caps=caps, out=out)
-=======
-    func, env = compile(expr, strategy, debug=debug)
-    result = run(func, env, args,
-                 storage=storage, caps=caps, out=out,
-                 strategy=strategy, debug=debug)
->>>>>>> c973f174
+    result = run(func, env, storage=storage, caps=caps, out=out, debug=debug)
+
     return result
 
 #------------------------------------------------------------------------

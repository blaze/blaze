--- conflicted
+++ resolved
@@ -449,24 +449,17 @@
 
 
 @dispatch(By, sa.Column)
-<<<<<<< HEAD
-def compute_up(t, s, scope=None, **kwargs):
-    assert scope is not None
-    s = lower_column(s)
+def compute_up(expr, data, **kwargs):
+    data = lower_column(data)
 
     try:
         # if we have a fkey relationship on the grouper we need to compute it
-        grouper = compute(t.grouper, s, post_compute=False, **kwargs)
+        grouper = compute(expr.grouper, data, post_compute=False, **kwargs)
     except NotImplementedError:
         # otherwise we use the input scope
-        grouper = s
-
-    app = t.apply
-=======
-def compute_up(expr, data, **kwargs):
-    grouper = lower_column(data)
+        grouper = data
+
     app = expr.apply
->>>>>>> 5dd096a0
     if isinstance(app, Reduction):
         reductions = [compute(app, data, post_compute=False)]
     elif isinstance(app, Summary):

"""

>>> from blaze import *

>>> accounts = symbol('accounts', 'var * {name: string, amount: int}')
>>> deadbeats = accounts[accounts['amount'] < 0]['name']

>>> from sqlalchemy import Table, Column, MetaData, Integer, String
>>> t = Table('accounts', MetaData(),
...           Column('name', String, primary_key = True),
...           Column('amount', Integer))
>>> print(compute(deadbeats, t))  # doctest: +SKIP
SELECT accounts.name
FROM accounts
WHERE accounts.amount < :amount_1
"""
from __future__ import absolute_import, division, print_function

import numbers
import itertools
import datetime

from itertools import chain

from operator import and_, eq, attrgetter, add
from copy import copy

import sqlalchemy as sa

from sqlalchemy import sql, Table, MetaData
from sqlalchemy.sql import Selectable, Select, functions as safuncs
from sqlalchemy.ext.compiler import compiles
from sqlalchemy.sql.elements import ClauseElement, ColumnElement, ColumnClause
from sqlalchemy.sql.selectable import FromClause, ScalarSelect
from sqlalchemy.sql.functions import GenericFunction
from sqlalchemy.engine import Engine

import toolz

from toolz import unique, concat, pipe, first
from toolz.compatibility import zip
from toolz.curried import map

import numpy as np

import warnings

from multipledispatch import MDNotImplementedError

from odo.backends.sql import metadata_of_engine, dshape_to_alchemy

from datashape.predicates import iscollection, isscalar, isrecord

from ..dispatch import dispatch

from .core import compute_up, compute, base

from ..expr import (
    Projection, Selection, Field, Broadcast, Expr, IsIn, Slice, BinOp, UnaryOp,
    Join, mean, var, std, Reduction, count, FloorDiv, UnaryStringFunction,
    strlen, DateTime, Coerce, nunique, Distinct, By, Sort, Head, Label, Concat,
    ReLabel, Merge, common_subexpression, Summary, Like, nelements, notnull,
    Resample, by, DateTimeTruncate, Shift, BinaryMath, Pow, Tail,
)

from ..expr.broadcast import broadcast_collect
from ..expr.math import isnan

from ..compatibility import reduce

from ..utils import listpack

EPOCH = datetime.datetime(1970, 1, 1, 0, 0)


__all__ = ['sa', 'select']


def inner_columns(s):
    try:
        return s.inner_columns
    except AttributeError:
        return s.c
    raise TypeError()


@dispatch(Projection, Select)
def compute_up(expr, data, **kwargs):
    d = dict((c.name, c) for c in getattr(data, 'inner_columns', data.c))
    return data.with_only_columns([d[field] for field in expr.fields])


@dispatch(Projection, Selectable)
def compute_up(expr, data, **kwargs):
    return compute(expr, sa.select([data]), post_compute=False)


@dispatch(Projection, sa.Column)
def compute_up(expr, data, **kwargs):
    selectables = [
        compute(expr._child[field], data, post_compute=False)
        for field in expr.fields
    ]
    froms = set(concat(s.froms for s in selectables))
    assert 1 <= len(froms) <= 2
    result = unify_froms(sa.select(first(sel.inner_columns)
                                   for sel in selectables),
                         froms)
    return result.where(unify_wheres(selectables))


@dispatch(Projection, Select)
def compute_up(expr, data, **kwargs):
    return data.with_only_columns(
        first(compute(expr._child[field], data,
                      post_compute=False).inner_columns)
        for field in expr.fields
    )


@dispatch(Field, FromClause)
def compute_up(t, s, **kwargs):
    return s.c[t._name]


def unify_froms(select, selectables):
    return reduce(lambda x, y: x.select_from(y), selectables, select)


def unify_wheres(selectables):
    clauses = list(unique((s._whereclause for s in selectables
                           if hasattr(s, '_whereclause')), key=str))
    return reduce(and_, clauses) if clauses else None


@dispatch(Field, Select)
def compute_up(expr, data, **kwargs):
    name = expr._name
    try:
        inner_columns = list(data.inner_columns)
        names = list(c.name for c in data.inner_columns)
        column = inner_columns[names.index(name)]
    except (KeyError, ValueError):
        single_column_select = compute(expr, first(data.inner_columns),
                                       post_compute=False)
        column = first(single_column_select.inner_columns)
        result = unify_froms(sa.select([column]),
                             data.froms + single_column_select.froms)
        return result.where(unify_wheres([data, single_column_select]))
    else:
        return data.with_only_columns([column])


@dispatch(Field, sa.Column)
def compute_up(t, s, **kwargs):
    assert len(s.foreign_keys) == 1, 'exactly one foreign key allowed'
    key_col = first(s.foreign_keys).column
    return sa.select([key_col.table.c[t._name]]).where(s == key_col)


@dispatch(Broadcast, Select)
def compute_up(t, s, **kwargs):
    cols = list(inner_columns(s))
    d = dict((t._scalars[0][c], cols[i])
             for i, c in enumerate(t._scalars[0].fields))
    result = compute(t._scalar_expr, d, post_compute=False).label(t._name)

    s = copy(s)
    s.append_column(result)
    return s.with_only_columns([result])


@dispatch(Broadcast, Selectable)
def compute_up(t, s, **kwargs):
    cols = list(inner_columns(s))
    d = dict((t._scalars[0][c], cols[i])
             for i, c in enumerate(t._scalars[0].fields))
    return compute(t._scalar_expr, d, post_compute=False).label(t._name)


@dispatch(Concat, (Select, Selectable), (Select, Selectable))
def compute_up(t, lhs, rhs, **kwargs):
    if t.axis != 0:
        raise ValueError(
            'Cannot concat along a non-zero axis in sql; perhaps you want'
            " 'merge'?",
        )

    return select(lhs).union_all(select(rhs)).alias()


@dispatch(Broadcast, sa.Column)
def compute_up(t, s, **kwargs):
    expr = t._scalar_expr
    return compute(expr, s, post_compute=False).label(expr._name)


@dispatch(BinOp, ColumnElement)
def compute_up(t, data, **kwargs):
    if isinstance(t.lhs, Expr):
        return t.op(data, t.rhs)
    else:
        return t.op(t.lhs, data)


@dispatch(BinOp, Select)
def compute_up(t, data, **kwargs):
    assert len(data.c) == 1, \
        'Select cannot have more than a single column when doing arithmetic'
    column = first(data.inner_columns)
    if isinstance(t.lhs, Expr):
        return t.op(column, t.rhs)
    else:
        return t.op(t.lhs, column)


@compute_up.register(
    BinOp, (Select, ColumnElement, base), (Select, ColumnElement),
)
@compute_up.register(BinOp, (Select, ColumnElement), base)
def binop_sql(t, lhs, rhs, **kwargs):
    if isinstance(lhs, Select):
        assert len(lhs.c) == 1, (
            'Select cannot have more than a single column when doing'
            ' arithmetic, got %s' % lhs
        )
        lhs = first(lhs.inner_columns)
    if isinstance(rhs, Select):
        assert len(rhs.c) == 1, (
            'Select cannot have more than a single column when doing'
            ' arithmetic, got %s' % rhs
        )
        rhs = first(rhs.inner_columns)

    return t.op(lhs, rhs)


@dispatch(Pow, ColumnElement)
def compute_up(t, data, **kwargs):
    if isinstance(t.lhs, Expr):
        return sa.func.pow(data, t.rhs)
    else:
        return sa.func.pow(t.lhs, data)


@dispatch(Pow, Select)
def compute_up(t, data, **kwargs):
    assert len(data.c) == 1, \
        'Select cannot have more than a single column when doing arithmetic'
    column = first(data.inner_columns)
    if isinstance(t.lhs, Expr):
        return sa.func.pow(column, t.rhs)
    else:
        return sa.func.pow(t.lhs, column)


@compute_up.register(Pow, (ColumnElement, base), ColumnElement)
@compute_up.register(Pow, ColumnElement, base)
def binop_sql_pow(t, lhs, rhs, **kwargs):
    return sa.func.pow(lhs, rhs)


@dispatch(BinaryMath, ColumnElement)
def compute_up(t, data, **kwargs):
    op = getattr(sa.func, type(t).__name__)
    if isinstance(t.lhs, Expr):
        return op(data, t.rhs)
    else:
        return op(t.lhs, data)


@dispatch(BinaryMath, Select)
def compute_up(t, data, **kwargs):
    assert len(data.c) == 1, \
        'Select cannot have more than a single column when doing arithmetic'
    column = first(data.inner_columns)
    op = getattr(sa.func, type(t).__name__)
    if isinstance(t.lhs, Expr):
        return op(column, t.rhs)
    else:
        return op(t.lhs, column)


@compute_up.register(BinaryMath, (ColumnElement, base), ColumnElement)
@compute_up.register(BinaryMath, ColumnElement, base)
def binary_math_sql(t, lhs, rhs, **kwargs):
    return getattr(sa.func, type(t).__name__)(lhs, rhs)


@compute_up.register(BinaryMath, Select, base)
def binary_math_sql_select(t, lhs, rhs, **kwargs):
    left, right = first(lhs.inner_columns), rhs
    result = getattr(sa.func, type(t).__name__)(left, right)
    return reconstruct_select([result], lhs)


@compute_up.register(BinaryMath, base, Select)
def binary_math_sql_select(t, lhs, rhs, **kwargs):
    left, right = lhs, first(rhs.inner_columns)
    result = getattr(sa.func, type(t).__name__)(left, right)
    return reconstruct_select([result], rhs)


@compute_up.register(BinaryMath, Select, Select)
def binary_math_sql_select(t, lhs, rhs, **kwargs):
    left, right = first(lhs.inner_columns), first(rhs.inner_columns)
    result = getattr(sa.func, type(t).__name__)(left, right)
    assert lhs.table == rhs.table
    return reconstruct_select([result], lhs.table)


@dispatch(FloorDiv, ColumnElement)
def compute_up(t, data, **kwargs):
    if isinstance(t.lhs, Expr):
        return sa.func.floor(data / t.rhs)
    else:
        return sa.func.floor(t.rhs / data)


@compute_up.register(FloorDiv, (ColumnElement, base), ColumnElement)
@compute_up.register(FloorDiv, ColumnElement, base)
def binop_sql(t, lhs, rhs, **kwargs):
    return sa.func.floor(lhs / rhs)


@dispatch(isnan, ColumnElement)
def compute_up(t, s, **kwargs):
    return s == float('nan')


@dispatch(UnaryOp, ColumnElement)
def compute_up(t, s, **kwargs):
    sym = t.symbol
    return getattr(t, 'op', getattr(safuncs, sym, getattr(sa.func, sym)))(s)


@dispatch(Selection, sa.sql.ColumnElement)
def compute_up(expr, data, scope=None, **kwargs):
    predicate = compute(expr.predicate, data, post_compute=False)
    return compute(
        expr,
        {expr._child: data, expr.predicate: predicate},
        **kwargs
    )


@dispatch(Selection, sa.sql.ColumnElement, ColumnElement)
def compute_up(expr, col, predicate, **kwargs):
    return sa.select([col]).where(predicate)


@dispatch(Selection, Selectable)
def compute_up(expr, sel, scope=None, **kwargs):
    return compute(
        expr,
        {
            expr._child: sel,
            expr.predicate: compute(
                expr.predicate,
                toolz.merge(
                    {
                        expr._child[col.name]: col
                        for col in getattr(sel, 'inner_columns', sel.columns)
                    },
                    scope,
                ),
                optimize=False,
                post_compute=False,
            ),
        },
        **kwargs
    )


@dispatch(Selection, Selectable, ColumnElement)
def compute_up(expr, tbl, predicate, scope=None, **kwargs):
    try:
        return tbl.where(predicate)
    except AttributeError:
        return select([tbl]).where(predicate)


def select(s):
    """ Permissive SQL select

    Idempotent sa.select

    Wraps input in list if neccessary
    """
    if not isinstance(s, sa.sql.Select):
        if not isinstance(s, (tuple, list)):
            s = [s]
        s = sa.select(s)
    return s


table_names = ('table_%d' % i for i in itertools.count(1))


def name(sel):
    """ Name of a selectable """
    if hasattr(sel, 'name'):
        return sel.name
    if hasattr(sel, 'froms'):
        if len(sel.froms) == 1:
            return name(sel.froms[0])
    return next(table_names)


@dispatch(Select, Select)
def _join_selectables(a, b, condition=None, **kwargs):
    return a.join(b, condition, **kwargs)


@dispatch(Select, ClauseElement)
def _join_selectables(a, b, condition=None, **kwargs):
    if len(a.froms) > 1:
        raise MDNotImplementedError()

    return a.replace_selectable(a.froms[0],
                                a.froms[0].join(b, condition, **kwargs))


@dispatch(ClauseElement, Select)
def _join_selectables(a, b, condition=None, **kwargs):
    if len(b.froms) > 1:
        raise MDNotImplementedError()
    return b.replace_selectable(b.froms[0],
                                a.join(b.froms[0], condition, **kwargs))


@dispatch(ClauseElement, ClauseElement)
def _join_selectables(a, b, condition=None, **kwargs):
    return a.join(b, condition, **kwargs)


_getname = attrgetter('name')


def _clean_join_name(opposite_side_colnames, suffix, c):
    if c.name not in opposite_side_colnames:
        return c
    else:
        return c.label(c.name + suffix)


@dispatch(Join, ClauseElement, ClauseElement)
def compute_up(t, lhs, rhs, **kwargs):
    if isinstance(lhs, ColumnElement):
        lhs = select(lhs)
    if isinstance(rhs, ColumnElement):
        rhs = select(rhs)
    if name(lhs) == name(rhs):
        left_suffix, right_suffix = t.suffixes
        lhs = lhs.alias('%s%s' % (name(lhs), left_suffix))
        rhs = rhs.alias('%s%s' % (name(rhs), right_suffix))

    lhs = alias_it(lhs)
    rhs = alias_it(rhs)

    if isinstance(lhs, Select):
        lhs = lhs.alias(next(aliases))
        left_conds = [lhs.c.get(c) for c in listpack(t.on_left)]
    else:
        ldict = dict((c.name, c) for c in inner_columns(lhs))
        left_conds = [ldict.get(c) for c in listpack(t.on_left)]

    if isinstance(rhs, Select):
        rhs = rhs.alias(next(aliases))
        right_conds = [rhs.c.get(c) for c in listpack(t.on_right)]
    else:
        rdict = dict((c.name, c) for c in inner_columns(rhs))
        right_conds = [rdict.get(c) for c in listpack(t.on_right)]

    condition = reduce(and_, map(eq, left_conds, right_conds))

    # Perform join
    if t.how == 'inner':
        join = _join_selectables(lhs, rhs, condition=condition)
        main = lhs
    elif t.how == 'left':
        main, other = lhs, rhs
        join = _join_selectables(lhs, rhs, condition=condition, isouter=True)
    elif t.how == 'right':
        join = _join_selectables(rhs, lhs, condition=condition, isouter=True)
        main = rhs
    else:
        # http://stackoverflow.com/questions/20361017/sqlalchemy-full-outer-join
        raise ValueError("SQLAlchemy doesn't support full outer Join")

    """
    We now need to arrange the columns in the join to match the columns in
    the expression.  We care about order and don't want repeats
    """
    if isinstance(join, Select):
        def cols(x):
            if isinstance(x, Select):
                return list(x.inner_columns)
            else:
                return list(x.columns)
    else:
        cols = lambda x: list(x.columns)

    main_cols = cols(main)
    left_cols = cols(lhs)
    left_names = set(map(_getname, left_cols))
    right_cols = cols(rhs)
    right_names = set(map(_getname, right_cols))

    left_suffix, right_suffix = t.suffixes
    fields = [
        f.replace(left_suffix, '').replace(right_suffix, '') for f in t.fields
    ]
    columns = [c for c in main_cols if c.name in t._on_left]
    columns += [_clean_join_name(right_names, left_suffix, c)
                for c in left_cols
                if c.name in fields and c.name not in t._on_left]
    columns += [_clean_join_name(left_names, right_suffix, c)
                for c in right_cols
                if c.name in fields and c.name not in t._on_right]

    if isinstance(join, Select):
        return join.with_only_columns(columns)
    else:
        return sa.select(columns, from_obj=join)


names = {
    mean: 'avg'
}


def reconstruct_select(columns, original, **kwargs):
    return sa.select(columns,
                     from_obj=kwargs.pop('from_obj', None),
                     whereclause=kwargs.pop('whereclause',
                                            getattr(original,
                                                    '_whereclause', None)),
                     bind=kwargs.pop('bind', original.bind),
                     distinct=kwargs.pop('distinct',
                                         getattr(original,
                                                 '_distinct', False)),
                     group_by=kwargs.pop('group_by',
                                         getattr(original,
                                                 '_group_by_clause', None)),
                     having=kwargs.pop('having',
                                       getattr(original, '_having', None)),
                     limit=kwargs.pop('limit',
                                      getattr(original, '_limit', None)),
                     offset=kwargs.pop('offset',
                                       getattr(original, '_offset', None)),
                     order_by=kwargs.pop('order_by',
                                         getattr(original,
                                                 '_order_by_clause', None)),
                     **kwargs)


@dispatch((nunique, Reduction), Select)
def compute_up(expr, data, **kwargs):
    if expr.axis != (0,):
        raise ValueError('axis not equal to 0 not defined for SQL reductions')
    data = data.alias(name=next(aliases))
    cols = list(inner_columns(data))
    d = dict((expr._child[c], cols[i])
             for i, c in enumerate(expr._child.fields))
    return select([compute(expr, d, post_compute=False)])


@dispatch(Distinct, ColumnElement)
def compute_up(t, s, **kwargs):
    return s.distinct(*t.on).label(t._name)


@dispatch(Distinct, Select)
def compute_up(t, s, **kwargs):
    return s.distinct(*t.on)


@dispatch(Distinct, Selectable)
def compute_up(t, s, **kwargs):
    return select(s).distinct(*t.on)


@dispatch(Reduction, ClauseElement)
def compute_up(t, s, **kwargs):
    if t.axis != (0,):
        raise ValueError('axis not equal to 0 not defined for SQL reductions')
    try:
        op = getattr(sa.sql.functions, t.symbol)
    except AttributeError:
        op = getattr(sa.sql.func, names.get(type(t), t.symbol))
    return op(s).label(t._name)


prefixes = {
    std: 'stddev',
    var: 'var'
}


@dispatch((std, var), sql.elements.ColumnElement)
def compute_up(t, s, **kwargs):
    if t.axis != (0,):
        raise ValueError('axis not equal to 0 not defined for SQL reductions')
    funcname = 'samp' if t.unbiased else 'pop'
    full_funcname = '%s_%s' % (prefixes[type(t)], funcname)
    return getattr(sa.func, full_funcname)(s).label(t._name)


@dispatch(count, Selectable)
def compute_up(t, s, **kwargs):
    return s.count()


@dispatch(count, sa.Table)
def compute_up(t, s, **kwargs):
    if t.axis != (0,):
        raise ValueError('axis not equal to 0 not defined for SQL reductions')
    try:
        c = list(s.primary_key)[0]
    except IndexError:
        c = list(s.columns)[0]

    return sa.func.count(c)


@dispatch(nelements, (Select, ClauseElement))
def compute_up(t, s, **kwargs):
    return compute_up(t._child.count(), s)


@dispatch(count, Select)
def compute_up(t, s, **kwargs):
    if t.axis != (0,):
        raise ValueError('axis not equal to 0 not defined for SQL reductions')
    al = next(aliases)
    try:
        s2 = s.alias(al)
        col = list(s2.primary_key)[0]
    except (KeyError, IndexError):
        s2 = s.alias(al)
        col = list(s2.columns)[0]

    result = sa.func.count(col)

    return select([list(inner_columns(result))[0].label(t._name)])


<<<<<<< HEAD
@dispatch(nunique, ColumnElement)
=======
@dispatch(nunique, (sa.sql.elements.Label, sa.Column))
>>>>>>> 0cc78947
def compute_up(t, s, **kwargs):
    if t.axis != (0,):
        raise ValueError('axis not equal to 0 not defined for SQL reductions')
    return sa.sql.functions.count(s.distinct())


@dispatch(nunique, Selectable)
def compute_up(expr, data, **kwargs):
    return select(data).distinct().alias(next(aliases)).count()


@dispatch(By, sa.Column)
def compute_up(expr, data, scope=None, **kwargs):
    data = lower_column(data)
    grouper = compute(expr.grouper, scope, post_compute=False, **kwargs)

    app = expr.apply
    reductions = [compute(val, data, post_compute=None).label(name)
                  for val, name in zip(app.values, app.fields)]

    froms = list(unique(chain(get_all_froms(grouper),
                              concat(map(get_all_froms, reductions)))))
    inner_cols = list(getattr(grouper, 'inner_columns', [grouper]))
    grouper_cols = inner_cols[:]
    inner_cols.extend(concat(
        getattr(getattr(r, 'element', None), 'inner_columns', [r])
        for r in reductions
    ))
    wheres = unify_wheres([grouper] + reductions)
    sel = unify_froms(sa.select(inner_cols, whereclause=wheres), froms)
    return sel.group_by(*grouper_cols)


@dispatch(By, ClauseElement)
def compute_up(expr, data, **kwargs):
    if not valid_grouper(expr.grouper):
        raise TypeError("Grouper must have a non-nested record or one "
                        "dimensional collection datashape, "
                        "got %s of type %r with dshape %s" %
                        (expr.grouper, type(expr.grouper).__name__,
                         expr.grouper.dshape))
    grouper = get_inner_columns(compute(expr.grouper, data,
                                        post_compute=False))
    app = expr.apply
    reductions = [compute(val, data, post_compute=False).label(name)
                  for val, name in zip(app.values, app.fields)]

    return sa.select(grouper + reductions).group_by(*grouper)


def lower_column(col):
    """ Return column from lower level tables if possible

    >>> metadata = sa.MetaData()

    >>> s = sa.Table('accounts', metadata,
    ...              sa.Column('name', sa.String),
    ...              sa.Column('amount', sa.Integer),
    ...              sa.Column('id', sa.Integer, primary_key=True),
    ...              )

    >>> s2 = select([s])
    >>> s2.c.amount is s.c.amount
    False

    >>> lower_column(s2.c.amount) is s.c.amount
    True

    >>> lower_column(s2.c.amount)
    Column('amount', Integer(), table=<accounts>)
    """

    old = None
    while col is not None and col is not old:
        old = col
        if not hasattr(col, 'table') or not hasattr(col.table, 'froms'):
            return col
        for f in col.table.froms:
            if f.corresponding_column(col) is not None:
                col = f.corresponding_column(col)

    return old


aliases = ('alias_%d' % i for i in itertools.count(1))


@toolz.memoize
def alias_it(s):
    """ Alias a Selectable if it has a group by clause """
    if (hasattr(s, '_group_by_clause') and
            s._group_by_clause is not None and
            len(s._group_by_clause)):
        return s.alias(next(aliases))
    else:
        return s


def is_nested_record(measure):
    """Predicate for checking whether `measure` is a nested ``Record`` dshape

    Examples
    --------
    >>> from datashape import dshape
    >>> is_nested_record(dshape('{a: int32, b: int32}').measure)
    False
    >>> is_nested_record(dshape('{a: var * ?float64, b: ?string}').measure)
    True
    """
    if not isrecord(measure):
        raise TypeError('Input must be a Record type got %s of type %r' %
                        (measure, type(measure).__name__))
    return not all(isscalar(getattr(t, 'key', t)) for t in measure.types)


def valid_grouper(expr):
    ds = expr.dshape
    measure = ds.measure
    return (iscollection(ds) and
            (isscalar(getattr(measure, 'key', measure)) or
             (isrecord(measure) and not is_nested_record(measure))))


def valid_reducer(expr):
    ds = expr.dshape
    measure = ds.measure
    return (not iscollection(ds) and
            (isscalar(measure) or
             (isrecord(measure) and not is_nested_record(measure))))


@dispatch(By, Select)
def compute_up(expr, data, **kwargs):
    if not valid_grouper(expr.grouper):
        raise TypeError("Grouper must have a non-nested record or one "
                        "dimensional collection datashape, "
                        "got %s of type %r with dshape %s" %
                        (expr.grouper, type(expr.grouper).__name__,
                         expr.grouper.dshape))

    s = alias_it(data)

    if valid_reducer(expr.apply):
        reduction = compute(expr.apply, s, post_compute=False)
    else:
        raise TypeError('apply must be a Summary expression')

    grouper = get_inner_columns(compute(expr.grouper, s, post_compute=False))
    reduction_columns = pipe(reduction.inner_columns,
                             map(get_inner_columns),
                             concat)
    columns = list(unique(chain(grouper, reduction_columns)))
    if (not isinstance(s, sa.sql.selectable.Alias) or
            (hasattr(s, 'froms') and isinstance(s.froms[0],
                                                sa.sql.selectable.Join))):
        assert len(s.froms) == 1, 'only a single FROM clause supported for now'
        from_obj, = s.froms
    else:
        from_obj = None

    return reconstruct_select(columns,
                              getattr(s, 'element', s),
                              from_obj=from_obj,
                              group_by=grouper)


@dispatch(Sort, (Selectable, Select))
def compute_up(t, s, **kwargs):
    s = select(s.alias())
    direction = sa.asc if t.ascending else sa.desc
    cols = [direction(lower_column(s.c[c])) for c in listpack(t.key)]
    return s.order_by(*cols)


@dispatch(Sort, (sa.Table, ColumnElement))
def compute_up(t, s, **kwargs):
    s = select(s)
    direction = sa.asc if t.ascending else sa.desc
    cols = [direction(lower_column(s.c[c])) for c in listpack(t.key)]
    return s.order_by(*cols)


@dispatch(Head, FromClause)
def compute_up(t, s, **kwargs):
    if s._limit is not None and s._limit <= t.n:
        return s
    return s.limit(t.n)


@dispatch(Head, sa.Table)
def compute_up(t, s, **kwargs):
    return s.select().limit(t.n)


@dispatch(Head, ColumnElement)
def compute_up(t, s, **kwargs):
    return sa.select([s]).limit(t.n)


@dispatch(Head, ScalarSelect)
def compute_up(t, s, **kwargs):
    return compute(t, s.element, post_compute=False)


@dispatch(Label, ColumnElement)
def compute_up(t, s, **kwargs):
    return s.label(t.label)


@dispatch(Label, FromClause)
def compute_up(t, s, **kwargs):
    assert len(s.c) == 1, \
        'expected %s to have a single column but has %d' % (s, len(s.c))
    inner_column, = s.inner_columns
    return reconstruct_select([inner_column.label(t.label)], s)


@dispatch(Expr, ScalarSelect)
def post_compute(t, s, **kwargs):
    return s.element


@dispatch(ReLabel, Selectable)
def compute_up(expr, data, **kwargs):
    names = data.c.keys()
    assert names == expr._child.fields
    d = dict(zip(names, getattr(data, 'inner_columns', data.c)))
    return sa.select(
        d[col].label(new_col) if col != new_col else d[col]
        for col, new_col in zip(expr._child.fields, expr.fields)
    )


@dispatch(FromClause)
def get_inner_columns(sel):
    try:
        return list(sel.inner_columns)
    except AttributeError:
        return list(map(lower_column, sel.c.values()))


@dispatch(ColumnElement)
def get_inner_columns(c):
    return [c]


@dispatch(ScalarSelect)
def get_inner_columns(sel):
    inner_columns = list(sel.inner_columns)
    assert len(inner_columns) == 1, 'ScalarSelect should have only ONE column'
    return list(map(lower_column, inner_columns))


@dispatch(sa.sql.functions.Function)
def get_inner_columns(f):
    unique_columns = unique(concat(map(get_inner_columns, f.clauses)))
    lowered = [x.label(getattr(x, 'name', None)) for x in unique_columns]
    return [getattr(sa.func, f.name)(*lowered)]


@dispatch(sa.sql.elements.Label)
def get_inner_columns(label):
    """
    Notes
    -----
    This should only ever return a list of length 1

    This is because we need to turn ScalarSelects into an actual column
    """
    name = label.name
    inner_columns = get_inner_columns(label.element)
    assert len(inner_columns) == 1
    return [lower_column(c).label(name) for c in inner_columns]


@dispatch(Select)
def get_all_froms(sel):
    return list(unique(sel.locate_all_froms()))


@dispatch(sa.Table)
def get_all_froms(t):
    return [t]


@dispatch(sa.sql.elements.ColumnElement)
def get_all_froms(colelement):
    return list(unique(concat(map(get_all_froms, colelement.get_children()))))


@dispatch((ScalarSelect, sa.sql.elements.Label))
def get_all_froms(element):
    return get_all_froms(element.element)


@dispatch(sa.sql.functions.FunctionElement)
def get_all_froms(function):
    return list(unique(concat(map(get_all_froms, function.clauses.clauses))))


@dispatch(ColumnClause)
def get_all_froms(c):
    return [c.table]


def get_clause(data, kind):
    # arg SQLAlchemy doesn't allow things like data._group_by_clause or None
    assert kind == 'order_by' or kind == 'group_by', \
        'kind must be "order_by" or "group_by"'
    clause = getattr(data, '_%s_clause' % kind, None)
    return clause.clauses if clause is not None else None


@dispatch(Merge, (Selectable, Select, sa.Column))
def compute_up(expr, data, **kwargs):
    # get the common subexpression of all the children in the merge
    subexpression = common_subexpression(*expr.children)

    # compute each child, including the common subexpression
    children = [compute(child, {subexpression: data}, post_compute=False)
                for child in expr.children]

    # Get the original columns from the selection and rip out columns from
    # Selectables and ScalarSelects
    columns = list(unique(concat(map(get_inner_columns, children))))

    # we need these getattrs if data is a ColumnClause or Table
    from_obj = get_all_froms(data)
    assert len(from_obj) == 1, 'only a single FROM clause supported'
    return reconstruct_select(columns, data, from_obj=from_obj)


@dispatch(Summary, Select)
def compute_up(t, s, scope=None, **kwargs):
    d = dict((t._child[c], list(inner_columns(s))[i])
             for i, c in enumerate(t._child.fields))

    cols = [compute(val, toolz.merge(scope, d), post_compute=None).label(name)
            for name, val in zip(t.fields, t.values)]

    s = copy(s)
    for c in cols:
        s.append_column(c)

    return s.with_only_columns(cols)


@dispatch(Summary, ClauseElement)
def compute_up(t, s, **kwargs):
    scope = {t._child: s}
    return sa.select(
        compute(value, scope, post_compute=None).label(name)
        for value, name in zip(t.values, t.fields)
    )


@dispatch(Like, ColumnElement)
def compute_up(t, s, **kwargs):
    return s.like(t.pattern.replace('*', '%').replace('?', '_'))


string_func_names = {
    # <blaze function name>: <SQL function name>
}


# TODO: remove if the alternative fix goes into PyHive
@compiles(sa.sql.functions.Function, 'hive')
def compile_char_length_on_hive(element, compiler, **kwargs):
    assert len(element.clauses) == 1, \
        'char_length must have a single clause, got %s' % list(element.clauses)
    if element.name == 'char_length':
        return compiler.visit_function(sa.func.length(*element.clauses),
                                       **kwargs)
    return compiler.visit_function(element, **kwargs)


@dispatch(strlen, ColumnElement)
def compute_up(expr, data, **kwargs):
    return sa.sql.functions.char_length(data).label(expr._name)


@dispatch(UnaryStringFunction, ColumnElement)
def compute_up(expr, data, **kwargs):
    func_name = type(expr).__name__
    func_name = string_func_names.get(func_name, func_name)
    return getattr(sa.sql.func, func_name)(data).label(expr._name)


@dispatch(notnull, ColumnElement)
def compute_up(expr, data, **kwargs):
    return data != None


@toolz.memoize
def table_of_metadata(metadata, name):
    if metadata.schema is not None:
        name = '.'.join((metadata.schema, name))
    if name not in metadata.tables:
        metadata.reflect(views=metadata.bind.dialect.supports_views)
    return metadata.tables[name]


def table_of_engine(engine, name):
    metadata = metadata_of_engine(engine)
    return table_of_metadata(metadata, name)


@dispatch(Field, sa.engine.Engine)
def compute_up(expr, data, **kwargs):
    return table_of_engine(data, expr._name)


@dispatch(DateTime, ColumnElement)
def compute_up(expr, data, **kwargs):
    if expr.attr == 'date':
        return sa.func.date(data).label(expr._name)

    return sa.extract(expr.attr, data).label(expr._name)


@compiles(sa.sql.elements.Extract, 'hive')
def hive_extract_to_date_function(element, compiler, **kwargs):
    func = getattr(sa.func, element.field)(element.expr)
    return compiler.visit_function(func, **kwargs)


@compiles(sa.sql.elements.Extract, 'mssql')
def mssql_extract_to_datepart(element, compiler, **kwargs):
    func = sa.func.datepart(sa.sql.expression.column(element.field),
                            element.expr)
    return compiler.visit_function(func, **kwargs)


def engine_of(x):
    if isinstance(x, Engine):
        return x
    if isinstance(x, MetaData):
        return x.bind
    if isinstance(x, Table):
        return x.metadata.bind
    raise NotImplementedError("Can't deterimine engine of %s" % x)


@dispatch(Expr)
def _subexpr_optimize(expr):
    return expr


@dispatch(Tail)
def _subexpr_optimize(expr):
    child = sorter = expr._child
    while not isinstance(sorter, Sort):
        try:
            sorter = sorter._child
        except AttributeError:
            break
    else:
        # Invert the sort order, then take the head, then re-sort based on
        # the original key.
        return child._subs({
            sorter: sorter._child.sort(
                sorter._key,
                ascending=not sorter.ascending,
            ),
        }).head(expr.n).sort(sorter._key, ascending=sorter.ascending)

    # If there is no sort order, then we can swap out a head with a tail.
    # This is equivalent in this backend and considerably faster.
    warnings.warn(
        "'tail' of a sql operation with no sort is the same as 'head'",
    )
    return child.head(expr.n)


@dispatch(Expr, ClauseElement)
def optimize(expr, _):
    collected = broadcast_collect(expr, no_recurse=Selection)
    return reduce(
        lambda expr, term: expr._subs({term: _subexpr_optimize(term)}),
        collected._subterms(),
        collected,
    )


@dispatch(Field, sa.MetaData)
def compute_up(expr, data, **kwargs):
    return table_of_metadata(data, expr._name)


@dispatch(Expr, ClauseElement)
def post_compute(_, s, **kwargs):
    return select(s)


@dispatch(IsIn, ColumnElement)
def compute_up(expr, data, **kwargs):
    return data.in_(expr._keys)


@dispatch(Slice, (Select, Selectable, ColumnElement))
def compute_up(expr, data, **kwargs):
    index = expr.index[0]  # [0] replace_slices returns tuple ((start, stop), )
    if isinstance(index, slice):
        start = index.start or 0
        if start < 0:
            raise ValueError('start value of slice cannot be negative'
                             ' with a SQL backend')

        stop = index.stop
        if stop is not None and stop < 0:
            raise ValueError('stop value of slice cannot be negative with a '
                             'SQL backend.')

        if index.step is not None and index.step != 1:
            raise ValueError('step parameter in slice objects not supported '
                             'with SQL backend')

    elif isinstance(index, (np.integer, numbers.Integral)):
        if index < 0:
            raise ValueError('integer slice cannot be negative for the'
                             ' SQL backend')
        start = index
        stop = start + 1
    else:
        raise TypeError('type %r not supported for slicing wih SQL backend'
                        % type(index).__name__)

    warnings.warn('The order of the result set from a Slice expression '
                  'computed against the SQL backend is not deterministic.')

    if stop is None:  # Represents open-ended slice. e.g. [3:]
        return select(data).offset(start)
    else:
        return select(data).offset(start).limit(stop - start)


@dispatch(Coerce, ColumnElement)
def compute_up(expr, data, **kwargs):
    return sa.cast(data, dshape_to_alchemy(expr.to)).label(expr._name)


# make_interval(years int DEFAULT 0,
#               months int DEFAULT 0,
#               weeks int DEFAULT 0,
#               days int DEFAULT 0,
#               hours int DEFAULT 0,
#               mins int DEFAULT 0,
#               secs double precision DEFAULT 0.0)


freq_map = {
    'year': 'years',
    'month': 'months',
    'week': 'weeks',
    'day': 'days',
    'hour': 'hours',
    'minute': 'mins',
    'second': 'secs',
}


class generate_sequence(GenericFunction):
    def __init__(self, start, stop, interval, **kwargs):
        super(generate_sequence, self).__init__(start, stop, interval, **kwargs)

        self.start = start
        self.stop = stop
        self.interval = interval


@compiles(generate_sequence)
def generate_series_generic(element, compiler, **kwargs):
    cte = sa.select([sa.select([element.start]).label('ts')]).cte(recursive=True)
    query = sa.select([
        cte.union_all(
            sa.select([
                sa.func.datetime_add(cte.c.ts, element.interval).label('ts')
            ]).where(cte.c.ts < sa.select([element.stop]))
        )
    ])
    return compiler.process(query, **kwargs)


@compiles(generate_sequence, 'mysql')
def generate_series_mysql(element, compiler, **kwargs):
    assert isinstance(element.interval.value, numbers.Integral), \
        'got value %s of type %r, expected integer' % (
            element.interval.value,
            type(element.interval.value).__name__,
        )
    diff = sa.func.timestampdiff(
        sa.text(element.interval.unit), element.start, element.stop
    ) / element.interval.value
    num_unions = int(sa.func.ceil(sa.func.log10(diff)).execute().scalar())
    unions = [
        sa.union_all(*map(
            lambda x: sa.select([sa.literal(x).label('value')]),
            range(0, 10 ** (i + 1), 10 ** i)
        )).alias()
        for i in range(num_unions)
    ]
    nums = sa.select([
        reduce(add, (union.c.value for union in unions)).label('n')
    ]).alias()
    query = sa.func.timestampadd(
        sa.text(element.interval.unit), nums.c.n, element.start
    )
    import ipdb; ipdb.set_trace()
    return compiler.process(query, **kwargs)


@compiles(generate_sequence, 'postgresql')
def generate_series_postgres(element, compiler, **kwargs):
    return compiler.process(
        sa.func.generate_series(element.start, element.stop, element.interval),
        **kwargs
    )


class create_interval(GenericFunction):
    def __init__(self, value, unit, **kwargs):
        super(create_interval, self).__init__(value, unit, **kwargs)

        self.value = value
        self.unit = unit


@compiles(create_interval, 'sqlite')
def create_interval_sqlite(element, compiler, **kwargs):
    unit = element.unit
    value = interval_to_number(unit, element.value)
    final_unit = {
        'millisecond': 'second',
        'microsecond': 'second',
        'nanosecond': 'second'
    }.get(unit, unit)
    literal_binds = kwargs.pop('literal_binds', False)
    return compiler.process(
        sa.literal(
            compiler.process(
                sa.text('+:value %s' % final_unit).bindparams(value=value),
                literal_binds=True,
                **kwargs
            ),
            type_=sa.String
        ),
        literal_binds=literal_binds,
        **kwargs
    )


@compiles(create_interval, 'mysql')
def create_interval_mysql(element, compiler, **kwargs):
    unit = element.unit
    value = interval_to_number(unit, element.value)
    final_unit = {
        'millisecond': 'second',
        'microsecond': 'second',
        'nanosecond': 'second'
    }.get(unit, unit)
    return compiler.process(
        sa.text('INTERVAL :value %s' % final_unit).bindparams(value=value),
        **kwargs
    )


@compiles(create_interval, 'postgresql')
def create_interval_postgres(element, compiler, **kwargs):
    unit = element.unit
    value = interval_to_number(unit, element.value)
    args = toolz.merge(
        dict.fromkeys(freq_map.values(), 0), {freq_map.get(unit, 'secs'): value}
    )
    return compiler.process(
        sa.func.make_interval(
            args['years'], args['months'], args['weeks'], args['days'],
            args['hours'], args['mins'], args['secs']
        ),
        **kwargs
    )


class datetime_add(GenericFunction):
    def __init__(self, date, interval, **kwargs):
        super(datetime_add, self).__init__(date, interval, **kwargs)

        self.date = date
        self.interval = interval


@compiles(datetime_add, 'sqlite')
def date_add_sqlite(element, compiler, **kwargs):
    return compiler.process(
        sa.func.datetime(element.date, element.interval),
        **kwargs
    )


@compiles(datetime_add, 'mysql')
def date_add_mysql(element, compiler, **kwargs):
    return compiler.process(
        sa.func.date_add(element.date, element.interval),
        **kwargs
    )


class unixtime_to_timestamp(GenericFunction):
    def __init__(self, unixtime, **kwargs):
        super(unixtime_to_timestamp, self).__init__(unixtime, **kwargs)
        self.unixtime = unixtime


@compiles(unixtime_to_timestamp, 'sqlite')
def unixtime_to_timestamp_sqlite(element, compiler, **kwargs):
    return compiler.process(
        sa.func.datetime(element.unixtime, 'unixepoch'),
        **kwargs
    )


@compiles(unixtime_to_timestamp, 'mysql')
def unixtime_to_timestamp_mysql(element, compiler, **kwargs):
    return compiler.process(
        sa.func.convert_tz(
            sa.func.from_unixtime(element.unixtime),
            sa.text('@@session.time_zone'),  # TODO: is this correct?
            sa.literal('+00:00', type_=sa.String)
        ),
        **kwargs
    )


@compiles(unixtime_to_timestamp, 'postgresql')
def unixtime_to_timestamp_postgres(element, compiler, **kwargs):
    return compiler.process(
        sa.func.timezone('UTC', sa.func.to_timestamp(element.unixtime)),
        **kwargs
    )


class timestamp_to_unixtime(GenericFunction):
    def __init__(self, timestamp, **kwargs):
        super(timestamp_to_unixtime, self).__init__(timestamp, **kwargs)
        self.timestamp = timestamp


@compiles(timestamp_to_unixtime, 'sqlite')
def timestamp_to_unixtime_sqlite(element, compiler, **kwargs):
    return compiler.process(
        sa.func.strftime(sa.literal('%s', type_=sa.String), element.timestamp),
        **kwargs
    )


@compiles(timestamp_to_unixtime, 'mysql')
def timestamp_to_unixtime_mysql(element, compiler, **kwargs):
    return compiler.process(sa.func.unix_timestamp(element.timestamp), **kwargs)


@compiles(timestamp_to_unixtime, 'postgresql')
def timestamp_to_unixtime_postgres(element, compiler, **kwargs):
    return compiler.process(sa.extract('epoch', element.timestamp), **kwargs)


class interval_to_seconds(GenericFunction):
    def __init__(self, interval, **kwargs):
        super(interval_to_seconds, self).__init__(interval, **kwargs)
        self.interval = interval


@compiles(interval_to_seconds, 'sqlite')
def interval_to_seconds_sqlite(element, compiler, **kwargs):
    epoch = sa.literal(EPOCH, type_=sa.DATETIME)
    return compiler.process(
        sa.func.strftime(
            sa.literal('%s', type_=sa.String),
            sa.func.datetime(epoch, element.interval)
        ),
        **kwargs
    )


@compiles(interval_to_seconds, 'mysql')
def interval_to_seconds_mysql(element, compiler, **kwargs):
    epoch = str(EPOCH)
    interval = element.interval
    return compiler.process(
        sa.func.timestampdiff(
            sa.text('SECOND'),
            epoch,
            sa.func.timestampadd(sa.text(interval.unit), interval.value, epoch)
        ),
        **kwargs
    )


@compiles(interval_to_seconds, 'postgresql')
def interval_to_seconds_postgres(element, compiler, **kwargs):
    return compiler.process(sa.extract('epoch', element.interval), **kwargs)


def interval_to_number(unit, value):
    if unit not in freq_map:
        if unit == 'millisecond':
            value /= 1e3
        elif unit == 'microsecond':
            value /= 1e6
        elif unit == 'nanosecond':
            value /= 1e9
        else:
            raise ValueError('invalid unit %r' % unit)
    return value


class floordiv(GenericFunction):
    def __init__(self, left, right, **kwargs):
        super(floordiv, self).__init__(left, right, **kwargs)
        self.left = left
        self.right = right


@compiles(floordiv, 'sqlite')
def floordiv_sqlite(element, compiler, **kwargs):
    return compiler.process(
        sa.cast(sa.func.round((element.left / element.right) - 0.5), sa.BIGINT),
        **kwargs
    )


@compiles(floordiv)
def floordiv_default(element, compiler, **kwargs):
    return compiler.process(
        sa.func.floor(element.left / element.right),
        **kwargs
    )


# microseconds
# milliseconds
# second
# minute
# hour
# day
# week
# month
# quarter
# year
# decade
# century
# millennium


@dispatch(DateTimeTruncate, ColumnElement)
def compute_up(expr, data, **kwargs):
    offset = sa.func.interval_to_seconds(
        sa.func.create_interval(expr.measure, expr.unit)
    )
    return sa.func.unixtime_to_timestamp(
        sa.func.floordiv(sa.func.timestamp_to_unixtime(data), offset) * offset
    ).label(expr._name)


@dispatch(Resample, (Select, Selectable))
def compute_up(expr, data, **kwargs):
    # step 1: group by
    expr_grouper = expr.grouper
    grouper_name = expr_grouper._name
    aggs = compute(
        by(expr.grouper, expr.apply).sort(grouper_name),
        data,
        post_compute=False
    ).alias()

    # step 2: sequence generation
    agg_grouper = aggs.c[grouper_name]
    start = sa.sql.functions.min(agg_grouper)
    stop = sa.sql.functions.max(agg_grouper)

    index = sa.select([
        sa.func.generate_sequence(
            start, stop, sa.func.create_interval(
                expr_grouper.measure, expr_grouper.unit
            )
        ).label(None)
    ]).alias()

    # step 3: left outer join
    index_grouper = first(index.c)
    joined = index.join(
        aggs,
        onclause=agg_grouper == index_grouper,
        isouter=True  # generates a LEFT OUTER JOIN expression
    )

    # step 4: coalesce
    initial_values = {
        k: sa.literal(v).label(k) for k, v in expr.apply.initial_value.items()
    }
    select_args = [index_grouper.label(grouper_name)] + [
        sa.sql.functions.coalesce(agg, initial_values[name]).label(name)
        for name, agg in aggs.c.items()[1:]
    ]

    # step 5: order by
    return sa.select(select_args).select_from(joined).order_by(index_grouper)


@dispatch(Coerce, Select)
def compute_up(expr, data, **kwargs):
    column = first(data.inner_columns)
    cast = sa.cast(column, dshape_to_alchemy(expr.to)).label(expr._name)
    return reconstruct_select([cast], data)


@dispatch(Shift, ColumnElement)
def compute_up(expr, data, **kwargs):
    return sa.func.lag(data, expr.n).over().label(expr._name)<|MERGE_RESOLUTION|>--- conflicted
+++ resolved
@@ -646,11 +646,7 @@
     return select([list(inner_columns(result))[0].label(t._name)])
 
 
-<<<<<<< HEAD
 @dispatch(nunique, ColumnElement)
-=======
-@dispatch(nunique, (sa.sql.elements.Label, sa.Column))
->>>>>>> 0cc78947
 def compute_up(t, s, **kwargs):
     if t.axis != (0,):
         raise ValueError('axis not equal to 0 not defined for SQL reductions')

--- conflicted
+++ resolved
@@ -31,12 +31,8 @@
 from ..expr import common_subexpression, Union, Summary, Like
 from ..compatibility import reduce
 from ..utils import unique
-<<<<<<< HEAD
 from .core import compute_up, compute, base
-=======
 from ..data.utils import listpack
-from .core import compute_one, compute, base
->>>>>>> 70050595
 
 __all__ = ['sqlalchemy', 'select']
 

"""

>>> from blaze import *

>>> accounts = symbol('accounts', 'var * {name: string, amount: int}')
>>> deadbeats = accounts[accounts['amount'] < 0]['name']

>>> from sqlalchemy import Table, Column, MetaData, Integer, String
>>> t = Table('accounts', MetaData(),
...           Column('name', String, primary_key = True),
...           Column('amount', Integer))
>>> print(compute(deadbeats, t))  # doctest: +SKIP
SELECT accounts.name
FROM accounts
WHERE accounts.amount < :amount_1
"""
from __future__ import absolute_import, division, print_function

import numbers
import itertools
import datetime

from itertools import chain

from operator import and_, eq, attrgetter, add
from copy import copy

EPOCH = datetime.datetime(1970, 1, 1, 0, 0)

import sqlalchemy as sa

from sqlalchemy import sql, Table, MetaData
from sqlalchemy.sql import Selectable, Select, functions as safuncs
from sqlalchemy.ext.compiler import compiles
from sqlalchemy.sql.elements import ClauseElement, ColumnElement, ColumnClause
from sqlalchemy.sql.selectable import FromClause, ScalarSelect
from sqlalchemy.sql.functions import GenericFunction
from sqlalchemy.engine import Engine

import toolz

from toolz import unique, concat, pipe, first
from toolz.compatibility import zip
from toolz.curried import map

import numpy as np
import numbers

import warnings

from multipledispatch import MDNotImplementedError

from odo.backends.sql import metadata_of_engine, dshape_to_alchemy

from datashape.predicates import iscollection, isscalar, isrecord

from ..dispatch import dispatch

from .core import compute_up, compute, base


from ..expr import (
    Projection, Selection, Field, Broadcast, Expr, IsIn, Slice, BinOp, UnaryOp,
    Join, mean, var, std, Reduction, count, FloorDiv, UnaryStringFunction,
<<<<<<< HEAD
    strlen, DateTime, Coerce, nunique, Distinct, By, Sort, Head, Label, Concat,
    ReLabel, Merge, common_subexpression, Summary, Like, nelements, notnull,
    Resample, by, DateTimeTruncate, Shift, BinaryMath, Pow
=======
    strlen, DateTime, Coerce, nunique, Distinct, By, Sort, Head, Tail, Label,
    Concat, ReLabel, Merge, common_subexpression, Summary, Like, nelements,
    notnull, Shift, BinaryMath, Pow,
>>>>>>> 66757ed8
)

from ..expr.broadcast import broadcast_collect
from ..expr.math import isnan

from ..compatibility import reduce

from ..utils import listpack


__all__ = ['sa', 'select']


def inner_columns(s):
    try:
        return s.inner_columns
    except AttributeError:
        return s.c
    raise TypeError()


@dispatch(Projection, Selectable)
def compute_up(t, s, scope=None, **kwargs):
    d = dict((c.name, c) for c in inner_columns(s))
    return select(s).with_only_columns([d[field] for field in t.fields])


@dispatch((Field, Projection), Select)
def compute_up(t, s, **kwargs):
    cols = list(s.inner_columns)
    cols = [lower_column(cols[t._child.fields.index(c)]) for c in t.fields]
    return s.with_only_columns(cols)


@dispatch(Field, ClauseElement)
def compute_up(t, s, **kwargs):
    return s.c.get(t._name)


@dispatch(Broadcast, Select)
def compute_up(t, s, **kwargs):
    cols = list(inner_columns(s))
    d = dict((t._scalars[0][c], cols[i])
             for i, c in enumerate(t._scalars[0].fields))
    result = compute(t._scalar_expr, d, post_compute=False).label(t._name)

    s = copy(s)
    s.append_column(result)
    return s.with_only_columns([result])


@dispatch(Broadcast, Selectable)
def compute_up(t, s, **kwargs):
    cols = list(inner_columns(s))
    d = dict((t._scalars[0][c], cols[i])
             for i, c in enumerate(t._scalars[0].fields))
    return compute(t._scalar_expr, d, post_compute=False).label(t._name)


@dispatch(Concat, (Select, Selectable), (Select, Selectable))
def compute_up(t, lhs, rhs, **kwargs):
    if t.axis != 0:
        raise ValueError(
            'Cannot concat along a non-zero axis in sql; perhaps you want'
            " 'merge'?",
        )

    return select(lhs).union_all(select(rhs)).alias()


@dispatch(Broadcast, sa.Column)
def compute_up(t, s, **kwargs):
    expr = t._scalar_expr
    return compute(expr, s, post_compute=False).label(expr._name)


@dispatch(BinOp, ColumnElement)
def compute_up(t, data, **kwargs):
    if isinstance(t.lhs, Expr):
        return t.op(data, t.rhs)
    else:
        return t.op(t.lhs, data)


@dispatch(BinOp, Select)
def compute_up(t, data, **kwargs):
    assert len(data.c) == 1, \
        'Select cannot have more than a single column when doing arithmetic'
    column = first(data.inner_columns)
    if isinstance(t.lhs, Expr):
        return t.op(column, t.rhs)
    else:
        return t.op(t.lhs, column)


@compute_up.register(
    BinOp, (Select, ColumnElement, base), (Select, ColumnElement),
)
@compute_up.register(BinOp, (Select, ColumnElement), base)
def binop_sql(t, lhs, rhs, **kwargs):
    if isinstance(lhs, Select):
        assert len(lhs.c) == 1, (
            'Select cannot have more than a single column when doing'
            ' arithmetic, got %s' % lhs
        )
        lhs = first(lhs.inner_columns)
    if isinstance(rhs, Select):
        assert len(rhs.c) == 1, (
            'Select cannot have more than a single column when doing'
            ' arithmetic, got %s' % rhs
        )
        rhs = first(rhs.inner_columns)

    return t.op(lhs, rhs)


@dispatch(Pow, ColumnElement)
def compute_up(t, data, **kwargs):
    if isinstance(t.lhs, Expr):
        return sa.func.pow(data, t.rhs)
    else:
        return sa.func.pow(t.lhs, data)


@dispatch(Pow, Select)
def compute_up(t, data, **kwargs):
    assert len(data.c) == 1, \
        'Select cannot have more than a single column when doing arithmetic'
    column = first(data.inner_columns)
    if isinstance(t.lhs, Expr):
        return sa.func.pow(column, t.rhs)
    else:
        return sa.func.pow(t.lhs, column)


@compute_up.register(Pow, (ColumnElement, base), ColumnElement)
@compute_up.register(Pow, ColumnElement, base)
def binop_sql_pow(t, lhs, rhs, **kwargs):
    return sa.func.pow(lhs, rhs)


@dispatch(BinaryMath, ColumnElement)
def compute_up(t, data, **kwargs):
    op = getattr(sa.func, type(t).__name__)
    if isinstance(t.lhs, Expr):
        return op(data, t.rhs)
    else:
        return op(t.lhs, data)


@dispatch(BinaryMath, Select)
def compute_up(t, data, **kwargs):
    assert len(data.c) == 1, \
        'Select cannot have more than a single column when doing arithmetic'
    column = first(data.inner_columns)
    op = getattr(sa.func, type(t).__name__)
    if isinstance(t.lhs, Expr):
        return op(column, t.rhs)
    else:
        return op(t.lhs, column)


@compute_up.register(BinaryMath, (ColumnElement, base), ColumnElement)
@compute_up.register(BinaryMath, ColumnElement, base)
def binary_math_sql(t, lhs, rhs, **kwargs):
    return getattr(sa.func, type(t).__name__)(lhs, rhs)


@compute_up.register(BinaryMath, Select, base)
def binary_math_sql_select(t, lhs, rhs, **kwargs):
    left, right = first(lhs.inner_columns), rhs
    result = getattr(sa.func, type(t).__name__)(left, right)
    return reconstruct_select([result], lhs)


@compute_up.register(BinaryMath, base, Select)
def binary_math_sql_select(t, lhs, rhs, **kwargs):
    left, right = lhs, first(rhs.inner_columns)
    result = getattr(sa.func, type(t).__name__)(left, right)
    return reconstruct_select([result], rhs)


@compute_up.register(BinaryMath, Select, Select)
def binary_math_sql_select(t, lhs, rhs, **kwargs):
    left, right = first(lhs.inner_columns), first(rhs.inner_columns)
    result = getattr(sa.func, type(t).__name__)(left, right)
    assert lhs.table == rhs.table
    return reconstruct_select([result], lhs.table)


@dispatch(FloorDiv, ColumnElement)
def compute_up(t, data, **kwargs):
    if isinstance(t.lhs, Expr):
        return sa.func.floor(data / t.rhs)
    else:
        return sa.func.floor(t.rhs / data)


@compute_up.register(FloorDiv, (ColumnElement, base), ColumnElement)
@compute_up.register(FloorDiv, ColumnElement, base)
def binop_sql(t, lhs, rhs, **kwargs):
    return sa.func.floor(lhs / rhs)


@dispatch(isnan, ColumnElement)
def compute_up(t, s, **kwargs):
    return s == float('nan')


@dispatch(UnaryOp, ColumnElement)
def compute_up(t, s, **kwargs):
    sym = t.symbol
    return getattr(t, 'op', getattr(safuncs, sym, getattr(sa.func, sym)))(s)


@dispatch(Selection, sa.sql.ColumnElement)
def compute_up(expr, data, scope=None, **kwargs):
    predicate = compute(expr.predicate, data, post_compute=False)
    return compute(
        expr,
        {expr._child: data, expr.predicate: predicate},
        **kwargs
    )


@dispatch(Selection, sa.sql.ColumnElement, ColumnElement)
def compute_up(expr, col, predicate, **kwargs):
    return sa.select([col]).where(predicate)


@dispatch(Selection, Selectable)
def compute_up(expr, sel, scope=None, **kwargs):
    return compute(
        expr,
        {
            expr._child: sel,
            expr.predicate: compute(
                expr.predicate,
                toolz.merge(
                    {
                        expr._child[col.name]: col
                        for col in getattr(sel, 'inner_columns', sel.columns)
                    },
                    scope,
                ),
                optimize=False,
                post_compute=False,
            ),
        },
        **kwargs
    )


@dispatch(Selection, Selectable, ColumnElement)
def compute_up(expr, tbl, predicate, scope=None, **kwargs):
    try:
        return tbl.where(predicate)
    except AttributeError:
        return select([tbl]).where(predicate)


def select(s):
    """ Permissive SQL select

    Idempotent sa.select

    Wraps input in list if neccessary
    """
    if not isinstance(s, sa.sql.Select):
        if not isinstance(s, (tuple, list)):
            s = [s]
        s = sa.select(s)
    return s


table_names = ('table_%d' % i for i in itertools.count(1))


def name(sel):
    """ Name of a selectable """
    if hasattr(sel, 'name'):
        return sel.name
    if hasattr(sel, 'froms'):
        if len(sel.froms) == 1:
            return name(sel.froms[0])
    return next(table_names)


@dispatch(Select, Select)
def _join_selectables(a, b, condition=None, **kwargs):
    return a.join(b, condition, **kwargs)


@dispatch(Select, ClauseElement)
def _join_selectables(a, b, condition=None, **kwargs):
    if len(a.froms) > 1:
        raise MDNotImplementedError()

    return a.replace_selectable(a.froms[0],
                                a.froms[0].join(b, condition, **kwargs))


@dispatch(ClauseElement, Select)
def _join_selectables(a, b, condition=None, **kwargs):
    if len(b.froms) > 1:
        raise MDNotImplementedError()
    return b.replace_selectable(b.froms[0],
                                a.join(b.froms[0], condition, **kwargs))



@dispatch(ClauseElement, ClauseElement)
def _join_selectables(a, b, condition=None, **kwargs):
    return a.join(b, condition, **kwargs)


_getname = attrgetter('name')


def _clean_join_name(opposite_side_colnames, suffix, c):
    if c.name not in opposite_side_colnames:
        return c
    else:
        return c.label(c.name + suffix)


@dispatch(Join, ClauseElement, ClauseElement)
def compute_up(t, lhs, rhs, **kwargs):
    if isinstance(lhs, ColumnElement):
        lhs = select(lhs)
    if isinstance(rhs, ColumnElement):
        rhs = select(rhs)
    if name(lhs) == name(rhs):
        left_suffix, right_suffix = t.suffixes
        lhs = lhs.alias('%s%s' % (name(lhs), left_suffix))
        rhs = rhs.alias('%s%s' % (name(rhs), right_suffix))

    lhs = alias_it(lhs)
    rhs = alias_it(rhs)

    if isinstance(lhs, Select):
        lhs = lhs.alias(next(aliases))
        left_conds = [lhs.c.get(c) for c in listpack(t.on_left)]
    else:
        ldict = dict((c.name, c) for c in inner_columns(lhs))
        left_conds = [ldict.get(c) for c in listpack(t.on_left)]

    if isinstance(rhs, Select):
        rhs = rhs.alias(next(aliases))
        right_conds = [rhs.c.get(c) for c in listpack(t.on_right)]
    else:
        rdict = dict((c.name, c) for c in inner_columns(rhs))
        right_conds = [rdict.get(c) for c in listpack(t.on_right)]

    condition = reduce(and_, map(eq, left_conds, right_conds))

    # Perform join
    if t.how == 'inner':
        join = _join_selectables(lhs, rhs, condition=condition)
        main = lhs
    elif t.how == 'left':
        main, other = lhs, rhs
        join = _join_selectables(lhs, rhs, condition=condition, isouter=True)
    elif t.how == 'right':
        join = _join_selectables(rhs, lhs, condition=condition, isouter=True)
        main = rhs
    else:
        # http://stackoverflow.com/questions/20361017/sqlalchemy-full-outer-join
        raise ValueError("SQLAlchemy doesn't support full outer Join")

    """
    We now need to arrange the columns in the join to match the columns in
    the expression.  We care about order and don't want repeats
    """
    if isinstance(join, Select):
        def cols(x):
            if isinstance(x, Select):
                return list(x.inner_columns)
            else:
                return list(x.columns)
    else:
        cols = lambda x: list(x.columns)

    main_cols = cols(main)
    left_cols = cols(lhs)
    left_names = set(map(_getname, left_cols))
    right_cols = cols(rhs)
    right_names = set(map(_getname, right_cols))

    left_suffix, right_suffix = t.suffixes
    fields = [
        f.replace(left_suffix, '').replace(right_suffix, '') for f in t.fields
    ]
    columns = [c for c in main_cols if c.name in t._on_left]
    columns += [_clean_join_name(right_names, left_suffix, c)
                for c in left_cols
                if c.name in fields and c.name not in t._on_left]
    columns += [_clean_join_name(left_names, right_suffix, c)
                for c in right_cols
                if c.name in fields and c.name not in t._on_right]

    if isinstance(join, Select):
        return join.with_only_columns(columns)
    else:
        return sa.select(columns, from_obj=join)


names = {
    mean: 'avg'
}


def reconstruct_select(columns, original, **kwargs):
    return sa.select(columns,
                     from_obj=kwargs.pop('from_obj', None),
                     whereclause=kwargs.pop('whereclause',
                                            getattr(original,
                                                    '_whereclause', None)),
                     bind=kwargs.pop('bind', original.bind),
                     distinct=kwargs.pop('distinct',
                                         getattr(original,
                                                 '_distinct', False)),
                     group_by=kwargs.pop('group_by',
                                         getattr(original,
                                                 '_group_by_clause', None)),
                     having=kwargs.pop('having',
                                       getattr(original, '_having', None)),
                     limit=kwargs.pop('limit',
                                      getattr(original, '_limit', None)),
                     offset=kwargs.pop('offset',
                                       getattr(original, '_offset', None)),
                     order_by=kwargs.pop('order_by',
                                         getattr(original,
                                                 '_order_by_clause', None)),
                     **kwargs)


@dispatch((nunique, Reduction), Select)
def compute_up(expr, data, **kwargs):
    if expr.axis != (0,):
        raise ValueError('axis not equal to 0 not defined for SQL reductions')
    data = data.alias(name=next(aliases))
    cols = list(inner_columns(data))
    d = dict((expr._child[c], cols[i])
             for i, c in enumerate(expr._child.fields))
    return select([compute(expr, d, post_compute=False)])


@dispatch(Distinct, ColumnElement)
def compute_up(t, s, **kwargs):
    return s.distinct(*t.on).label(t._name)


@dispatch(Distinct, Select)
def compute_up(t, s, **kwargs):
    return s.distinct(*t.on)


@dispatch(Distinct, Selectable)
def compute_up(t, s, **kwargs):
    return select(s).distinct(*t.on)


@dispatch(Reduction, ClauseElement)
def compute_up(t, s, **kwargs):
    if t.axis != (0,):
        raise ValueError('axis not equal to 0 not defined for SQL reductions')
    try:
        op = getattr(sa.sql.functions, t.symbol)
    except AttributeError:
        op = getattr(sa.sql.func, names.get(type(t), t.symbol))
    return op(s).label(t._name)


prefixes = {
    std: 'stddev',
    var: 'var'
}


@dispatch((std, var), sql.elements.ColumnElement)
def compute_up(t, s, **kwargs):
    if t.axis != (0,):
        raise ValueError('axis not equal to 0 not defined for SQL reductions')
    funcname = 'samp' if t.unbiased else 'pop'
    full_funcname = '%s_%s' % (prefixes[type(t)], funcname)
    return getattr(sa.func, full_funcname)(s).label(t._name)


@dispatch(count, Selectable)
def compute_up(t, s, **kwargs):
    return s.count()


@dispatch(count, sa.Table)
def compute_up(t, s, **kwargs):
    if t.axis != (0,):
        raise ValueError('axis not equal to 0 not defined for SQL reductions')
    try:
        c = list(s.primary_key)[0]
    except IndexError:
        c = list(s.columns)[0]

    return sa.func.count(c)


@dispatch(nelements, (Select, ClauseElement))
def compute_up(t, s, **kwargs):
    return compute_up(t._child.count(), s)


@dispatch(count, Select)
def compute_up(t, s, **kwargs):
    if t.axis != (0,):
        raise ValueError('axis not equal to 0 not defined for SQL reductions')
    al = next(aliases)
    try:
        s2 = s.alias(al)
        col = list(s2.primary_key)[0]
    except (KeyError, IndexError):
        s2 = s.alias(al)
        col = list(s2.columns)[0]

    result = sa.func.count(col)

    return select([list(inner_columns(result))[0].label(t._name)])


@dispatch(nunique, ColumnElement)
def compute_up(t, s, **kwargs):
    if t.axis != (0,):
        raise ValueError('axis not equal to 0 not defined for SQL reductions')
    return sa.sql.functions.count(s.distinct())


@dispatch(nunique, Selectable)
def compute_up(expr, data, **kwargs):
    return select(data).distinct().alias(next(aliases)).count()


@dispatch(By, sa.Column)
def compute_up(expr, data, **kwargs):
    grouper = lower_column(data)
    app = expr.apply
    if isinstance(app, Reduction):
        reductions = [compute(app, data, post_compute=False)]
    elif isinstance(app, Summary):
        reductions = [compute(val, data, post_compute=None).label(name)
                      for val, name in zip(app.values, app.fields)]

    return sa.select([grouper] + reductions).group_by(grouper)


@dispatch(By, ClauseElement)
def compute_up(expr, data, **kwargs):
    if not valid_grouper(expr):
        raise TypeError("Grouper must have a non-nested record or one "
                        "dimensional collection datashape, "
                        "got %s of type %r with dshape %s" %
                        (expr.grouper, type(expr.grouper).__name__,
                         expr.dshape))
    grouper = get_inner_columns(compute(expr.grouper, data,
                                        post_compute=False))
    app = expr.apply
    reductions = [compute(val, data, post_compute=False).label(name)
                  for val, name in zip(app.values, app.fields)]

    return sa.select(grouper + reductions).group_by(*grouper)


def lower_column(col):
    """ Return column from lower level tables if possible

    >>> metadata = sa.MetaData()

    >>> s = sa.Table('accounts', metadata,
    ...              sa.Column('name', sa.String),
    ...              sa.Column('amount', sa.Integer),
    ...              sa.Column('id', sa.Integer, primary_key=True),
    ...              )

    >>> s2 = select([s])
    >>> s2.c.amount is s.c.amount
    False

    >>> lower_column(s2.c.amount) is s.c.amount
    True

    >>> lower_column(s2.c.amount)
    Column('amount', Integer(), table=<accounts>)
    """

    old = None
    while col is not None and col is not old:
        old = col
        if not hasattr(col, 'table') or not hasattr(col.table, 'froms'):
            return col
        for f in col.table.froms:
            if f.corresponding_column(col) is not None:
                col = f.corresponding_column(col)

    return old


aliases = ('alias_%d' % i for i in itertools.count(1))


@toolz.memoize
def alias_it(s):
    """ Alias a Selectable if it has a group by clause """
    if (hasattr(s, '_group_by_clause') and
            s._group_by_clause is not None and
            len(s._group_by_clause)):
        return s.alias(next(aliases))
    else:
        return s


def is_nested_record(measure):
    """Predicate for checking whether `measure` is a nested ``Record`` dshape

    Examples
    --------
    >>> from datashape import dshape
    >>> is_nested_record(dshape('{a: int32, b: int32}').measure)
    False
    >>> is_nested_record(dshape('{a: var * ?float64, b: ?string}').measure)
    True
    """
    if not isrecord(measure):
        raise TypeError('Input must be a Record type got %s of type %r' %
                        (measure, type(measure).__name__))
    return not all(isscalar(t) for t in measure.types)


def valid_grouper(expr):
    ds = expr.dshape
    measure = ds.measure
    return (iscollection(ds) and
            (isscalar(measure) or
             (isrecord(measure) and not is_nested_record(measure))))


def valid_reducer(expr):
    ds = expr.dshape
    measure = ds.measure
    return (not iscollection(ds) and
            (isscalar(measure) or
             (isrecord(measure) and not is_nested_record(measure))))


@dispatch(By, Select)
def compute_up(expr, data, **kwargs):
    if not valid_grouper(expr):
        raise TypeError("Grouper must have a non-nested record or one "
                        "dimensional collection datashape, "
                        "got %s of type %r with dshape %s" %
                        (expr.grouper, type(expr.grouper).__name__, expr.dshape))

    s = alias_it(data)

    if valid_reducer(expr.apply):
        reduction = compute(expr.apply, s, post_compute=False)
    else:
        raise TypeError('apply must be a Summary expression')

    grouper = get_inner_columns(compute(expr.grouper, s, post_compute=False))
    reduction_columns = pipe(reduction.inner_columns,
                             map(get_inner_columns),
                             concat)
    columns = list(unique(chain(grouper, reduction_columns)))
    if (not isinstance(s, sa.sql.selectable.Alias) or
            (hasattr(s, 'froms') and isinstance(s.froms[0],
                                                sa.sql.selectable.Join))):
        assert len(s.froms) == 1, 'only a single FROM clause supported for now'
        from_obj, = s.froms
    else:
        from_obj = None

    return reconstruct_select(columns,
                              getattr(s, 'element', s),
                              from_obj=from_obj,
                              group_by=grouper)


@dispatch(Sort, (Selectable, Select))
def compute_up(t, s, **kwargs):
    s = select(s.alias())
    direction = sa.asc if t.ascending else sa.desc
    cols = [direction(lower_column(s.c[c])) for c in listpack(t.key)]
    return s.order_by(*cols)


@dispatch(Sort, (sa.Table, ColumnElement))
def compute_up(t, s, **kwargs):
    s = select(s)
    direction = sa.asc if t.ascending else sa.desc
    cols = [direction(lower_column(s.c[c])) for c in listpack(t.key)]
    return s.order_by(*cols)


@dispatch(Head, FromClause)
def compute_up(t, s, **kwargs):
    if s._limit is not None and s._limit <= t.n:
        return s
    return s.limit(t.n)


@dispatch(Head, sa.Table)
def compute_up(t, s, **kwargs):
    return s.select().limit(t.n)


@dispatch(Head, ColumnElement)
def compute_up(t, s, **kwargs):
    return sa.select([s]).limit(t.n)


@dispatch(Head, ScalarSelect)
def compute_up(t, s, **kwargs):
    return compute(t, s.element, post_compute=False)


@dispatch(Label, ColumnElement)
def compute_up(t, s, **kwargs):
    return s.label(t.label)


@dispatch(Label, FromClause)
def compute_up(t, s, **kwargs):
    assert len(s.c) == 1, \
        'expected %s to have a single column but has %d' % (s, len(s.c))
    inner_column, = s.inner_columns
    return reconstruct_select([inner_column.label(t.label)], s)


@dispatch(Expr, ScalarSelect)
def post_compute(t, s, **kwargs):
    return s.element


@dispatch(ReLabel, Selectable)
def compute_up(expr, data, **kwargs):
    names = data.c.keys()
    assert names == expr._child.fields
    d = dict(zip(names, getattr(data, 'inner_columns', data.c)))
    return sa.select(
        d[col].label(new_col) if col != new_col else d[col]
        for col, new_col in zip(expr._child.fields, expr.fields)
    )


@dispatch(FromClause)
def get_inner_columns(sel):
    try:
        return list(sel.inner_columns)
    except AttributeError:
        return list(map(lower_column, sel.c.values()))


@dispatch(ColumnElement)
def get_inner_columns(c):
    return [c]


@dispatch(ScalarSelect)
def get_inner_columns(sel):
    inner_columns = list(sel.inner_columns)
    assert len(inner_columns) == 1, 'ScalarSelect should have only ONE column'
    return list(map(lower_column, inner_columns))


@dispatch(sa.sql.functions.Function)
def get_inner_columns(f):
    unique_columns = unique(concat(map(get_inner_columns, f.clauses)))
    lowered = [x.label(getattr(x, 'name', None)) for x in unique_columns]
    return [getattr(sa.func, f.name)(*lowered)]


@dispatch(sa.sql.elements.Label)
def get_inner_columns(label):
    """
    Notes
    -----
    This should only ever return a list of length 1

    This is because we need to turn ScalarSelects into an actual column
    """
    name = label.name
    inner_columns = get_inner_columns(label.element)
    assert len(inner_columns) == 1
    return [lower_column(c).label(name) for c in inner_columns]


@dispatch(Select)
def get_all_froms(sel):
    return list(unique(sel.locate_all_froms()))


@dispatch(sa.Table)
def get_all_froms(t):
    return [t]


@dispatch(ColumnClause)
def get_all_froms(c):
    return [c.table]


def get_clause(data, kind):
    # arg SQLAlchemy doesn't allow things like data._group_by_clause or None
    assert kind == 'order_by' or kind == 'group_by', \
        'kind must be "order_by" or "group_by"'
    clause = getattr(data, '_%s_clause' % kind, None)
    return clause.clauses if clause is not None else None


@dispatch(Merge, (Selectable, Select, sa.Column))
def compute_up(expr, data, **kwargs):
    # get the common subexpression of all the children in the merge
    subexpression = common_subexpression(*expr.children)

    # compute each child, including the common subexpression
    children = [compute(child, {subexpression: data}, post_compute=False)
                for child in expr.children]

    # Get the original columns from the selection and rip out columns from
    # Selectables and ScalarSelects
    columns = list(unique(concat(map(get_inner_columns, children))))

    # we need these getattrs if data is a ColumnClause or Table
    from_obj = get_all_froms(data)
    assert len(from_obj) == 1, 'only a single FROM clause supported'
    return reconstruct_select(columns, data, from_obj=from_obj)


@dispatch(Summary, Select)
def compute_up(t, s, scope=None, **kwargs):
    d = dict((t._child[c], list(inner_columns(s))[i])
             for i, c in enumerate(t._child.fields))

    cols = [compute(val, toolz.merge(scope, d), post_compute=None).label(name)
            for name, val in zip(t.fields, t.values)]

    s = copy(s)
    for c in cols:
        s.append_column(c)

    return s.with_only_columns(cols)


@dispatch(Summary, ClauseElement)
def compute_up(t, s, **kwargs):
    scope = {t._child: s}
    return sa.select(
        compute(value, scope, post_compute=None).label(name)
        for value, name in zip(t.values, t.fields)
    )


@dispatch(Like, Selectable)
def compute_up(t, s, **kwargs):
    return compute_up(t, select(s), **kwargs)


@dispatch(Like, Select)
def compute_up(t, s, **kwargs):
    items = [(f.c.get(name), pattern.replace('*', '%'))
             for name, pattern in t.patterns.items()
             for f in s.froms if name in f.c]
    return s.where(reduce(and_, [key.like(pattern) for key, pattern in items]))


string_func_names = {
    # <blaze function name>: <SQL function name>
}


# TODO: remove if the alternative fix goes into PyHive
@compiles(sa.sql.functions.Function, 'hive')
def compile_char_length_on_hive(element, compiler, **kwargs):
    assert len(element.clauses) == 1, \
        'char_length must have a single clause, got %s' % list(element.clauses)
    if element.name == 'char_length':
        return compiler.visit_function(sa.func.length(*element.clauses),
                                       **kwargs)
    return compiler.visit_function(element, **kwargs)


@dispatch(strlen, ColumnElement)
def compute_up(expr, data, **kwargs):
    return sa.sql.functions.char_length(data).label(expr._name)


@dispatch(UnaryStringFunction, ColumnElement)
def compute_up(expr, data, **kwargs):
    func_name = type(expr).__name__
    func_name = string_func_names.get(func_name, func_name)
    return getattr(sa.sql.func, func_name)(data).label(expr._name)


@dispatch(notnull, ColumnElement)
def compute_up(expr, data, **kwargs):
    return data != None


@toolz.memoize
def table_of_metadata(metadata, name):
    if metadata.schema is not None:
        name = '.'.join((metadata.schema, name))
    if name not in metadata.tables:
        metadata.reflect(views=metadata.bind.dialect.supports_views)
    return metadata.tables[name]


def table_of_engine(engine, name):
    metadata = metadata_of_engine(engine)
    return table_of_metadata(metadata, name)


@dispatch(Field, sa.engine.Engine)
def compute_up(expr, data, **kwargs):
    return table_of_engine(data, expr._name)


@dispatch(DateTime, (ClauseElement, sa.sql.elements.ColumnElement))
def compute_up(expr, data, **kwargs):
    if expr.attr == 'date':
        return sa.func.date(data).label(expr._name)

    return sa.extract(expr.attr, data).label(expr._name)


@compiles(sa.sql.elements.Extract, 'hive')
def hive_extract_to_date_function(element, compiler, **kwargs):
    func = getattr(sa.func, element.field)(element.expr)
    return compiler.visit_function(func, **kwargs)


@compiles(sa.sql.elements.Extract, 'mssql')
def mssql_extract_to_datepart(element, compiler, **kwargs):
    func = sa.func.datepart(sa.sql.expression.column(element.field),
                            element.expr)
    return compiler.visit_function(func, **kwargs)


def engine_of(x):
    if isinstance(x, Engine):
        return x
    if isinstance(x, MetaData):
        return x.bind
    if isinstance(x, Table):
        return x.metadata.bind
    raise NotImplementedError("Can't deterimine engine of %s" % x)


@dispatch(Expr)
def _subexpr_optimize(expr):
    return expr


@dispatch(Tail)
def _subexpr_optimize(expr):
    child = sorter = expr._child
    while not isinstance(sorter, Sort):
        try:
            sorter = sorter._child
        except AttributeError:
            break
    else:
        # Invert the sort order, then take the head, then re-sort based on
        # the original key.
        return child._subs({
            sorter: sorter._child.sort(
                sorter._key,
                ascending=not sorter.ascending,
            ),
        }).head(expr.n).sort(sorter._key, ascending=sorter.ascending)

    # If there is no sort order, then we can swap out a head with a tail.
    # This is equivalent in this backend and considerably faster.
    warnings.warn(
        "'tail' of a sql operation with no sort is the same as 'head'",
    )
    return child.head(expr.n)


@dispatch(Expr, ClauseElement)
def optimize(expr, _):
    collected = broadcast_collect(expr, no_recurse=Selection)
    return reduce(
        lambda expr, term: expr._subs({term: _subexpr_optimize(term)}),
        collected._subterms(),
        collected,
    )


@dispatch(Field, sa.MetaData)
def compute_up(expr, data, **kwargs):
    return table_of_metadata(data, expr._name)


@dispatch(Expr, ClauseElement)
def post_compute(_, s, **kwargs):
    return select(s)


@dispatch(IsIn, ColumnElement)
def compute_up(expr, data, **kwargs):
    return data.in_(expr._keys)


@dispatch(Slice, (Select, Selectable, ColumnElement))
def compute_up(expr, data, **kwargs):
    index = expr.index[0]  # [0] replace_slices returns tuple ((start, stop), )
    if isinstance(index, slice):
        start = index.start or 0
        if start < 0:
            raise ValueError('start value of slice cannot be negative'
                             ' with a SQL backend')

        stop = index.stop
        if stop is not None and stop < 0:
            raise ValueError('stop value of slice cannot be negative with a '
                             'SQL backend.')

        if index.step is not None and index.step != 1:
            raise ValueError('step parameter in slice objects not supported '
                             'with SQL backend')

    elif isinstance(index, (np.integer, numbers.Integral)):
        if index < 0:
            raise ValueError('integer slice cannot be negative for the'
                             ' SQL backend')
        start = index
        stop = start + 1
    else:
        raise TypeError('type %r not supported for slicing wih SQL backend'
                        % type(index).__name__)

    warnings.warn('The order of the result set from a Slice expression '
                  'computed against the SQL backend is not deterministic.')

    if stop is None:  # Represents open-ended slice. e.g. [3:]
        return select(data).offset(start)
    else:
        return select(data).offset(start).limit(stop - start)


@dispatch(Coerce, ColumnElement)
def compute_up(expr, data, **kwargs):
    return sa.cast(data, dshape_to_alchemy(expr.to)).label(expr._name)


# make_interval(years int DEFAULT 0,
#               months int DEFAULT 0,
#               weeks int DEFAULT 0,
#               days int DEFAULT 0,
#               hours int DEFAULT 0,
#               mins int DEFAULT 0,
#               secs double precision DEFAULT 0.0)


freq_map = {
    'year': 'years',
    'month': 'months',
    'week': 'weeks',
    'day': 'days',
    'hour': 'hours',
    'minute': 'mins',
    'second': 'secs',
}


class generate_sequence(GenericFunction):
    def __init__(self, start, stop, interval, **kwargs):
        super(generate_sequence, self).__init__(start, stop, interval, **kwargs)

        self.start = start
        self.stop = stop
        self.interval = interval


@compiles(generate_sequence)
def generate_series_generic(element, compiler, **kwargs):
    cte = sa.select([sa.select([element.start]).label('ts')]).cte(recursive=True)
    query = sa.select([
        cte.union_all(
            sa.select([
                sa.func.datetime_add(cte.c.ts, element.interval).label('ts')
            ]).where(cte.c.ts < sa.select([element.stop]))
        )
    ])
    return compiler.process(query, **kwargs)


@compiles(generate_sequence, 'mysql')
def generate_series_mysql(element, compiler, **kwargs):
    assert isinstance(element.interval.value, numbers.Integral), \
        'got value %s of type %r, expected integer' % (
            element.interval.value,
            type(element.interval.value).__name__,
        )
    diff = sa.func.timestampdiff(
        sa.text(element.interval.unit), element.start, element.stop
    ) / element.interval.value
    num_unions = int(sa.func.ceil(sa.func.log10(diff)).execute().scalar())
    unions = [
        sa.union_all(*map(
            lambda x: sa.select([sa.literal(x).label('value')]),
            range(0, 10 ** (i + 1), 10 ** i)
        )).alias()
        for i in range(num_unions)
    ]
    nums = sa.select([
        reduce(add, (union.c.value for union in unions)).label('n')
    ]).alias()
    query = sa.func.timestampadd(
        sa.text(element.interval.unit), nums.c.n, element.start
    )
    import ipdb; ipdb.set_trace()
    return compiler.process(query, **kwargs)


@compiles(generate_sequence, 'postgresql')
def generate_series_postgres(element, compiler, **kwargs):
    return compiler.process(
        sa.func.generate_series(element.start, element.stop, element.interval),
        **kwargs
    )


class create_interval(GenericFunction):
    def __init__(self, value, unit, **kwargs):
        super(create_interval, self).__init__(value, unit, **kwargs)

        self.value = value
        self.unit = unit


@compiles(create_interval, 'sqlite')
def create_interval_sqlite(element, compiler, **kwargs):
    unit = element.unit
    value = interval_to_number(unit, element.value)
    final_unit = {
        'millisecond': 'second',
        'microsecond': 'second',
        'nanosecond': 'second'
    }.get(unit, unit)
    literal_binds = kwargs.pop('literal_binds', False)
    return compiler.process(
        sa.literal(
            compiler.process(
                sa.text('+:value %s' % final_unit).bindparams(value=value),
                literal_binds=True,
                **kwargs
            ),
            type_=sa.String
        ),
        literal_binds=literal_binds,
        **kwargs
    )


@compiles(create_interval, 'mysql')
def create_interval_mysql(element, compiler, **kwargs):
    unit = element.unit
    value = interval_to_number(unit, element.value)
    final_unit = {
        'millisecond': 'second',
        'microsecond': 'second',
        'nanosecond': 'second'
    }.get(unit, unit)
    return compiler.process(
        sa.text('INTERVAL :value %s' % final_unit).bindparams(value=value),
        **kwargs
    )


@compiles(create_interval, 'postgresql')
def create_interval_postgres(element, compiler, **kwargs):
    unit = element.unit
    value = interval_to_number(unit, element.value)
    args = toolz.merge(
        dict.fromkeys(freq_map.values(), 0), {freq_map.get(unit, 'secs'): value}
    )
    return compiler.process(
        sa.func.make_interval(
            args['years'], args['months'], args['weeks'], args['days'],
            args['hours'], args['mins'], args['secs']
        ),
        **kwargs
    )


class datetime_add(GenericFunction):
    def __init__(self, date, interval, **kwargs):
        super(datetime_add, self).__init__(date, interval, **kwargs)

        self.date = date
        self.interval = interval


@compiles(datetime_add, 'sqlite')
def date_add_sqlite(element, compiler, **kwargs):
    return compiler.process(
        sa.func.datetime(element.date, element.interval),
        **kwargs
    )


@compiles(datetime_add, 'mysql')
def date_add_mysql(element, compiler, **kwargs):
    return compiler.process(
        sa.func.date_add(element.date, element.interval),
        **kwargs
    )


class unixtime_to_timestamp(GenericFunction):
    def __init__(self, unixtime, **kwargs):
        super(unixtime_to_timestamp, self).__init__(unixtime, **kwargs)
        self.unixtime = unixtime


@compiles(unixtime_to_timestamp, 'sqlite')
def unixtime_to_timestamp_sqlite(element, compiler, **kwargs):
    return compiler.process(
        sa.func.datetime(element.unixtime, 'unixepoch'),
        **kwargs
    )


@compiles(unixtime_to_timestamp, 'mysql')
def unixtime_to_timestamp_mysql(element, compiler, **kwargs):
    return compiler.process(
        sa.func.convert_tz(
            sa.func.from_unixtime(element.unixtime),
            sa.text('@@session.time_zone'),  # TODO: is this correct?
            sa.literal('+00:00', type_=sa.String)
        ),
        **kwargs
    )


@compiles(unixtime_to_timestamp, 'postgresql')
def unixtime_to_timestamp_postgres(element, compiler, **kwargs):
    return compiler.process(
        sa.func.timezone('UTC', sa.func.to_timestamp(element.unixtime)),
        **kwargs
    )


class timestamp_to_unixtime(GenericFunction):
    def __init__(self, timestamp, **kwargs):
        super(timestamp_to_unixtime, self).__init__(timestamp, **kwargs)
        self.timestamp = timestamp


@compiles(timestamp_to_unixtime, 'sqlite')
def timestamp_to_unixtime_sqlite(element, compiler, **kwargs):
    return compiler.process(
        sa.func.strftime(sa.literal('%s', type_=sa.String), element.timestamp),
        **kwargs
    )


@compiles(timestamp_to_unixtime, 'mysql')
def timestamp_to_unixtime_mysql(element, compiler, **kwargs):
    return compiler.process(sa.func.unix_timestamp(element.timestamp), **kwargs)


@compiles(timestamp_to_unixtime, 'postgresql')
def timestamp_to_unixtime_postgres(element, compiler, **kwargs):
    return compiler.process(sa.extract('epoch', element.timestamp), **kwargs)


class interval_to_seconds(GenericFunction):
    def __init__(self, interval, **kwargs):
        super(interval_to_seconds, self).__init__(interval, **kwargs)
        self.interval = interval


@compiles(interval_to_seconds, 'sqlite')
def interval_to_seconds_sqlite(element, compiler, **kwargs):
    epoch = sa.literal(EPOCH, type_=sa.DATETIME)
    return compiler.process(
        sa.func.strftime(
            sa.literal('%s', type_=sa.String),
            sa.func.datetime(epoch, element.interval)
        ),
        **kwargs
    )


@compiles(interval_to_seconds, 'mysql')
def interval_to_seconds_mysql(element, compiler, **kwargs):
    epoch = str(EPOCH)
    interval = element.interval
    return compiler.process(
        sa.func.timestampdiff(
            sa.text('SECOND'),
            epoch,
            sa.func.timestampadd(sa.text(interval.unit), interval.value, epoch)
        ),
        **kwargs
    )


@compiles(interval_to_seconds, 'postgresql')
def interval_to_seconds_postgres(element, compiler, **kwargs):
    return compiler.process(sa.extract('epoch', element.interval), **kwargs)


def interval_to_number(unit, value):
    if unit not in freq_map:
        if unit == 'millisecond':
            value /= 1e3
        elif unit == 'microsecond':
            value /= 1e6
        elif unit == 'nanosecond':
            value /= 1e9
        else:
            raise ValueError('invalid unit %r' % unit)
    return value


class floordiv(GenericFunction):
    def __init__(self, left, right, **kwargs):
        super(floordiv, self).__init__(left, right, **kwargs)
        self.left = left
        self.right = right


@compiles(floordiv, 'sqlite')
def floordiv_sqlite(element, compiler, **kwargs):
    return compiler.process(
        sa.cast(sa.func.round((element.left / element.right) - 0.5), sa.BIGINT),
        **kwargs
    )


@compiles(floordiv)
def floordiv_default(element, compiler, **kwargs):
    return compiler.process(
        sa.func.floor(element.left / element.right),
        **kwargs
    )


# microseconds
# milliseconds
# second
# minute
# hour
# day
# week
# month
# quarter
# year
# decade
# century
# millennium


@dispatch(DateTimeTruncate, ColumnElement)
def compute_up(expr, data, **kwargs):
    offset = sa.func.interval_to_seconds(
        sa.func.create_interval(expr.measure, expr.unit)
    )
    return sa.func.unixtime_to_timestamp(
        sa.func.floordiv(sa.func.timestamp_to_unixtime(data), offset) * offset
    ).label(expr._name)


@dispatch(Resample, (Select, Selectable))
def compute_up(expr, data, **kwargs):
    # step 1: group by
    expr_grouper = expr.grouper
    grouper_name = expr_grouper._name
    aggs = compute(
        by(expr.grouper, expr.apply).sort(grouper_name),
        data,
        post_compute=False
    ).alias()

    # step 2: sequence generation
    agg_grouper = aggs.c[grouper_name]
    start = sa.sql.functions.min(agg_grouper)
    stop = sa.sql.functions.max(agg_grouper)

    index = sa.select([
        sa.func.generate_sequence(
            start, stop, sa.func.create_interval(
                expr_grouper.measure, expr_grouper.unit
            )
        ).label(None)
    ]).alias()

    # step 3: left outer join
    index_grouper = first(index.c)
    joined = index.join(
        aggs,
        onclause=agg_grouper == index_grouper,
        isouter=True  # generates a LEFT OUTER JOIN expression
    )

    # step 4: coalesce
    initial_values = {
        k: sa.literal(v).label(k) for k, v in expr.apply.initial_value.items()
    }
    select_args = [index_grouper.label(grouper_name)] + [
        sa.sql.functions.coalesce(agg, initial_values[name]).label(name)
        for name, agg in aggs.c.items()[1:]
    ]

    # step 5: order by
    return sa.select(select_args).select_from(joined).order_by(index_grouper)


@dispatch(Coerce, Select)
def compute_up(expr, data, **kwargs):
    column = first(data.inner_columns)
    cast = sa.cast(column, dshape_to_alchemy(expr.to)).label(expr._name)
    return reconstruct_select([cast], data)


@dispatch(Shift, ColumnElement)
def compute_up(expr, data, **kwargs):
    return sa.func.lag(data, expr.n).over().label(expr._name)<|MERGE_RESOLUTION|>--- conflicted
+++ resolved
@@ -62,15 +62,9 @@
 from ..expr import (
     Projection, Selection, Field, Broadcast, Expr, IsIn, Slice, BinOp, UnaryOp,
     Join, mean, var, std, Reduction, count, FloorDiv, UnaryStringFunction,
-<<<<<<< HEAD
     strlen, DateTime, Coerce, nunique, Distinct, By, Sort, Head, Label, Concat,
     ReLabel, Merge, common_subexpression, Summary, Like, nelements, notnull,
     Resample, by, DateTimeTruncate, Shift, BinaryMath, Pow
-=======
-    strlen, DateTime, Coerce, nunique, Distinct, By, Sort, Head, Tail, Label,
-    Concat, ReLabel, Merge, common_subexpression, Summary, Like, nelements,
-    notnull, Shift, BinaryMath, Pow,
->>>>>>> 66757ed8
 )
 
 from ..expr.broadcast import broadcast_collect

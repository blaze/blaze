"""

>>> from blaze import *

>>> accounts = symbol('accounts', 'var * {name: string, amount: int}')
>>> deadbeats = accounts[accounts['amount'] < 0]['name']

>>> from sqlalchemy import Table, Column, MetaData, Integer, String
>>> t = Table('accounts', MetaData(),
...           Column('name', String, primary_key = True),
...           Column('amount', Integer))
>>> print(compute(deadbeats, t))  # doctest: +SKIP
SELECT accounts.name
FROM accounts
WHERE accounts.amount < :amount_1
"""
from __future__ import absolute_import, division, print_function

import itertools
from itertools import chain

from operator import and_, eq
from copy import copy

import sqlalchemy as sa

from sqlalchemy import sql, Table, MetaData
from sqlalchemy.sql import Selectable, Select, functions as safuncs
from sqlalchemy.ext.compiler import compiles
from sqlalchemy.sql.elements import ClauseElement, ColumnElement, ColumnClause
from sqlalchemy.sql.functions import FunctionElement
from sqlalchemy.sql.selectable import FromClause, ScalarSelect
from sqlalchemy.engine import Engine

import toolz

<<<<<<< HEAD
from toolz import unique, concat, pipe, first
=======
from toolz import unique, concat, pipe
from toolz.compatibility import zip
>>>>>>> 72fb50c1
from toolz.curried import map

import numpy as np
import numbers

import warnings

from multipledispatch import MDNotImplementedError

from odo.backends.sql import metadata_of_engine, dshape_to_alchemy

from datashape.predicates import iscollection, isscalar, isrecord

from ..dispatch import dispatch

from .core import compute_up, compute, base


from ..expr import (
    Projection, Selection, Field, Broadcast, Expr, IsIn, Slice,
    BinOp, UnaryOp, Join, mean, var, std, Reduction, count,
    FloorDiv, UnaryStringFunction, strlen, DateTime, Coerce,
    nunique, Distinct, By, Sort, Head, Label, ReLabel, Merge,
    common_subexpression, Summary, Like, nelements, Concat,
)

from ..expr.broadcast import broadcast_collect
from ..expr.math import isnan

from ..compatibility import reduce

from ..utils import listpack


__all__ = ['sa', 'select']


def inner_columns(s):
    try:
        return s.inner_columns
    except AttributeError:
        return s.c
    raise TypeError()


@dispatch(Projection, Selectable)
def compute_up(t, s, scope=None, **kwargs):
    d = dict((c.name, c) for c in inner_columns(s))
    return select(s).with_only_columns([d[field] for field in t.fields])


@dispatch((Field, Projection), Select)
def compute_up(t, s, **kwargs):
    cols = list(s.inner_columns)
    cols = [lower_column(cols[t._child.fields.index(c)]) for c in t.fields]
    return s.with_only_columns(cols)


@dispatch(Field, ClauseElement)
def compute_up(t, s, **kwargs):
    return s.c.get(t._name)


@dispatch(Broadcast, Select)
def compute_up(t, s, **kwargs):
    cols = list(inner_columns(s))
    d = dict((t._scalars[0][c], cols[i])
             for i, c in enumerate(t._scalars[0].fields))
    name = t._scalar_expr._name
    result = compute(t._scalar_expr, d, post_compute=False).label(name)

    s = copy(s)
    s.append_column(result)
    return s.with_only_columns([result])


@dispatch(Broadcast, Selectable)
def compute_up(t, s, **kwargs):
    cols = list(inner_columns(s))
    d = dict((t._scalars[0][c], cols[i])
             for i, c in enumerate(t._scalars[0].fields))
    name = t._scalar_expr._name
    return compute(t._scalar_expr, d, post_compute=False).label(name)


@dispatch(Concat, (Select, Selectable), (Select, Selectable))
def compute_up(t, lhs, rhs, **kwargs):
    if t.axis != 0:
        raise ValueError(
            'Cannot concat along a non-zero axis in sql; perhaps you want'
            " 'merge'?",
        )

    return select(lhs).union_all(select(rhs)).alias()


@dispatch(Broadcast, sa.Column)
def compute_up(t, s, **kwargs):
    expr = t._scalar_expr
    return compute(expr, s, post_compute=False).label(expr._name)


@dispatch(BinOp, (FunctionElement, ColumnElement))
def compute_up(t, data, **kwargs):
    if isinstance(t.lhs, Expr):
        return t.op(data, t.rhs)
    else:
        return t.op(t.lhs, data)


@dispatch(BinOp, Selectable)
def compute_up(t, data, **kwargs):
    assert len(data.c) == 1
    if isinstance(t.lhs, Expr):
        return t.op(first(data.inner_columns), t.rhs)
    else:
        return t.op(t.lhs, first(data.inner_columns))


@compute_up.register(BinOp, (ColumnElement, base), ColumnElement)
@compute_up.register(BinOp, ColumnElement, (ColumnElement, base))
def binop_sql(t, lhs, rhs, **kwargs):
    return t.op(lhs, rhs)


@dispatch(FloorDiv, ColumnElement)
def compute_up(t, data, **kwargs):
    if isinstance(t.lhs, Expr):
        return sa.func.floor(data / t.rhs)
    else:
        return sa.func.floor(t.rhs / data)


@compute_up.register(FloorDiv, (ColumnElement, base), ColumnElement)
@compute_up.register(FloorDiv, ColumnElement, (ColumnElement, base))
def binop_sql(t, lhs, rhs, **kwargs):
    return sa.func.floor(lhs / rhs)


@dispatch(isnan, ColumnElement)
def compute_up(t, s, **kwargs):
    return s == float('nan')


@dispatch(UnaryOp, ColumnElement)
def compute_up(t, s, **kwargs):
    sym = t.symbol
    return getattr(t, 'op', getattr(safuncs, sym, getattr(sa.func, sym)))(s)


@dispatch(Selection, Select)
def compute_up(t, s, scope=None, **kwargs):
    ns = dict((t._child[col.name], col) for col in s.inner_columns)
    predicate = compute(t.predicate, toolz.merge(ns, scope),
                        optimize=False, post_compute=False)
    if isinstance(predicate, Select):
        predicate = list(list(predicate.columns)[0].base_columns)[0]
    return s.where(predicate)


@dispatch(Selection, Selectable)
def compute_up(t, s, scope=None, **kwargs):
    ns = dict((t._child[col.name], lower_column(col)) for col in s.columns)
    predicate = compute(t.predicate, toolz.merge(ns, scope),
                        optimize=False, post_compute=False)
    if isinstance(predicate, Select):
        predicate = list(list(predicate.columns)[0].base_columns)[0]

    try:
        return s.where(predicate)
    except AttributeError:
        return select([s]).where(predicate)


def select(s):
    """ Permissive SQL select

    Idempotent sa.select

    Wraps input in list if neccessary
    """
    if not isinstance(s, sa.sql.Select):
        if not isinstance(s, (tuple, list)):
            s = [s]
        s = sa.select(s)
    return s


def computefull(t, s):
    return select(compute(t, s))

table_names = ('table_%d' % i for i in itertools.count(1))


def name(sel):
    """ Name of a selectable """
    if hasattr(sel, 'name'):
        return sel.name
    if hasattr(sel, 'froms'):
        if len(sel.froms) == 1:
            return name(sel.froms[0])
    return next(table_names)


@dispatch(Select, Select)
def _join_selectables(a, b, condition=None, **kwargs):
    return a.join(b, condition, **kwargs)


@dispatch(Select, ClauseElement)
def _join_selectables(a, b, condition=None, **kwargs):
    if len(a.froms) > 1:
        raise MDNotImplementedError()

    return a.replace_selectable(a.froms[0],
                                a.froms[0].join(b, condition, **kwargs))


@dispatch(ClauseElement, Select)
def _join_selectables(a, b, condition=None, **kwargs):
    if len(b.froms) > 1:
        raise MDNotImplementedError()
    return b.replace_selectable(b.froms[0],
                                a.join(b.froms[0], condition, **kwargs))


@dispatch(ClauseElement, ClauseElement)
def _join_selectables(a, b, condition=None, **kwargs):
    return a.join(b, condition, **kwargs)


@dispatch(Join, ClauseElement, ClauseElement)
def compute_up(t, lhs, rhs, **kwargs):
    if isinstance(lhs, ColumnElement):
        lhs = select(lhs)
    if isinstance(rhs, ColumnElement):
        rhs = select(rhs)
    if name(lhs) == name(rhs):
        left_suffix, right_suffix = t.suffixes
        lhs = lhs.alias('%s%s' % (name(lhs), left_suffix))
        rhs = rhs.alias('%s%s' % (name(rhs), right_suffix))

    lhs = alias_it(lhs)
    rhs = alias_it(rhs)

    if isinstance(lhs, Select):
        lhs = lhs.alias(next(aliases))
        left_conds = [lhs.c.get(c) for c in listpack(t.on_left)]
    else:
        ldict = dict((c.name, c) for c in inner_columns(lhs))
        left_conds = [ldict.get(c) for c in listpack(t.on_left)]

    if isinstance(rhs, Select):
        rhs = rhs.alias(next(aliases))
        right_conds = [rhs.c.get(c) for c in listpack(t.on_right)]
    else:
        rdict = dict((c.name, c) for c in inner_columns(rhs))
        right_conds = [rdict.get(c) for c in listpack(t.on_right)]

    condition = reduce(and_, map(eq, left_conds, right_conds))

    # Perform join
    if t.how == 'inner':
        join = _join_selectables(lhs, rhs, condition=condition)
        main, other = lhs, rhs
    elif t.how == 'left':
        main, other = lhs, rhs
        join = _join_selectables(lhs, rhs, condition=condition, isouter=True)
    elif t.how == 'right':
        join = _join_selectables(rhs, lhs, condition=condition, isouter=True)
        main, other = rhs, lhs
    else:
        # http://stackoverflow.com/questions/20361017/sqlalchemy-full-outer-join
        raise ValueError("SQLAlchemy doesn't support full outer Join")

    """
    We now need to arrange the columns in the join to match the columns in
    the expression.  We care about order and don't want repeats
    """
    if isinstance(join, Select):
        def cols(x):
            if isinstance(x, Select):
                return list(x.inner_columns)
            else:
                return list(x.columns)
    else:
        cols = lambda x: list(x.columns)

    main_cols = cols(main)
    other_cols = cols(other)
    left_cols = cols(lhs)
    right_cols = cols(rhs)

    left_suffix, right_suffix = t.suffixes
    fields = [
        f.replace(left_suffix, '').replace(right_suffix, '') for f in t.fields
    ]
    columns = [c for c in main_cols if c.name in t._on_left]
    columns += [c for c in left_cols
                if c.name in fields and c.name not in t._on_left]
    columns += [c for c in right_cols
                if c.name in fields and c.name not in t._on_right]

    if isinstance(join, Select):
        return join.with_only_columns(columns)
    else:
        return sa.select(columns, from_obj=join)


names = {
    mean: 'avg'
}


def reconstruct_select(columns, original, **kwargs):
    return sa.select(columns,
                     from_obj=kwargs.pop('from_obj', None),
                     whereclause=kwargs.pop('whereclause',
                                            getattr(original,
                                                    '_whereclause', None)),
                     bind=kwargs.pop('bind', original.bind),
                     distinct=kwargs.pop('distinct',
                                         getattr(original,
                                                 '_distinct', False)),
                     group_by=kwargs.pop('group_by',
                                         getattr(original,
                                                 '_group_by_clause', None)),
                     having=kwargs.pop('having',
                                       getattr(original, '_having', None)),
                     limit=kwargs.pop('limit',
                                      getattr(original, '_limit', None)),
                     offset=kwargs.pop('offset',
                                       getattr(original, '_offset', None)),
                     order_by=kwargs.pop('order_by',
                                         getattr(original,
                                                 '_order_by_clause', None)),
                     **kwargs)


@dispatch((nunique, Reduction), Select)
def compute_up(expr, data, **kwargs):
    if expr.axis != (0,):
        raise ValueError('axis not equal to 0 not defined for SQL reductions')
    data = data.cte(name=next(aliases))
    cols = list(inner_columns(data))
    d = dict((expr._child[c], cols[i])
             for i, c in enumerate(expr._child.fields))
    return select([compute(expr, d, post_compute=False)])


@dispatch(Distinct, sa.Column)
def compute_up(t, s, **kwargs):
    return s.distinct(*t.on).label(t._name)


@dispatch(Distinct, Select)
def compute_up(t, s, **kwargs):
    return s.distinct(*t.on)


@dispatch(Distinct, Selectable)
def compute_up(t, s, **kwargs):
    return select(s).distinct(*t.on)


@dispatch(Reduction, ClauseElement)
def compute_up(t, s, **kwargs):
    if t.axis != (0,):
        raise ValueError('axis not equal to 0 not defined for SQL reductions')
    try:
        op = getattr(sa.sql.functions, t.symbol)
    except AttributeError:
        op = getattr(sa.sql.func, names.get(type(t), t.symbol))
    return op(s).label(t._name)


prefixes = {
    std: 'stddev',
    var: 'var'
}


@dispatch((std, var), sql.elements.ColumnElement)
def compute_up(t, s, **kwargs):
    if t.axis != (0,):
        raise ValueError('axis not equal to 0 not defined for SQL reductions')
    funcname = 'samp' if t.unbiased else 'pop'
    full_funcname = '%s_%s' % (prefixes[type(t)], funcname)
    return getattr(sa.func, full_funcname)(s).label(t._name)


@dispatch(count, Selectable)
def compute_up(t, s, **kwargs):
    return s.count()


@dispatch(count, sa.Table)
def compute_up(t, s, **kwargs):
    if t.axis != (0,):
        raise ValueError('axis not equal to 0 not defined for SQL reductions')
    try:
        c = list(s.primary_key)[0]
    except IndexError:
        c = list(s.columns)[0]

    return sa.func.count(c)


@dispatch(nelements, (Select, ClauseElement))
def compute_up(t, s, **kwargs):
    return compute_up(t._child.count(), s)


@dispatch(count, Select)
def compute_up(t, s, **kwargs):
    if t.axis != (0,):
        raise ValueError('axis not equal to 0 not defined for SQL reductions')
    al = next(aliases)
    try:
        s2 = s.alias(al)
        col = list(s2.primary_key)[0]
    except (KeyError, IndexError):
        s2 = s.alias(al)
        col = list(s2.columns)[0]

    result = sa.func.count(col)

    return select([list(inner_columns(result))[0].label(t._name)])


@dispatch(nunique, sa.Column)
def compute_up(t, s, **kwargs):
    if t.axis != (0,):
        raise ValueError('axis not equal to 0 not defined for SQL reductions')
    return sa.func.count(s.distinct())


@dispatch(nunique, Selectable)
def compute_up(expr, data, **kwargs):
    return select(data).distinct().alias(next(aliases)).count()


@dispatch(By, sa.Column)
def compute_up(expr, data, **kwargs):
    grouper = lower_column(data)
    app = expr.apply
    if isinstance(app, Reduction):
        reductions = [compute(app, data, post_compute=False)]
    elif isinstance(app, Summary):
        reductions = [compute(val, data, post_compute=None).label(name)
                      for val, name in zip(app.values, app.fields)]

    return sa.select([grouper] + reductions).group_by(grouper)


@dispatch(By, ClauseElement)
def compute_up(expr, data, **kwargs):
    if not valid_grouper(expr):
        raise TypeError("Grouper must have a non-nested record or one "
                        "dimensional collection datashape, "
                        "got %s of type %r with dshape %s" %
                        (expr.grouper, type(expr.grouper).__name__,
                         expr.dshape))
    grouper = get_inner_columns(compute(expr.grouper, data,
                                        post_compute=False))
    app = expr.apply
    reductions = [compute(val, data, post_compute=False).label(name)
                  for val, name in zip(app.values, app.fields)]

    return sa.select(grouper + reductions).group_by(*grouper)


def lower_column(col):
    """ Return column from lower level tables if possible

    >>> metadata = sa.MetaData()

    >>> s = sa.Table('accounts', metadata,
    ...              sa.Column('name', sa.String),
    ...              sa.Column('amount', sa.Integer),
    ...              sa.Column('id', sa.Integer, primary_key=True),
    ...              )

    >>> s2 = select([s])
    >>> s2.c.amount is s.c.amount
    False

    >>> lower_column(s2.c.amount) is s.c.amount
    True

    >>> lower_column(s2.c.amount)
    Column('amount', Integer(), table=<accounts>)
    """

    old = None
    while col is not None and col is not old:
        old = col
        if not hasattr(col, 'table') or not hasattr(col.table, 'froms'):
            return col
        for f in col.table.froms:
            if f.corresponding_column(col) is not None:
                col = f.corresponding_column(col)

    return old


aliases = ('alias_%d' % i for i in itertools.count(1))


@toolz.memoize
def alias_it(s):
    """ Alias a Selectable if it has a group by clause """
    if (hasattr(s, '_group_by_clause') and
            s._group_by_clause is not None and
            len(s._group_by_clause)):
        return s.alias(next(aliases))
    else:
        return s


def is_nested_record(measure):
    """Predicate for checking whether `measure` is a nested ``Record`` dshape

    Examples
    --------
    >>> from datashape import dshape
    >>> is_nested_record(dshape('{a: int32, b: int32}').measure)
    False
    >>> is_nested_record(dshape('{a: var * ?float64, b: ?string}').measure)
    True
    """
    if not isrecord(measure):
        raise TypeError('Input must be a Record type got %s of type %r' %
                        (measure, type(measure).__name__))
    return not all(isscalar(t) for t in measure.types)


def valid_grouper(expr):
    ds = expr.dshape
    measure = ds.measure
    return (iscollection(ds) and
            (isscalar(measure) or
             (isrecord(measure) and not is_nested_record(measure))))


def valid_reducer(expr):
    ds = expr.dshape
    measure = ds.measure
    return (not iscollection(ds) and
            (isscalar(measure) or
             (isrecord(measure) and not is_nested_record(measure))))


@dispatch(By, Select)
def compute_up(expr, data, **kwargs):
    if not valid_grouper(expr):
        raise TypeError("Grouper must have a non-nested record or one "
                        "dimensional collection datashape, "
                        "got %s of type %r with dshape %s" %
                        (expr.grouper, type(expr.grouper).__name__, expr.dshape))

    s = alias_it(data)

    if valid_reducer(expr.apply):
        reduction = compute(expr.apply, s, post_compute=False)
    else:
        raise TypeError('apply must be a Summary expression')

    grouper = get_inner_columns(compute(expr.grouper, s, post_compute=False))
    reduction_columns = pipe(reduction.inner_columns,
                             map(get_inner_columns),
                             concat)
    columns = list(unique(chain(grouper, reduction_columns)))
    if (not isinstance(s, sa.sql.selectable.Alias) or
            (hasattr(s, 'froms') and isinstance(s.froms[0],
                                                sa.sql.selectable.Join))):
        assert len(s.froms) == 1, 'only a single FROM clause supported for now'
        from_obj, = s.froms
    else:
        from_obj = None

    return reconstruct_select(columns,
                              getattr(s, 'element', s),
                              from_obj=from_obj,
                              group_by=grouper)


@dispatch(Sort, (Selectable, Select))
def compute_up(t, s, **kwargs):
    s = select(s.alias())
    direction = sa.asc if t.ascending else sa.desc
    cols = [direction(lower_column(s.c[c])) for c in listpack(t.key)]
    return s.order_by(*cols)


@dispatch(Sort, (sa.Table, ColumnElement))
def compute_up(t, s, **kwargs):
    s = select(s)
    direction = sa.asc if t.ascending else sa.desc
    cols = [direction(lower_column(s.c[c])) for c in listpack(t.key)]
    return s.order_by(*cols)


@dispatch(Head, FromClause)
def compute_up(t, s, **kwargs):
    if s._limit is not None and s._limit <= t.n:
        return s
    return s.limit(t.n)


@dispatch(Head, sa.Table)
def compute_up(t, s, **kwargs):
    return s.select().limit(t.n)


@dispatch(Head, ColumnElement)
def compute_up(t, s, **kwargs):
    return sa.select([s]).limit(t.n)


@dispatch(Head, ScalarSelect)
def compute_up(t, s, **kwargs):
    return compute(t, s.element, post_compute=False)


@dispatch(Label, ColumnElement)
def compute_up(t, s, **kwargs):
    return s.label(t.label)


@dispatch(Label, FromClause)
def compute_up(t, s, **kwargs):
    assert len(s.c) == 1, \
        'expected %s to have a single column but has %d' % (s, len(s.c))
    inner_column, = s.inner_columns
    return reconstruct_select([inner_column.label(t.label)], s).as_scalar()


@dispatch(Expr, ScalarSelect)
def post_compute(t, s, **kwargs):
    return s.element


@dispatch(ReLabel, Selectable)
def compute_up(t, s, **kwargs):
    columns = [getattr(s.c, col).label(new_col)
               if col != new_col else
               getattr(s.c, col)
               for col, new_col in zip(t._child.fields, t.fields)]

    return select(columns)


@dispatch(FromClause)
def get_inner_columns(sel):
    try:
        return list(sel.inner_columns)
    except AttributeError:
        return list(map(lower_column, sel.c.values()))


@dispatch(ColumnElement)
def get_inner_columns(c):
    return [c]


@dispatch(ScalarSelect)
def get_inner_columns(sel):
    inner_columns = list(sel.inner_columns)
    assert len(inner_columns) == 1, 'ScalarSelect should have only ONE column'
    return list(map(lower_column, inner_columns))


@dispatch(sa.sql.functions.Function)
def get_inner_columns(f):
    unique_columns = unique(concat(map(get_inner_columns, f.clauses)))
    lowered = [x.label(getattr(x, 'name', None)) for x in unique_columns]
    return [getattr(sa.func, f.name)(*lowered)]


@dispatch(sa.sql.elements.Label)
def get_inner_columns(label):
    """
    Notes
    -----
    This should only ever return a list of length 1

    This is because we need to turn ScalarSelects into an actual column
    """
    name = label.name
    inner_columns = get_inner_columns(label.element)
    assert len(inner_columns) == 1
    return [lower_column(c).label(name) for c in inner_columns]


@dispatch(Select)
def get_all_froms(sel):
    return list(unique(sel.locate_all_froms()))


@dispatch(sa.Table)
def get_all_froms(t):
    return [t]


@dispatch(ColumnClause)
def get_all_froms(c):
    return [c.table]


def get_clause(data, kind):
    # arg SQLAlchemy doesn't allow things like data._group_by_clause or None
    assert kind == 'order_by' or kind == 'group_by', \
        'kind must be "order_by" or "group_by"'
    clause = getattr(data, '_%s_clause' % kind, None)
    return clause.clauses if clause is not None else None


@dispatch(Merge, (Selectable, Select, sa.Column))
def compute_up(expr, data, **kwargs):
    # get the common subexpression of all the children in the merge
    subexpression = common_subexpression(*expr.children)

    # compute each child, including the common subexpression
    children = [compute(child, {subexpression: data}, post_compute=False)
                for child in expr.children]

    # Get the original columns from the selection and rip out columns from
    # Selectables and ScalarSelects
    columns = list(unique(concat(map(get_inner_columns, children))))

    # we need these getattrs if data is a ColumnClause or Table
    from_obj = get_all_froms(data)
    assert len(from_obj) == 1, 'only a single FROM clause supported'
    return reconstruct_select(columns, data, from_obj=from_obj)


@dispatch(Summary, Select)
def compute_up(t, s, scope=None, **kwargs):
    d = dict((t._child[c], list(inner_columns(s))[i])
             for i, c in enumerate(t._child.fields))

    cols = [compute(val, toolz.merge(scope, d), post_compute=None).label(name)
            for name, val in zip(t.fields, t.values)]

    s = copy(s)
    for c in cols:
        s.append_column(c)

    return s.with_only_columns(cols)


@dispatch(Summary, ClauseElement)
def compute_up(t, s, **kwargs):
    scope = {t._child: s}
    return sa.select(
        compute(value, scope, post_compute=None).label(name)
        for value, name in zip(t.values, t.fields)
    )


@dispatch(Like, Selectable)
def compute_up(t, s, **kwargs):
    return compute_up(t, select(s), **kwargs)


@dispatch(Like, Select)
def compute_up(t, s, **kwargs):
    items = [(f.c.get(name), pattern.replace('*', '%'))
             for name, pattern in t.patterns.items()
             for f in s.froms if name in f.c]
    return s.where(reduce(and_, [key.like(pattern) for key, pattern in items]))


string_func_names = {
    # <blaze function name>: <SQL function name>
}


# TODO: remove if the alternative fix goes into PyHive
@compiles(sa.sql.functions.Function, 'hive')
def compile_char_length_on_hive(element, compiler, **kwargs):
    assert len(element.clauses) == 1, \
        'char_length must have a single clause, got %s' % list(element.clauses)
    if element.name == 'char_length':
        return compiler.visit_function(sa.func.length(*element.clauses),
                                       **kwargs)
    return compiler.visit_function(element, **kwargs)


@dispatch(strlen, ColumnElement)
def compute_up(expr, data, **kwargs):
    return sa.sql.functions.char_length(data).label(expr._name)


@dispatch(UnaryStringFunction, ColumnElement)
def compute_up(expr, data, **kwargs):
    func_name = type(expr).__name__
    func_name = string_func_names.get(func_name, func_name)
    return getattr(sa.sql.func, func_name)(data).label(expr._name)


@toolz.memoize
def table_of_metadata(metadata, name):
    if metadata.schema is not None:
        name = '.'.join((metadata.schema, name))
    if name not in metadata.tables:
        metadata.reflect(views=metadata.bind.dialect.supports_views)
    return metadata.tables[name]


def table_of_engine(engine, name):
    metadata = metadata_of_engine(engine)
    return table_of_metadata(metadata, name)


@dispatch(Field, sa.engine.Engine)
def compute_up(expr, data, **kwargs):
    return table_of_engine(data, expr._name)


@dispatch(DateTime, (ClauseElement, sa.sql.elements.ColumnElement))
def compute_up(expr, data, **kwargs):
    if expr.attr == 'date':
        return sa.func.date(data).label(expr._name)

    return sa.extract(expr.attr, data).label(expr._name)


@compiles(sa.sql.elements.Extract, 'hive')
def hive_extract_to_date_function(element, compiler, **kwargs):
    func = getattr(sa.func, element.field)(element.expr)
    return compiler.visit_function(func, **kwargs)


@compiles(sa.sql.elements.Extract, 'mssql')
def mssql_extract_to_datepart(element, compiler, **kwargs):
    func = sa.func.datepart(sa.sql.expression.column(element.field),
                            element.expr)
    return compiler.visit_function(func, **kwargs)


def engine_of(x):
    if isinstance(x, Engine):
        return x
    if isinstance(x, MetaData):
        return x.bind
    if isinstance(x, Table):
        return x.metadata.bind
    raise NotImplementedError("Can't deterimine engine of %s" % x)


@dispatch(Expr, ClauseElement)
def optimize(expr, _):
    return broadcast_collect(expr)


@dispatch(Field, sa.MetaData)
def compute_up(expr, data, **kwargs):
    return table_of_metadata(data, expr._name)


@dispatch(Expr, ClauseElement)
def post_compute(_, s, **kwargs):
    return select(s)


@dispatch(IsIn, ColumnElement)
def compute_up(expr, data, **kwargs):
    return data.in_(expr._keys)


@dispatch(Slice, (Select, Selectable, ColumnElement))
def compute_up(expr, data, **kwargs):
    index = expr.index[0]  # [0] replace_slices returns tuple ((start, stop), )
    if isinstance(index, slice):
        start = index.start or 0
        if start < 0:
            raise ValueError('start value of slice cannot be negative'
                             ' with a SQL backend')

        stop = index.stop
        if stop is not None and stop < 0:
            raise ValueError('stop value of slice cannot be negative with a '
                             'SQL backend.')

        if index.step is not None and index.step != 1:
            raise ValueError('step parameter in slice objects not supported '
                             'with SQL backend')

    elif isinstance(index, (np.integer, numbers.Integral)):
        if index < 0:
            raise ValueError('integer slice cannot be negative for the'
                             ' SQL backend')
        start = index
        stop = start + 1
    else:
        raise TypeError('type %r not supported for slicing wih SQL backend'
                        % type(index).__name__)

    warnings.warn('The order of the result set from a Slice expression '
                  'computed against the SQL backend is not deterministic.')

    if stop is None:  # Represents open-ended slice. e.g. [3:]
        return select(data).offset(start)
    else:
        return select(data).offset(start).limit(stop - start)


@dispatch(Coerce, ColumnElement)
def compute_up(expr, data, **kwargs):
    return sa.cast(data, dshape_to_alchemy(expr.to)).label(expr._name)<|MERGE_RESOLUTION|>--- conflicted
+++ resolved
@@ -34,12 +34,8 @@
 
 import toolz
 
-<<<<<<< HEAD
 from toolz import unique, concat, pipe, first
-=======
-from toolz import unique, concat, pipe
 from toolz.compatibility import zip
->>>>>>> 72fb50c1
 from toolz.curried import map
 
 import numpy as np

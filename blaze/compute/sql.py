"""

>>> from blaze import *

>>> accounts = symbol('accounts', 'var * {name: string, amount: int}')
>>> deadbeats = accounts[accounts['amount'] < 0]['name']

>>> from sqlalchemy import Table, Column, MetaData, Integer, String
>>> t = Table('accounts', MetaData(),
...           Column('name', String, primary_key = True),
...           Column('amount', Integer))
>>> print(compute(deadbeats, t))  # doctest: +SKIP
SELECT accounts.name
FROM accounts
WHERE accounts.amount < :amount_1
"""
from __future__ import absolute_import, division, print_function

import itertools
from itertools import chain

from operator import and_, eq, attrgetter
from copy import copy

import sqlalchemy as sa

from sqlalchemy import sql, Table, MetaData
from sqlalchemy.sql import Selectable, Select, functions as safuncs
from sqlalchemy.ext.compiler import compiles
from sqlalchemy.sql.elements import ClauseElement, ColumnElement, ColumnClause
from sqlalchemy.sql.selectable import FromClause, ScalarSelect
from sqlalchemy.engine import Engine

import toolz

from toolz import unique, concat, pipe, first
from toolz.compatibility import zip
from toolz.curried import map

import numpy as np
import numbers

import warnings

from multipledispatch import MDNotImplementedError

from odo.backends.sql import metadata_of_engine, dshape_to_alchemy

from datashape.predicates import iscollection, isscalar, isrecord

from ..dispatch import dispatch

from .core import compute_up, compute, base


from ..expr import (
    Projection, Selection, Field, Broadcast, Expr, IsIn, Slice, BinOp, UnaryOp,
    Join, mean, var, std, Reduction, count, FloorDiv, UnaryStringFunction,
    strlen, DateTime, Coerce, nunique, Distinct, By, Sort, Head, Tail, Label,
    Concat, ReLabel, Merge, common_subexpression, Summary, Like, nelements,
    notnull, Shift, BinaryMath, Pow, Window
)

from ..expr.broadcast import broadcast_collect
from ..expr.math import isnan

from ..compatibility import reduce

from ..utils import listpack


__all__ = ['sa', 'select']


def inner_columns(s):
    try:
        return s.inner_columns
    except AttributeError:
        return s.c
    raise TypeError()


@dispatch(Projection, Selectable)
def compute_up(t, s, scope=None, **kwargs):
    d = dict((c.name, c) for c in inner_columns(s))
    return select(s).with_only_columns([d[field] for field in t.fields])


@dispatch((Field, Projection), Select)
def compute_up(t, s, **kwargs):
    cols = list(s.inner_columns)
    cols = [lower_column(cols[t._child.fields.index(c)]) for c in t.fields]
    return s.with_only_columns(cols)


@dispatch(Field, ClauseElement)
def compute_up(t, s, **kwargs):
    return s.c.get(t._name)


@dispatch(Broadcast, Select)
def compute_up(t, s, **kwargs):
    cols = list(inner_columns(s))
    d = dict((t._scalars[0][c], cols[i])
             for i, c in enumerate(t._scalars[0].fields))
    result = compute(t._scalar_expr, d, post_compute=False).label(t._name)

    s = copy(s)
    s.append_column(result)
    return s.with_only_columns([result])


@dispatch(Broadcast, Selectable)
def compute_up(t, s, **kwargs):
    cols = list(inner_columns(s))
    d = dict((t._scalars[0][c], cols[i])
             for i, c in enumerate(t._scalars[0].fields))
    return compute(t._scalar_expr, d, post_compute=False).label(t._name)


@dispatch(Concat, (Select, Selectable), (Select, Selectable))
def compute_up(t, lhs, rhs, **kwargs):
    if t.axis != 0:
        raise ValueError(
            'Cannot concat along a non-zero axis in sql; perhaps you want'
            " 'merge'?",
        )

    return select(lhs).union_all(select(rhs)).alias()


@dispatch(Broadcast, sa.Column)
def compute_up(t, s, **kwargs):
    expr = t._scalar_expr
    return compute(expr, s, post_compute=False).label(expr._name)


@dispatch(BinOp, ColumnElement)
def compute_up(t, data, **kwargs):
    if isinstance(t.lhs, Expr):
        return t.op(data, t.rhs)
    else:
        return t.op(t.lhs, data)


@dispatch(BinOp, Select)
def compute_up(t, data, **kwargs):
    assert len(data.c) == 1, \
        'Select cannot have more than a single column when doing arithmetic'
    column = first(data.inner_columns)
    if isinstance(t.lhs, Expr):
        return t.op(column, t.rhs)
    else:
        return t.op(t.lhs, column)


@compute_up.register(
    BinOp, (Select, ColumnElement, base), (Select, ColumnElement),
)
@compute_up.register(BinOp, (Select, ColumnElement), base)
def binop_sql(t, lhs, rhs, **kwargs):
    if isinstance(lhs, Select):
        assert len(lhs.c) == 1, (
            'Select cannot have more than a single column when doing'
            ' arithmetic, got %s' % lhs
        )
        lhs = first(lhs.inner_columns)
    if isinstance(rhs, Select):
        assert len(rhs.c) == 1, (
            'Select cannot have more than a single column when doing'
            ' arithmetic, got %s' % rhs
        )
        rhs = first(rhs.inner_columns)

    return t.op(lhs, rhs)


@dispatch(Pow, ColumnElement)
def compute_up(t, data, **kwargs):
    if isinstance(t.lhs, Expr):
        return sa.func.pow(data, t.rhs)
    else:
        return sa.func.pow(t.lhs, data)


@dispatch(Pow, Select)
def compute_up(t, data, **kwargs):
    assert len(data.c) == 1, \
        'Select cannot have more than a single column when doing arithmetic'
    column = first(data.inner_columns)
    if isinstance(t.lhs, Expr):
        return sa.func.pow(column, t.rhs)
    else:
        return sa.func.pow(t.lhs, column)


@compute_up.register(Pow, (ColumnElement, base), ColumnElement)
@compute_up.register(Pow, ColumnElement, base)
def binop_sql_pow(t, lhs, rhs, **kwargs):
    return sa.func.pow(lhs, rhs)


@dispatch(BinaryMath, ColumnElement)
def compute_up(t, data, **kwargs):
    op = getattr(sa.func, type(t).__name__)
    if isinstance(t.lhs, Expr):
        return op(data, t.rhs)
    else:
        return op(t.lhs, data)


@dispatch(BinaryMath, Select)
def compute_up(t, data, **kwargs):
    assert len(data.c) == 1, \
        'Select cannot have more than a single column when doing arithmetic'
    column = first(data.inner_columns)
    op = getattr(sa.func, type(t).__name__)
    if isinstance(t.lhs, Expr):
        return op(column, t.rhs)
    else:
        return op(t.lhs, column)


@compute_up.register(BinaryMath, (ColumnElement, base), ColumnElement)
@compute_up.register(BinaryMath, ColumnElement, base)
def binary_math_sql(t, lhs, rhs, **kwargs):
    return getattr(sa.func, type(t).__name__)(lhs, rhs)


@compute_up.register(BinaryMath, Select, base)
def binary_math_sql_select(t, lhs, rhs, **kwargs):
    left, right = first(lhs.inner_columns), rhs
    result = getattr(sa.func, type(t).__name__)(left, right)
    return reconstruct_select([result], lhs)


@compute_up.register(BinaryMath, base, Select)
def binary_math_sql_select(t, lhs, rhs, **kwargs):
    left, right = lhs, first(rhs.inner_columns)
    result = getattr(sa.func, type(t).__name__)(left, right)
    return reconstruct_select([result], rhs)


@compute_up.register(BinaryMath, Select, Select)
def binary_math_sql_select(t, lhs, rhs, **kwargs):
    left, right = first(lhs.inner_columns), first(rhs.inner_columns)
    result = getattr(sa.func, type(t).__name__)(left, right)
    assert lhs.table == rhs.table
    return reconstruct_select([result], lhs.table)


@dispatch(FloorDiv, ColumnElement)
def compute_up(t, data, **kwargs):
    if isinstance(t.lhs, Expr):
        return sa.func.floor(data / t.rhs)
    else:
        return sa.func.floor(t.rhs / data)


@compute_up.register(FloorDiv, (ColumnElement, base), ColumnElement)
@compute_up.register(FloorDiv, ColumnElement, base)
def binop_sql(t, lhs, rhs, **kwargs):
    return sa.func.floor(lhs / rhs)


@dispatch(isnan, ColumnElement)
def compute_up(t, s, **kwargs):
    return s == float('nan')


@dispatch(UnaryOp, ColumnElement)
def compute_up(t, s, **kwargs):
    sym = t.symbol
    return getattr(t, 'op', getattr(safuncs, sym, getattr(sa.func, sym)))(s)


@dispatch(Selection, sa.sql.ColumnElement)
def compute_up(expr, data, scope=None, **kwargs):
    predicate = compute(expr.predicate, data, post_compute=False)
    return compute(
        expr,
        {expr._child: data, expr.predicate: predicate},
        **kwargs
    )


@dispatch(Selection, sa.sql.ColumnElement, ColumnElement)
def compute_up(expr, col, predicate, **kwargs):
    return sa.select([col]).where(predicate)


@dispatch(Selection, Selectable)
def compute_up(expr, sel, scope=None, **kwargs):
    return compute(
        expr,
        {
            expr._child: sel,
            expr.predicate: compute(
                expr.predicate,
                toolz.merge(
                    {
                        expr._child[col.name]: col
                        for col in getattr(sel, 'inner_columns', sel.columns)
                    },
                    scope,
                ),
                optimize=False,
                post_compute=False,
            ),
        },
        **kwargs
    )


@dispatch(Selection, Selectable, ColumnElement)
def compute_up(expr, tbl, predicate, scope=None, **kwargs):
    try:
        return tbl.where(predicate)
    except AttributeError:
        return select([tbl]).where(predicate)


def select(s):
    """ Permissive SQL select

    Idempotent sa.select

    Wraps input in list if neccessary
    """
    if not isinstance(s, sa.sql.Select):
        if not isinstance(s, (tuple, list)):
            s = [s]
        s = sa.select(s)
    return s


table_names = ('table_%d' % i for i in itertools.count(1))


def name(sel):
    """ Name of a selectable """
    if hasattr(sel, 'name'):
        return sel.name
    if hasattr(sel, 'froms'):
        if len(sel.froms) == 1:
            return name(sel.froms[0])
    return next(table_names)


@dispatch(Select, Select)
def _join_selectables(a, b, condition=None, **kwargs):
    return a.join(b, condition, **kwargs)


@dispatch(Select, ClauseElement)
def _join_selectables(a, b, condition=None, **kwargs):
    if len(a.froms) > 1:
        raise MDNotImplementedError()

    return a.replace_selectable(a.froms[0],
                                a.froms[0].join(b, condition, **kwargs))


@dispatch(ClauseElement, Select)
def _join_selectables(a, b, condition=None, **kwargs):
    if len(b.froms) > 1:
        raise MDNotImplementedError()
    return b.replace_selectable(b.froms[0],
                                a.join(b.froms[0], condition, **kwargs))



@dispatch(ClauseElement, ClauseElement)
def _join_selectables(a, b, condition=None, **kwargs):
    return a.join(b, condition, **kwargs)


_getname = attrgetter('name')


def _clean_join_name(opposite_side_colnames, suffix, c):
    if c.name not in opposite_side_colnames:
        return c
    else:
        return c.label(c.name + suffix)


@dispatch(Join, ClauseElement, ClauseElement)
def compute_up(t, lhs, rhs, **kwargs):
    if isinstance(lhs, ColumnElement):
        lhs = select(lhs)
    if isinstance(rhs, ColumnElement):
        rhs = select(rhs)
    if name(lhs) == name(rhs):
        left_suffix, right_suffix = t.suffixes
        lhs = lhs.alias('%s%s' % (name(lhs), left_suffix))
        rhs = rhs.alias('%s%s' % (name(rhs), right_suffix))

    lhs = alias_it(lhs)
    rhs = alias_it(rhs)

    if isinstance(lhs, Select):
        lhs = lhs.alias(next(aliases))
        left_conds = [lhs.c.get(c) for c in listpack(t.on_left)]
    else:
        ldict = dict((c.name, c) for c in inner_columns(lhs))
        left_conds = [ldict.get(c) for c in listpack(t.on_left)]

    if isinstance(rhs, Select):
        rhs = rhs.alias(next(aliases))
        right_conds = [rhs.c.get(c) for c in listpack(t.on_right)]
    else:
        rdict = dict((c.name, c) for c in inner_columns(rhs))
        right_conds = [rdict.get(c) for c in listpack(t.on_right)]

    condition = reduce(and_, map(eq, left_conds, right_conds))

    # Perform join
    if t.how == 'inner':
        join = _join_selectables(lhs, rhs, condition=condition)
        main = lhs
    elif t.how == 'left':
        main, other = lhs, rhs
        join = _join_selectables(lhs, rhs, condition=condition, isouter=True)
    elif t.how == 'right':
        join = _join_selectables(rhs, lhs, condition=condition, isouter=True)
        main = rhs
    else:
        # http://stackoverflow.com/questions/20361017/sqlalchemy-full-outer-join
        raise ValueError("SQLAlchemy doesn't support full outer Join")

    """
    We now need to arrange the columns in the join to match the columns in
    the expression.  We care about order and don't want repeats
    """
    if isinstance(join, Select):
        def cols(x):
            if isinstance(x, Select):
                return list(x.inner_columns)
            else:
                return list(x.columns)
    else:
        cols = lambda x: list(x.columns)

    main_cols = cols(main)
    left_cols = cols(lhs)
    left_names = set(map(_getname, left_cols))
    right_cols = cols(rhs)
    right_names = set(map(_getname, right_cols))

    left_suffix, right_suffix = t.suffixes
    fields = [
        f.replace(left_suffix, '').replace(right_suffix, '') for f in t.fields
    ]
    columns = [c for c in main_cols if c.name in t._on_left]
    columns += [_clean_join_name(right_names, left_suffix, c)
                for c in left_cols
                if c.name in fields and c.name not in t._on_left]
    columns += [_clean_join_name(left_names, right_suffix, c)
                for c in right_cols
                if c.name in fields and c.name not in t._on_right]

    if isinstance(join, Select):
        return join.with_only_columns(columns)
    else:
        return sa.select(columns, from_obj=join)


names = {
    mean: 'avg'
}


def reconstruct_select(columns, original, **kwargs):
    return sa.select(columns,
                     from_obj=kwargs.pop('from_obj', None),
                     whereclause=kwargs.pop('whereclause',
                                            getattr(original,
                                                    '_whereclause', None)),
                     bind=kwargs.pop('bind', original.bind),
                     distinct=kwargs.pop('distinct',
                                         getattr(original,
                                                 '_distinct', False)),
                     group_by=kwargs.pop('group_by',
                                         getattr(original,
                                                 '_group_by_clause', None)),
                     having=kwargs.pop('having',
                                       getattr(original, '_having', None)),
                     limit=kwargs.pop('limit',
                                      getattr(original, '_limit', None)),
                     offset=kwargs.pop('offset',
                                       getattr(original, '_offset', None)),
                     order_by=kwargs.pop('order_by',
                                         getattr(original,
                                                 '_order_by_clause', None)),
                     **kwargs)


@dispatch((nunique, Reduction), Select)
def compute_up(expr, data, **kwargs):
    if expr.axis != (0,):
        raise ValueError('axis not equal to 0 not defined for SQL reductions')
    data = data.alias(name=next(aliases))
    cols = list(inner_columns(data))
    d = dict((expr._child[c], cols[i])
             for i, c in enumerate(expr._child.fields))
    return select([compute(expr, d, post_compute=False)])


@dispatch(Distinct, ColumnElement)
def compute_up(t, s, **kwargs):
    return s.distinct(*t.on).label(t._name)


@dispatch(Distinct, Select)
def compute_up(t, s, **kwargs):
    return s.distinct(*t.on)


@dispatch(Distinct, Selectable)
def compute_up(t, s, **kwargs):
    return select(s).distinct(*t.on)


@dispatch(Reduction, ClauseElement)
def compute_up(t, s, **kwargs):
    if t.axis != (0,):
        raise ValueError('axis not equal to 0 not defined for SQL reductions')
    try:
        op = getattr(sa.sql.functions, t.symbol)
    except AttributeError:
        op = getattr(sa.sql.func, names.get(type(t), t.symbol))
    return op(s).label(t._name)


prefixes = {
    std: 'stddev',
    var: 'var'
}


@dispatch((std, var), sql.elements.ColumnElement)
def compute_up(t, s, **kwargs):
    if t.axis != (0,):
        raise ValueError('axis not equal to 0 not defined for SQL reductions')
    funcname = 'samp' if t.unbiased else 'pop'
    full_funcname = '%s_%s' % (prefixes[type(t)], funcname)
    return getattr(sa.func, full_funcname)(s).label(t._name)


@dispatch(count, Selectable)
def compute_up(t, s, **kwargs):
    return s.count()


@dispatch(count, sa.Table)
def compute_up(t, s, **kwargs):
    if t.axis != (0,):
        raise ValueError('axis not equal to 0 not defined for SQL reductions')
    try:
        c = list(s.primary_key)[0]
    except IndexError:
        c = list(s.columns)[0]

    return sa.func.count(c)


@dispatch(nelements, (Select, ClauseElement))
def compute_up(t, s, **kwargs):
    return compute_up(t._child.count(), s)


@dispatch(count, Select)
def compute_up(t, s, **kwargs):
    if t.axis != (0,):
        raise ValueError('axis not equal to 0 not defined for SQL reductions')
    al = next(aliases)
    try:
        s2 = s.alias(al)
        col = list(s2.primary_key)[0]
    except (KeyError, IndexError):
        s2 = s.alias(al)
        col = list(s2.columns)[0]

    result = sa.func.count(col)

    return select([list(inner_columns(result))[0].label(t._name)])


@dispatch(nunique, sa.Column)
def compute_up(t, s, **kwargs):
    if t.axis != (0,):
        raise ValueError('axis not equal to 0 not defined for SQL reductions')
    return sa.func.count(s.distinct())


@dispatch(nunique, Selectable)
def compute_up(expr, data, **kwargs):
    return select(data).distinct().alias(next(aliases)).count()


@dispatch(By, sa.Column)
def compute_up(expr, data, **kwargs):
    grouper = lower_column(data)
    app = expr.apply
    if isinstance(app, Reduction):
        reductions = [compute(app, data, post_compute=False)]
    elif isinstance(app, Summary):
        reductions = [compute(val, data, post_compute=None).label(name)
                      for val, name in zip(app.values, app.fields)]

    return sa.select([grouper] + reductions).group_by(grouper)


@dispatch(By, ClauseElement)
def compute_up(expr, data, **kwargs):
    if not valid_grouper(expr):
        raise TypeError("Grouper must have a non-nested record or one "
                        "dimensional collection datashape, "
                        "got %s of type %r with dshape %s" %
                        (expr.grouper, type(expr.grouper).__name__,
                         expr.dshape))
    grouper = get_inner_columns(compute(expr.grouper, data,
                                        post_compute=False))
    app = expr.apply
    reductions = [compute(val, data, post_compute=False).label(name)
                  for val, name in zip(app.values, app.fields)]

    return sa.select(grouper + reductions).group_by(*grouper)


def lower_column(col):
    """ Return column from lower level tables if possible

    >>> metadata = sa.MetaData()

    >>> s = sa.Table('accounts', metadata,
    ...              sa.Column('name', sa.String),
    ...              sa.Column('amount', sa.Integer),
    ...              sa.Column('id', sa.Integer, primary_key=True),
    ...              )

    >>> s2 = select([s])
    >>> s2.c.amount is s.c.amount
    False

    >>> lower_column(s2.c.amount) is s.c.amount
    True

    >>> lower_column(s2.c.amount)
    Column('amount', Integer(), table=<accounts>)
    """

    old = None
    while col is not None and col is not old:
        old = col
        if not hasattr(col, 'table') or not hasattr(col.table, 'froms'):
            return col
        for f in col.table.froms:
            if f.corresponding_column(col) is not None:
                col = f.corresponding_column(col)

    return old


aliases = ('alias_%d' % i for i in itertools.count(1))


@toolz.memoize
def alias_it(s):
    """ Alias a Selectable if it has a group by clause """
    if (hasattr(s, '_group_by_clause') and
            s._group_by_clause is not None and
            len(s._group_by_clause)):
        return s.alias(next(aliases))
    else:
        return s


def is_nested_record(measure):
    """Predicate for checking whether `measure` is a nested ``Record`` dshape

    Examples
    --------
    >>> from datashape import dshape
    >>> is_nested_record(dshape('{a: int32, b: int32}').measure)
    False
    >>> is_nested_record(dshape('{a: var * ?float64, b: ?string}').measure)
    True
    """
    if not isrecord(measure):
        raise TypeError('Input must be a Record type got %s of type %r' %
                        (measure, type(measure).__name__))
    return not all(isscalar(t) for t in measure.types)


def valid_grouper(expr):
    ds = expr.dshape
    measure = ds.measure
    return (iscollection(ds) and
            (isscalar(measure) or
             (isrecord(measure) and not is_nested_record(measure))))


def valid_reducer(expr):
    ds = expr.dshape
    measure = ds.measure
    return (not iscollection(ds) and
            (isscalar(measure) or
             (isrecord(measure) and not is_nested_record(measure))))


@dispatch(By, Select)
def compute_up(expr, data, **kwargs):
    if not valid_grouper(expr):
        raise TypeError("Grouper must have a non-nested record or one "
                        "dimensional collection datashape, "
                        "got %s of type %r with dshape %s" %
                        (expr.grouper, type(expr.grouper).__name__, expr.dshape))

    s = alias_it(data)

    if valid_reducer(expr.apply):
        reduction = compute(expr.apply, s, post_compute=False)
    else:
        raise TypeError('apply must be a Summary expression')

    grouper = get_inner_columns(compute(expr.grouper, s, post_compute=False))
    reduction_columns = pipe(reduction.inner_columns,
                             map(get_inner_columns),
                             concat)
    columns = list(unique(chain(grouper, reduction_columns)))
    if (not isinstance(s, sa.sql.selectable.Alias) or
            (hasattr(s, 'froms') and isinstance(s.froms[0],
                                                sa.sql.selectable.Join))):
        assert len(s.froms) == 1, 'only a single FROM clause supported for now'
        from_obj, = s.froms
    else:
        from_obj = None

    return reconstruct_select(columns,
                              getattr(s, 'element', s),
                              from_obj=from_obj,
                              group_by=grouper)


@dispatch(Sort, (Selectable, Select))
def compute_up(t, s, **kwargs):
    s = select(s.alias())
    direction = sa.asc if t.ascending else sa.desc
    cols = [direction(lower_column(s.c[c])) for c in listpack(t.key)]
    return s.order_by(*cols)


@dispatch(Sort, (sa.Table, ColumnElement))
def compute_up(t, s, **kwargs):
    s = select(s)
    direction = sa.asc if t.ascending else sa.desc
    cols = [direction(lower_column(s.c[c])) for c in listpack(t.key)]
    return s.order_by(*cols)


@dispatch(Head, FromClause)
def compute_up(t, s, **kwargs):
    if s._limit is not None and s._limit <= t.n:
        return s
    return s.limit(t.n)


@dispatch(Head, sa.Table)
def compute_up(t, s, **kwargs):
    return s.select().limit(t.n)


@dispatch(Head, ColumnElement)
def compute_up(t, s, **kwargs):
    return sa.select([s]).limit(t.n)


@dispatch(Head, ScalarSelect)
def compute_up(t, s, **kwargs):
    return compute(t, s.element, post_compute=False)


@dispatch(Label, ColumnElement)
def compute_up(t, s, **kwargs):
    return s.label(t.label)


@dispatch(Label, FromClause)
def compute_up(t, s, **kwargs):
    assert len(s.c) == 1, \
        'expected %s to have a single column but has %d' % (s, len(s.c))
    inner_column, = s.inner_columns
    return reconstruct_select([inner_column.label(t.label)], s)


@dispatch(Expr, ScalarSelect)
def post_compute(t, s, **kwargs):
    return s.element


@dispatch(ReLabel, Selectable)
def compute_up(expr, data, **kwargs):
    names = data.c.keys()
    assert names == expr._child.fields
    d = dict(zip(names, getattr(data, 'inner_columns', data.c)))
    return sa.select(
        d[col].label(new_col) if col != new_col else d[col]
        for col, new_col in zip(expr._child.fields, expr.fields)
    )


@dispatch(FromClause)
def get_inner_columns(sel):
    try:
        return list(sel.inner_columns)
    except AttributeError:
        return list(map(lower_column, sel.c.values()))


@dispatch(ColumnElement)
def get_inner_columns(c):
    return [c]


@dispatch(ScalarSelect)
def get_inner_columns(sel):
    inner_columns = list(sel.inner_columns)
    assert len(inner_columns) == 1, 'ScalarSelect should have only ONE column'
    return list(map(lower_column, inner_columns))


@dispatch(sa.sql.functions.Function)
def get_inner_columns(f):
    unique_columns = unique(concat(map(get_inner_columns, f.clauses)))
    lowered = [x.label(getattr(x, 'name', None)) for x in unique_columns]
    return [getattr(sa.func, f.name)(*lowered)]


@dispatch(sa.sql.elements.Label)
def get_inner_columns(label):
    """
    Notes
    -----
    This should only ever return a list of length 1

    This is because we need to turn ScalarSelects into an actual column
    """
    name = label.name
    inner_columns = get_inner_columns(label.element)
    assert len(inner_columns) == 1
    return [lower_column(c).label(name) for c in inner_columns]


@dispatch(Select)
def get_all_froms(sel):
    return list(unique(sel.locate_all_froms()))


@dispatch(sa.Table)
def get_all_froms(t):
    return [t]


@dispatch(ColumnClause)
def get_all_froms(c):
    return [c.table]


def get_clause(data, kind):
    # arg SQLAlchemy doesn't allow things like data._group_by_clause or None
    assert kind == 'order_by' or kind == 'group_by', \
        'kind must be "order_by" or "group_by"'
    clause = getattr(data, '_%s_clause' % kind, None)
    return clause.clauses if clause is not None else None


@dispatch(Merge, (Selectable, Select, sa.Column))
def compute_up(expr, data, **kwargs):
    # get the common subexpression of all the children in the merge
    subexpression = common_subexpression(*expr.children)

    # compute each child, including the common subexpression
    children = [compute(child, {subexpression: data}, post_compute=False)
                for child in expr.children]

    # Get the original columns from the selection and rip out columns from
    # Selectables and ScalarSelects
    columns = list(unique(concat(map(get_inner_columns, children))))

    # we need these getattrs if data is a ColumnClause or Table
    from_obj = get_all_froms(data)
    assert len(from_obj) == 1, 'only a single FROM clause supported'
    return reconstruct_select(columns, data, from_obj=from_obj)


@dispatch(Summary, Select)
def compute_up(t, s, scope=None, **kwargs):
    d = dict((t._child[c], list(inner_columns(s))[i])
             for i, c in enumerate(t._child.fields))

    cols = [compute(val, toolz.merge(scope, d), post_compute=None).label(name)
            for name, val in zip(t.fields, t.values)]

    s = copy(s)
    for c in cols:
        s.append_column(c)

    return s.with_only_columns(cols)


@dispatch(Summary, ClauseElement)
def compute_up(t, s, **kwargs):
    scope = {t._child: s}
    return sa.select(
        compute(value, scope, post_compute=None).label(name)
        for value, name in zip(t.values, t.fields)
    )


@dispatch(Like, ColumnElement)
def compute_up(t, s, **kwargs):
    return s.like(t.pattern.replace('*', '%').replace('?', '_'))


string_func_names = {
    # <blaze function name>: <SQL function name>
}


# TODO: remove if the alternative fix goes into PyHive
@compiles(sa.sql.functions.Function, 'hive')
def compile_char_length_on_hive(element, compiler, **kwargs):
    assert len(element.clauses) == 1, \
        'char_length must have a single clause, got %s' % list(element.clauses)
    if element.name == 'char_length':
        return compiler.visit_function(sa.func.length(*element.clauses),
                                       **kwargs)
    return compiler.visit_function(element, **kwargs)


@dispatch(strlen, ColumnElement)
def compute_up(expr, data, **kwargs):
    return sa.sql.functions.char_length(data).label(expr._name)


@dispatch(UnaryStringFunction, ColumnElement)
def compute_up(expr, data, **kwargs):
    func_name = type(expr).__name__
    func_name = string_func_names.get(func_name, func_name)
    return getattr(sa.sql.func, func_name)(data).label(expr._name)


@dispatch(notnull, ColumnElement)
def compute_up(expr, data, **kwargs):
    return data != None


@toolz.memoize
def table_of_metadata(metadata, name):
    if metadata.schema is not None:
        name = '.'.join((metadata.schema, name))
    if name not in metadata.tables:
        metadata.reflect(views=metadata.bind.dialect.supports_views)
    return metadata.tables[name]


def table_of_engine(engine, name):
    metadata = metadata_of_engine(engine)
    return table_of_metadata(metadata, name)


@dispatch(Field, sa.engine.Engine)
def compute_up(expr, data, **kwargs):
    return table_of_engine(data, expr._name)


@dispatch(DateTime, (ClauseElement, sa.sql.elements.ColumnElement))
def compute_up(expr, data, **kwargs):
    if expr.attr == 'date':
        return sa.func.date(data).label(expr._name)

    return sa.extract(expr.attr, data).label(expr._name)


@compiles(sa.sql.elements.Extract, 'hive')
def hive_extract_to_date_function(element, compiler, **kwargs):
    func = getattr(sa.func, element.field)(element.expr)
    return compiler.visit_function(func, **kwargs)


@compiles(sa.sql.elements.Extract, 'mssql')
def mssql_extract_to_datepart(element, compiler, **kwargs):
    func = sa.func.datepart(sa.sql.expression.column(element.field),
                            element.expr)
    return compiler.visit_function(func, **kwargs)


def engine_of(x):
    if isinstance(x, Engine):
        return x
    if isinstance(x, MetaData):
        return x.bind
    if isinstance(x, Table):
        return x.metadata.bind
    raise NotImplementedError("Can't deterimine engine of %s" % x)


@dispatch(Expr)
def _subexpr_optimize(expr):
    return expr


@dispatch(Tail)
def _subexpr_optimize(expr):
    child = sorter = expr._child
    while not isinstance(sorter, Sort):
        try:
            sorter = sorter._child
        except AttributeError:
            break
    else:
        # Invert the sort order, then take the head, then re-sort based on
        # the original key.
        return child._subs({
            sorter: sorter._child.sort(
                sorter._key,
                ascending=not sorter.ascending,
            ),
        }).head(expr.n).sort(sorter._key, ascending=sorter.ascending)

    # If there is no sort order, then we can swap out a head with a tail.
    # This is equivalent in this backend and considerably faster.
    warnings.warn(
        "'tail' of a sql operation with no sort is the same as 'head'",
    )
    return child.head(expr.n)


@dispatch(Expr, ClauseElement)
def optimize(expr, _):
    collected = broadcast_collect(expr, no_recurse=Selection)
    return reduce(
        lambda expr, term: expr._subs({term: _subexpr_optimize(term)}),
        collected._subterms(),
        collected,
    )


@dispatch(Field, sa.MetaData)
def compute_up(expr, data, **kwargs):
    return table_of_metadata(data, expr._name)


@dispatch(Expr, ClauseElement)
def post_compute(_, s, **kwargs):
    return select(s)


@dispatch(IsIn, ColumnElement)
def compute_up(expr, data, **kwargs):
    return data.in_(expr._keys)


@dispatch(Slice, (Select, Selectable, ColumnElement))
def compute_up(expr, data, **kwargs):
    index = expr.index[0]  # [0] replace_slices returns tuple ((start, stop), )
    if isinstance(index, slice):
        start = index.start or 0
        if start < 0:
            raise ValueError('start value of slice cannot be negative'
                             ' with a SQL backend')

        stop = index.stop
        if stop is not None and stop < 0:
            raise ValueError('stop value of slice cannot be negative with a '
                             'SQL backend.')

        if index.step is not None and index.step != 1:
            raise ValueError('step parameter in slice objects not supported '
                             'with SQL backend')

    elif isinstance(index, (np.integer, numbers.Integral)):
        if index < 0:
            raise ValueError('integer slice cannot be negative for the'
                             ' SQL backend')
        start = index
        stop = start + 1
    else:
        raise TypeError('type %r not supported for slicing wih SQL backend'
                        % type(index).__name__)

    warnings.warn('The order of the result set from a Slice expression '
                  'computed against the SQL backend is not deterministic.')

    if stop is None:  # Represents open-ended slice. e.g. [3:]
        return select(data).offset(start)
    else:
        return select(data).offset(start).limit(stop - start)


@dispatch(Coerce, ColumnElement)
def compute_up(expr, data, **kwargs):
    return sa.cast(data, dshape_to_alchemy(expr.to)).label(expr._name)


@dispatch(Coerce, Select)
def compute_up(expr, data, **kwargs):
    column = first(data.inner_columns)
    cast = sa.cast(column, dshape_to_alchemy(expr.to)).label(expr._name)
    return reconstruct_select([cast], data)


@dispatch(Shift, ColumnElement)
def compute_up(expr, data, **kwargs):
    return sa.func.lag(data, expr.n).over().label(expr._name)


class Over(ColumnElement):
<<<<<<< HEAD
    def __init__(self, element, kind, group_by, sort_by, preceding, following):
        self.element = element
        self.kind = kind
=======
    def __init__(self, element, group_by, sort_by, preceding, following):
        self.element = element
>>>>>>> 24c91ee5
        if sort_by is not None:
            self.sort_by = sa.sql.elements.ClauseList(
                *sa.util.to_list(sort_by),
                _literal_as_text=sa.sql.elements._literal_as_label_reference)
        else:
            self.sort_by = sort_by
        if group_by is not None:
            self.group_by = sa.sql.elements.ClauseList(
                *sa.util.to_list(group_by),
                _literal_as_text=sa.sql.elements._literal_as_label_reference)
        else:
            self.group_by = group_by
        self.preceding = preceding
        self.following = following

    @sa.util.memoized_property
    def type(self):
        return self.element.type

    def get_children(self, **kwargs):
        return [
            c for c in (
                self.element,
                self.group_by,
                self.sort_by,
            ) if c is not None
        ]

    def _copy_internals(self, clone=lambda x, **kw: x._clone(), **kw):
        self.element = clone(self.element, **kw)
        if self.group_by is not None:
            self.group_by = clone(self.group_by, **kw)
        if self.sort_by is not None:
            self.sort_by = clone(self.sort_by, **kw)

    @property
    def _from_objects(self):
        return list(itertools.chain(*[
            c._from_objects for c in (
                self.element,
                self.group_by,
                self.sort_by
            ) if c is not None
        ]))


@compiles(Over)
def compile_over_postgresql(element, compiler, **kwargs):
    s = '%s OVER (' % compiler.process(element.element, **kwargs)
    # group by
    if element.group_by is not None:
        s += 'PARTITION BY %s ' % compiler.process(element.group_by, **kwargs)

    # order by
    if element.sort_by is not None:
        s += 'ORDER BY %s ' % compiler.process(element.sort_by, **kwargs)

<<<<<<< HEAD
    if element.kind == 'RANGE':
        if element.preceding is not None:
            raise ValueError('`value` PRECEDING is not supported in RANGE mode')
        if element.following is not None:
            raise ValueError('`value` FOLLOWING is not supported in RANGE mode')

    s += '%s BETWEEN %s PRECEDING AND %s)' % (
        element.kind,
=======
    s += 'ROWS BETWEEN %s PRECEDING AND %s)' % (
>>>>>>> 24c91ee5
        'UNBOUNDED' if element.preceding is None else element.preceding,
        'CURRENT ROW' if element.following is None else element.following
    )
    return s


@compute_up.register(Window, ColumnElement)
<<<<<<< HEAD
def compute_up_window(expr, data, **kwargs):
    """No sort by or group by clauses"""
    return Over(
        data,
        kind=expr.kind,
        group_by=expr.group_by,
        sort_by=expr.sort_by,
=======
def compute_up_window_no_sort_no_group(expr, data, **kwargs):
    """No sort by or group by clauses"""
    return Over(
        data,
        group_by=expr._group_by,
        sort_by=expr._sort,
>>>>>>> 24c91ee5
        preceding=expr.preceding,
        following=expr.following
    ).label(expr._name)

<<<<<<< HEAD
@compute_up.register(Window, ColumnElement, ColumnElement)
def compute_up_window(expr, data, spec, **kwargs):
    """One of sort by or group by"""
    return Over(
        data,
        kind=expr.kind,
        group_by=spec if expr.group_by is not None else None,
        sort_by=spec if expr.sort_by is not None else None,
=======

@compute_up.register(Window, ColumnElement, ColumnElement)
def compute_up_window_one_of_sort_or_group(expr, data, spec, **kwargs):
    """One of sort by or group by"""
    return Over(
        data,
        group_by=spec if expr._group_by is not None else None,
        sort_by=spec if expr._sort is not None else None,
>>>>>>> 24c91ee5
        preceding=expr.preceding,
        following=expr.following
    ).label(expr._name)


@compute_up.register(Window, ColumnElement, ColumnElement, ColumnElement)
<<<<<<< HEAD
def compute_up_window(expr, data, group_by, sort_by, **kwargs):
    """Both sort by and group by"""
    return Over(
        data,
        kind=expr.kind,
=======
def compute_up_window_sort_and_group(expr, data, group_by, sort_by, **kwargs):
    """Both sort by and group by"""
    return Over(
        data,
>>>>>>> 24c91ee5
        group_by=group_by,
        sort_by=sort_by,
        preceding=expr.preceding,
        following=expr.following
    ).label(expr._name)<|MERGE_RESOLUTION|>--- conflicted
+++ resolved
@@ -1118,14 +1118,8 @@
 
 
 class Over(ColumnElement):
-<<<<<<< HEAD
-    def __init__(self, element, kind, group_by, sort_by, preceding, following):
-        self.element = element
-        self.kind = kind
-=======
     def __init__(self, element, group_by, sort_by, preceding, following):
         self.element = element
->>>>>>> 24c91ee5
         if sort_by is not None:
             self.sort_by = sa.sql.elements.ClauseList(
                 *sa.util.to_list(sort_by),
@@ -1183,18 +1177,7 @@
     if element.sort_by is not None:
         s += 'ORDER BY %s ' % compiler.process(element.sort_by, **kwargs)
 
-<<<<<<< HEAD
-    if element.kind == 'RANGE':
-        if element.preceding is not None:
-            raise ValueError('`value` PRECEDING is not supported in RANGE mode')
-        if element.following is not None:
-            raise ValueError('`value` FOLLOWING is not supported in RANGE mode')
-
-    s += '%s BETWEEN %s PRECEDING AND %s)' % (
-        element.kind,
-=======
     s += 'ROWS BETWEEN %s PRECEDING AND %s)' % (
->>>>>>> 24c91ee5
         'UNBOUNDED' if element.preceding is None else element.preceding,
         'CURRENT ROW' if element.following is None else element.following
     )
@@ -1202,36 +1185,16 @@
 
 
 @compute_up.register(Window, ColumnElement)
-<<<<<<< HEAD
-def compute_up_window(expr, data, **kwargs):
-    """No sort by or group by clauses"""
-    return Over(
-        data,
-        kind=expr.kind,
-        group_by=expr.group_by,
-        sort_by=expr.sort_by,
-=======
 def compute_up_window_no_sort_no_group(expr, data, **kwargs):
     """No sort by or group by clauses"""
     return Over(
         data,
         group_by=expr._group_by,
         sort_by=expr._sort,
->>>>>>> 24c91ee5
         preceding=expr.preceding,
         following=expr.following
     ).label(expr._name)
 
-<<<<<<< HEAD
-@compute_up.register(Window, ColumnElement, ColumnElement)
-def compute_up_window(expr, data, spec, **kwargs):
-    """One of sort by or group by"""
-    return Over(
-        data,
-        kind=expr.kind,
-        group_by=spec if expr.group_by is not None else None,
-        sort_by=spec if expr.sort_by is not None else None,
-=======
 
 @compute_up.register(Window, ColumnElement, ColumnElement)
 def compute_up_window_one_of_sort_or_group(expr, data, spec, **kwargs):
@@ -1240,25 +1203,16 @@
         data,
         group_by=spec if expr._group_by is not None else None,
         sort_by=spec if expr._sort is not None else None,
->>>>>>> 24c91ee5
         preceding=expr.preceding,
         following=expr.following
     ).label(expr._name)
 
 
 @compute_up.register(Window, ColumnElement, ColumnElement, ColumnElement)
-<<<<<<< HEAD
-def compute_up_window(expr, data, group_by, sort_by, **kwargs):
-    """Both sort by and group by"""
-    return Over(
-        data,
-        kind=expr.kind,
-=======
 def compute_up_window_sort_and_group(expr, data, group_by, sort_by, **kwargs):
     """Both sort by and group by"""
     return Over(
         data,
->>>>>>> 24c91ee5
         group_by=group_by,
         sort_by=sort_by,
         preceding=expr.preceding,

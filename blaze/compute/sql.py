--- conflicted
+++ resolved
@@ -14,6 +14,7 @@
 FROM accounts
 WHERE accounts.amount < :amount_1
 """
+
 from __future__ import absolute_import, division, print_function
 
 import datetime
@@ -53,7 +54,6 @@
 from .core import compute_up, compute, base
 from ..dispatch import dispatch
 from ..expr import (
-<<<<<<< HEAD
     BinOp,
     BinaryMath,
     Broadcast,
@@ -97,13 +97,6 @@
     std,
     strlen,
     var,
-=======
-    Projection, Selection, Field, Broadcast, Expr, IsIn, Slice, BinOp, UnaryOp,
-    Join, mean, var, std, Reduction, count, FloorDiv, UnaryStringFunction,
-    strlen, DateTime, Coerce, nunique, Distinct, By, Sort, Head, Tail, Sample,
-    Label, Concat, ReLabel, Merge, common_subexpression, Summary, Like,
-    nelements, notnull, Shift, BinaryMath, Pow, DateTimeTruncate, Sub,
->>>>>>> d82d2457
 )
 
 from ..expr.broadcast import broadcast_collect

"""

>>> from blaze import *

>>> accounts = symbol('accounts', 'var * {name: string, amount: int}')
>>> deadbeats = accounts[accounts['amount'] < 0]['name']

>>> from sqlalchemy import Table, Column, MetaData, Integer, String
>>> t = Table('accounts', MetaData(),
...           Column('name', String, primary_key = True),
...           Column('amount', Integer))
>>> print(compute(deadbeats, t))  # doctest: +SKIP
SELECT accounts.name
FROM accounts
WHERE accounts.amount < :amount_1
"""
from __future__ import absolute_import, division, print_function

import sqlalchemy as sa
import sqlalchemy
from sqlalchemy import sql, Table, MetaData
from sqlalchemy.sql import Selectable, Select
from sqlalchemy.ext.compiler import compiles
from sqlalchemy.sql.elements import ClauseElement, ColumnElement
from sqlalchemy.engine import Engine
from operator import and_, eq
import itertools
from copy import copy
import toolz
from multipledispatch import MDNotImplementedError
from odo.backends.sql import metadata_of_engine

from ..dispatch import dispatch
from ..expr import Projection, Selection, Field, Broadcast, Expr
from ..expr import (BinOp, UnaryOp, USub, Join, mean, var, std, Reduction,
<<<<<<< HEAD
                    count, FloorDiv, UnaryStringFunction, strlen)
=======
                    count, FloorDiv, UnaryStringFunction, DateTime,
                    Millisecond, Microsecond)
>>>>>>> 0dc78ba5
from ..expr import nunique, Distinct, By, Sort, Head, Label, ReLabel, Merge
from ..expr import common_subexpression, Summary, Like, nelements, DateTime
from ..compatibility import reduce
from .core import compute_up, compute, base
from ..utils import listpack

__all__ = ['sqlalchemy', 'select']


def inner_columns(s):
    try:
        return s.inner_columns
    except AttributeError:
        return s.c
    raise TypeError()


@dispatch(Projection, Selectable)
def compute_up(t, s, scope=None, **kwargs):
    d = dict((c.name, c) for c in inner_columns(s))
    return select(s).with_only_columns([d[field] for field in t.fields])


@dispatch((Field, Projection), Select)
def compute_up(t, s, **kwargs):
    cols = list(s.inner_columns)
    cols = [lower_column(cols[t._child.fields.index(c)]) for c in t.fields]
    return s.with_only_columns(cols)


@dispatch(Field, ClauseElement)
def compute_up(t, s, **kwargs):
    return s.c.get(t._name)


@dispatch(Broadcast, Select)
def compute_up(t, s, **kwargs):
    d = dict((t._scalars[0][c], list(inner_columns(s))[i])
             for i, c in enumerate(t._scalars[0].fields))
    result = compute(t._scalar_expr, d, post_compute=False)

    s = copy(s)
    s.append_column(result)
    return s.with_only_columns([result])


@dispatch(Broadcast, Selectable)
def compute_up(t, s, **kwargs):
    d = dict((t._scalars[0][c], list(inner_columns(s))[i])
             for i, c in enumerate(t._scalars[0].fields))
    return compute(t._scalar_expr, d, post_compute=False)


@dispatch(BinOp, ColumnElement)
def compute_up(t, data, **kwargs):
    if isinstance(t.lhs, Expr):
        return t.op(data, t.rhs)
    else:
        return t.op(t.lhs, data)


@compute_up.register(BinOp, (ColumnElement, base), ColumnElement)
@compute_up.register(BinOp, ColumnElement, (ColumnElement, base))
def binop_sql(t, lhs, rhs, **kwargs):
    return t.op(lhs, rhs)


@dispatch(FloorDiv, ColumnElement)
def compute_up(t, data, **kwargs):
    if isinstance(t.lhs, Expr):
        return sa.func.floor(data / t.rhs)
    else:
        return sa.func.floor(t.rhs / data)


@compute_up.register(FloorDiv, (ColumnElement, base), ColumnElement)
@compute_up.register(FloorDiv, ColumnElement, (ColumnElement, base))
def binop_sql(t, lhs, rhs, **kwargs):
    return sa.func.floor(lhs / rhs)


@dispatch(UnaryOp, ColumnElement)
def compute_up(t, s, **kwargs):
    op = getattr(sa.func, t.symbol)
    return op(s)


@dispatch(USub, (sa.Column, Selectable))
def compute_up(t, s, **kwargs):
    return -s


@dispatch(Selection, Select)
def compute_up(t, s, scope=None, **kwargs):
    ns = dict((t._child[col.name], col) for col in s.inner_columns)
    predicate = compute(t.predicate, toolz.merge(ns, scope),
                        optimize=False, post_compute=False)
    if isinstance(predicate, Select):
        predicate = list(list(predicate.columns)[0].base_columns)[0]
    return s.where(predicate)


@dispatch(Selection, Selectable)
def compute_up(t, s, scope=None, **kwargs):
    ns = dict((t._child[col.name], lower_column(col)) for col in s.columns)
    predicate = compute(t.predicate, toolz.merge(ns, scope),
                        optimize=False, post_compute=False)
    if isinstance(predicate, Select):
        predicate = list(list(predicate.columns)[0].base_columns)[0]
    try:
        return s.where(predicate)
    except AttributeError:
        return select([s]).where(predicate)


def select(s):
    """ Permissive SQL select

    Idempotent sqlalchemy.select

    Wraps input in list if neccessary
    """
    if not isinstance(s, sqlalchemy.sql.Select):
        if not isinstance(s, (tuple, list)):
            s = [s]
        s = sa.select(s)
    return s


def computefull(t, s):
    return select(compute(t, s))

table_names = ('table_%d' % i for i in itertools.count(1))


def name(sel):
    """ Name of a selectable """
    if hasattr(sel, 'name'):
        return sel.name
    if hasattr(sel, 'froms'):
        if len(sel.froms) == 1:
            return name(sel.froms[0])
    return next(table_names)


@dispatch(Select, Select)
def _join_selectables(a, b, condition=None, **kwargs):
    return a.join(b, condition, **kwargs)


@dispatch(Select, ClauseElement)
def _join_selectables(a, b, condition=None, **kwargs):
    if len(a.froms) > 1:
        raise MDNotImplementedError()

    return a.replace_selectable(a.froms[0],
                                a.froms[0].join(b, condition, **kwargs))


@dispatch(ClauseElement, Select)
def _join_selectables(a, b, condition=None, **kwargs):
    if len(b.froms) > 1:
        raise MDNotImplementedError()
    return b.replace_selectable(b.froms[0],
                                a.join(b.froms[0], condition, **kwargs))


@dispatch(ClauseElement, ClauseElement)
def _join_selectables(a, b, condition=None, **kwargs):
    return a.join(b, condition, **kwargs)


@dispatch(Join, ClauseElement, ClauseElement)
def compute_up(t, lhs, rhs, **kwargs):
    if isinstance(lhs, ColumnElement):
        lhs = select(lhs)
    if isinstance(rhs, ColumnElement):
        rhs = select(rhs)
    if name(lhs) == name(rhs):
        lhs = lhs.alias('%s_left' % name(lhs))
        rhs = rhs.alias('%s_right' % name(rhs))

    lhs = alias_it(lhs)
    rhs = alias_it(rhs)

    if isinstance(lhs, Select):
        lhs = lhs.alias(next(aliases))
        left_conds = [lhs.c.get(c) for c in listpack(t.on_left)]
    else:
        ldict = dict((c.name, c) for c in inner_columns(lhs))
        left_conds = [ldict.get(c) for c in listpack(t.on_left)]

    if isinstance(rhs, Select):
        rhs = rhs.alias(next(aliases))
        right_conds = [rhs.c.get(c) for c in listpack(t.on_right)]
    else:
        rdict = dict((c.name, c) for c in inner_columns(rhs))
        right_conds = [rdict.get(c) for c in listpack(t.on_right)]

    condition = reduce(and_, map(eq, left_conds, right_conds))

    # Perform join
    if t.how == 'inner':
        join = _join_selectables(lhs, rhs, condition=condition)
        main, other = lhs, rhs
    elif t.how == 'left':
        main, other = lhs, rhs
        join = _join_selectables(lhs, rhs, condition=condition, isouter=True)
    elif t.how == 'right':
        join = _join_selectables(rhs, lhs, condition=condition, isouter=True)
        main, other = rhs, lhs
    else:
        # http://stackoverflow.com/questions/20361017/sqlalchemy-full-outer-join
        raise ValueError("SQLAlchemy doesn't support full outer Join")

    """
    We now need to arrange the columns in the join to match the columns in
    the expression.  We care about order and don't want repeats
    """
    if isinstance(join, Select):
        def cols(x):
            if isinstance(x, Select):
                return list(x.inner_columns)
            else:
                return list(x.columns)
    else:
        cols = lambda x: list(x.columns)

    main_cols = cols(main)
    other_cols = cols(other)
    left_cols = cols(lhs)
    right_cols = cols(rhs)

    fields = [f.replace('_left', '').replace('_right', '') for f in t.fields]
    columns = [c for c in main_cols if c.name in t._on_left]
    columns += [c for c in left_cols
                if c.name in fields and c.name not in t._on_left]
    columns += [c for c in right_cols
                if c.name in fields and c.name not in t._on_right]

    if isinstance(join, Select):
        return join.with_only_columns(columns)
    else:
        return sqlalchemy.sql.select(columns, from_obj=join)


names = {mean: 'avg',
         var: 'variance',
         std: 'stdev'}


@dispatch((nunique, Reduction), Select)
def compute_up(t, s, **kwargs):
    if t.axis != (0,):
        raise ValueError('axis not equal to 0 not defined for SQL reductions')
    d = dict((t._child[c], list(inner_columns(s))[i])
             for i, c in enumerate(t._child.fields))
    col = compute(t, d, post_compute=False)

    s = copy(s)
    s.append_column(col)
    return s.with_only_columns([col])


@dispatch(Distinct, sqlalchemy.Column)
def compute_up(t, s, **kwargs):
    return s.distinct().label(t._name)


@dispatch(Distinct, Select)
def compute_up(t, s, **kwargs):
    return s.distinct()


@dispatch(Reduction, sql.elements.ClauseElement)
def compute_up(t, s, **kwargs):
    if t.axis != (0,):
        raise ValueError('axis not equal to 0 not defined for SQL reductions')
    try:
        op = getattr(sqlalchemy.sql.functions, t.symbol)
    except AttributeError:
        symbol = names.get(type(t), t.symbol)
        op = getattr(sqlalchemy.sql.func, symbol)
    result = op(s)

    return result.label(t._name)


@dispatch(count, Selectable)
def compute_up(t, s, **kwargs):
    return compute_up(t, select(s), **kwargs)


@dispatch(count, sqlalchemy.Table)
def compute_up(t, s, **kwargs):
    if t.axis != (0,):
        raise ValueError('axis not equal to 0 not defined for SQL reductions')
    try:
        c = list(s.primary_key)[0]
    except IndexError:
        c = list(s.columns)[0]

    return sa.func.count(c)


@dispatch(nelements, (Select, ClauseElement))
def compute_up(t, s, **kwargs):
    return compute_up(t._child.count(), s)


@dispatch(count, Select)
def compute_up(t, s, **kwargs):
    if t.axis != (0,):
        raise ValueError('axis not equal to 0 not defined for SQL reductions')
    al = next(aliases)
    try:
        s2 = s.alias(al)
        col = list(s2.primary_key)[0]
    except (KeyError, IndexError):
        s2 = s.alias(al)
        col = list(s2.columns)[0]

    result = sa.func.count(col)

    return select([list(inner_columns(result))[0].label(t._name)])


@dispatch(nunique, sqlalchemy.Column)
def compute_up(t, s, **kwargs):
    if t.axis != (0,):
        raise ValueError('axis not equal to 0 not defined for SQL reductions')
    return sa.func.count(s.distinct())


@dispatch(Distinct, sqlalchemy.Table)
def compute_up(t, s, **kwargs):
    return select(s).distinct()


@dispatch(By, sqlalchemy.Column)
def compute_up(t, s, **kwargs):
    grouper = lower_column(s)
    scope = {t._child: s}
    app = t.apply
    if isinstance(app, Reduction):
        reductions = [compute(app, scope, post_compute=False)]
    elif isinstance(app, Summary):
        reductions = [compute(val, scope, post_compute=None).label(name)
                      for val, name in zip(app.values, app.fields)]

    return sqlalchemy.select([grouper] + reductions).group_by(grouper)


@dispatch(By, ClauseElement)
def compute_up(expr, data, **kwargs):
    if (isinstance(expr.grouper, (Field, Projection)) or
            expr.grouper is expr._child):
        # d = dict((c.name, c) for c in inner_columns(s))
        # grouper = [d[col] for col in expr.grouper.fields]
        grouper = [lower_column(data.c.get(col))
                   for col in expr.grouper.fields]
    elif isinstance(expr.grouper, DateTime):
        grouper = [compute(expr.grouper, data, post_compute=False)]
    else:
        raise ValueError("Grouper must be a projection, field or "
                         "DateTime expression, got %s" % expr.grouper)
    app = expr.apply
    scope = {expr._child: data}
    if isinstance(expr.apply, Reduction):
        reductions = [compute(app, scope, post_compute=False)]
    elif isinstance(expr.apply, Summary):
        reductions = [compute(val, scope, post_compute=False).label(name)
                      for val, name in zip(app.values, app.fields)]

    return sa.select(grouper + reductions).group_by(*grouper)


def lower_column(col):
    """ Return column from lower level tables if possible

    >>> metadata = sa.MetaData()

    >>> s = sa.Table('accounts', metadata,
    ...              sa.Column('name', sa.String),
    ...              sa.Column('amount', sa.Integer),
    ...              sa.Column('id', sa.Integer, primary_key=True),
    ...              )

    >>> s2 = select([s])
    >>> s2.c.amount is s.c.amount
    False

    >>> lower_column(s2.c.amount) is s.c.amount
    True

    >>> lower_column(s2.c.amount)
    Column('amount', Integer(), table=<accounts>)
    """

    old = None
    while col is not None and col is not old:
        old = col
        if not hasattr(col, 'table') or not hasattr(col.table, 'froms'):
            return col
        for f in col.table.froms:
            if f.corresponding_column(col) is not None:
                col = f.corresponding_column(col)

    return old


aliases = ('alias_%d' % i for i in itertools.count(1))


@toolz.memoize
def alias_it(s):
    """ Alias a Selectable if it has a group by clause """
    if (hasattr(s, '_group_by_clause') and
            s._group_by_clause is not None and
            len(s._group_by_clause)):
        return s.alias(next(aliases))
    else:
        return s


@dispatch(By, Select)
def compute_up(t, s, **kwargs):
    if not (isinstance(t.grouper, (Field, Projection, DateTime))
            or t.grouper is t._child):
        raise ValueError("Grouper must be a projection, got %s" % t.grouper)

    s = alias_it(s)

    if isinstance(t.apply, Reduction):
        reduction = compute(t.apply, {t._child: s}, post_compute=False)

    elif isinstance(t.apply, Summary):
        reduction = compute(t.apply, {t._child: s}, post_compute=False)

    # d = dict((c.name, c) for c in inner_columns(s))
    # grouper = [d[col] for col in t.grouper.fields]
    grouper = [lower_column(s.c.get(col)) for col in t.grouper.fields]

    s2 = reduction.group_by(*grouper)

    for g in grouper:
        s2.append_column(g)

    cols = list(s2.inner_columns)
    cols = cols[-len(grouper):] + cols[:-len(grouper)]
    return s2.with_only_columns(cols)


@dispatch(Sort, ClauseElement)
def compute_up(t, s, **kwargs):
    s = select(s)
    direction = sa.asc if t.ascending else sa.desc
    cols = [direction(lower_column(getattr(s.c, c))) for c in listpack(t.key)]
    return s.order_by(*cols)


@dispatch(Head, Select)
def compute_up(t, s, **kwargs):
    if s._limit is not None and s._limit <= t.n:
        return s
    return s.limit(t.n)


@dispatch(Head, ClauseElement)
def compute_up(t, s, **kwargs):
    return select(s).limit(t.n)


@dispatch(Label, ClauseElement)
def compute_up(t, s, **kwargs):
    return s.label(t.label)


@dispatch(ReLabel, Selectable)
def compute_up(t, s, **kwargs):
    columns = [getattr(s.c, col).label(new_col)
               if col != new_col else
               getattr(s.c, col)
               for col, new_col in zip(t._child.fields, t.fields)]

    return select(columns)


@dispatch(Merge, Selectable)
def compute_up(t, s, **kwargs):
    subexpression = common_subexpression(*t.children)
    children = [compute(child, {subexpression: s}, post_compute=False)
                for child in t.children]
    return select(children)


@dispatch(Summary, Select)
def compute_up(t, s, scope=None, **kwargs):
    d = dict((t._child[c], list(inner_columns(s))[i])
             for i, c in enumerate(t._child.fields))

    cols = [compute(val, toolz.merge(scope, d), post_compute=None).label(name)
            for name, val in zip(t.fields, t.values)]

    s = copy(s)
    for c in cols:
        s.append_column(c)

    return s.with_only_columns(cols)


@dispatch(Summary, ClauseElement)
def compute_up(t, s, **kwargs):
    return select([compute(value, {t._child: s}, post_compute=None).label(name)
                   for value, name in zip(t.values, t.fields)])


@dispatch(Like, Selectable)
def compute_up(t, s, **kwargs):
    return compute_up(t, select(s), **kwargs)


@dispatch(Like, Select)
def compute_up(t, s, **kwargs):
    items = [(f.c.get(name), pattern.replace('*', '%'))
             for name, pattern in t.patterns.items()
             for f in s.froms if name in f.c]
    return s.where(reduce(and_, [key.like(pattern) for key, pattern in items]))


string_func_names = {
    # <blaze function name>: <SQL function name>
}


@dispatch(strlen, ColumnElement)
def compute_up(expr, data, **kwargs):
    return sa.sql.functions.char_length(data)


@dispatch(UnaryStringFunction, ColumnElement)
def compute_up(expr, data, **kwargs):
    name = type(expr).__name__
    return getattr(sa.sql.func, string_func_names.get(name, name))(data)


@toolz.memoize
def table_of_metadata(metadata, name):
    if name not in metadata.tables:
        metadata.reflect(views=metadata.bind.dialect.supports_views)
    return metadata.tables[name]


def table_of_engine(engine, name):
    metadata = metadata_of_engine(engine)
    return table_of_metadata(metadata, name)


@dispatch(Field, sqlalchemy.engine.Engine)
def compute_up(expr, data, **kwargs):
    return table_of_engine(data, expr._name)


@dispatch(DateTime, (ClauseElement, sa.sql.elements.ColumnElement))
def compute_up(expr, data, **kwargs):
    return sa.extract(expr.attr, data).label(expr._name)


@compiles(sa.sql.elements.Extract, 'hive')
def hive_extract_to_date_function(element, compiler, **kwargs):
    func = getattr(sa.func, element.field)(element.expr)
    return compiler.visit_function(func, **kwargs)


@compiles(sa.sql.elements.Extract, 'mssql')
def mssql_extract_to_datepart(element, compiler, **kwargs):
    func = sa.func.datepart(sa.sql.expression.column(element.field),
                            element.expr)
    return compiler.visit_function(func, **kwargs)


def engine_of(x):
    if isinstance(x, Engine):
        return x
    if isinstance(x, MetaData):
        return x.bind
    if isinstance(x, Table):
        return x.metadata.bind
    raise NotImplementedError("Can't deterimine engine of %s" % x)


from ..expr.broadcast import broadcast_collect


@dispatch(Expr, sa.sql.elements.ClauseElement)
def optimize(expr, _):
    return broadcast_collect(expr)


@dispatch(Field, sqlalchemy.MetaData)
def compute_up(expr, data, **kwargs):
    return table_of_metadata(data, expr._name)


@dispatch(Expr, sa.sql.elements.ClauseElement)
def post_compute(_, s, **kwargs):
    return select(s)<|MERGE_RESOLUTION|>--- conflicted
+++ resolved
@@ -33,14 +33,9 @@
 from ..dispatch import dispatch
 from ..expr import Projection, Selection, Field, Broadcast, Expr
 from ..expr import (BinOp, UnaryOp, USub, Join, mean, var, std, Reduction,
-<<<<<<< HEAD
-                    count, FloorDiv, UnaryStringFunction, strlen)
-=======
-                    count, FloorDiv, UnaryStringFunction, DateTime,
-                    Millisecond, Microsecond)
->>>>>>> 0dc78ba5
+                    count, FloorDiv, UnaryStringFunction, strlen, DateTime)
 from ..expr import nunique, Distinct, By, Sort, Head, Label, ReLabel, Merge
-from ..expr import common_subexpression, Summary, Like, nelements, DateTime
+from ..expr import common_subexpression, Summary, Like, nelements
 from ..compatibility import reduce
 from .core import compute_up, compute, base
 from ..utils import listpack

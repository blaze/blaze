--- conflicted
+++ resolved
@@ -58,11 +58,7 @@
     Join, mean, var, std, Reduction, count, FloorDiv, UnaryStringFunction,
     strlen, DateTime, Coerce, nunique, Distinct, By, Sort, Head, Label, Concat,
     ReLabel, Merge, common_subexpression, Summary, Like, nelements, notnull,
-<<<<<<< HEAD
-    Resample, by, DateTimeTruncate
-=======
-    Shift, BinaryMath, Pow
->>>>>>> 88a9c3b9
+    Resample, by, DateTimeTruncate, Shift, BinaryMath, Pow
 )
 
 from ..expr.broadcast import broadcast_collect
@@ -1038,7 +1034,6 @@
     return sa.cast(data, dshape_to_alchemy(expr.to)).label(expr._name)
 
 
-<<<<<<< HEAD
 # make_interval(years int DEFAULT 0,
 #               months int DEFAULT 0,
 #               weeks int DEFAULT 0,
@@ -1148,7 +1143,8 @@
 
     # step 5: order by
     return sa.select(select_args).select_from(joined).order_by(index_grouper)
-=======
+
+
 @dispatch(Coerce, Select)
 def compute_up(expr, data, **kwargs):
     column = first(data.inner_columns)
@@ -1158,5 +1154,4 @@
 
 @dispatch(Shift, ColumnElement)
 def compute_up(expr, data, **kwargs):
-    return sa.func.lag(data, expr.n).over().label(expr._name)
->>>>>>> 88a9c3b9
+    return sa.func.lag(data, expr.n).over().label(expr._name)
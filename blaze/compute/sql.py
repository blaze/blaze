--- conflicted
+++ resolved
@@ -33,12 +33,8 @@
 
 import toolz
 
-<<<<<<< HEAD
 from toolz import unique, concat, pipe, first
-=======
-from toolz import unique, concat, pipe
 from toolz.compatibility import zip
->>>>>>> 12ae0596
 from toolz.curried import map
 
 import numpy as np
@@ -403,11 +399,7 @@
     return select(s).distinct(*t.on)
 
 
-<<<<<<< HEAD
-@dispatch(Reduction, sql.elements.ClauseElement)
-=======
 @dispatch(Reduction, ClauseElement)
->>>>>>> 12ae0596
 def compute_up(t, s, **kwargs):
     if t.axis != (0,):
         raise ValueError('axis not equal to 0 not defined for SQL reductions')

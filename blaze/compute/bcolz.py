--- conflicted
+++ resolved
@@ -26,32 +26,23 @@
     return datashape.from_numpy(data.shape, data.dtype)
 
 
-<<<<<<< HEAD
 @dispatch(Selection, bcolz.ctable)
-def compute_up(sel, t, **kwargs):
-    s = eval_str(sel.predicate.expr)
-    try:
-        return t.where(s)
-    except (NotImplementedError, NameError, AttributeError):
-        # numexpr may not be able to handle the predicate
-        return compute_up(sel, into(Iterator, t), **kwargs)
-
-
-@dispatch(Selection, bcolz.ctable)
-def compute_up(sel, t, **kwargs):
-    return compute_up(sel, into(Iterator, t), **kwargs)
-=======
-@dispatch(Selection, (bcolz.ctable, bcolz.carray))
 def compute_up(expr, data, **kwargs):
     if data.nbytes < COMFORTABLE_MEMORY_SIZE:
         return compute_up(expr, data[:], **kwargs)
     s = eval_str(expr.predicate.expr)
     try:
         return data.where(s)
-    except (NotImplementedError, NameError):
+    except (NotImplementedError, NameError, AttributeError):
         # numexpr may not be able to handle the predicate
-        return compute_up(expr, iter(data), **kwargs)
->>>>>>> 5381d0bf
+        return compute_up(expr, into(Iterator, data), **kwargs)
+
+
+@dispatch(Selection, bcolz.ctable)
+def compute_up(expr, data, **kwargs):
+    if data.nbytes < COMFORTABLE_MEMORY_SIZE:
+        return compute_up(expr, data[:], **kwargs)
+    return compute_up(expr, into(Iterator, data), **kwargs)
 
 
 @dispatch(Head, (bcolz.carray, bcolz.ctable))

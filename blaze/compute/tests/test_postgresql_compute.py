--- conflicted
+++ resolved
@@ -15,13 +15,9 @@
 
 from datashape import dshape
 from odo import odo, resource, drop, discover
-<<<<<<< HEAD
-from blaze import symbol, compute, concat, by, join
-=======
-from blaze import symbol, compute, concat, join, sin, cos, radians, atan2
+from blaze import symbol, compute, concat, by, join, sin, cos, radians, atan2
 from blaze import sqrt, transform
 from blaze.utils import example
->>>>>>> 70a16f30
 
 
 names = ('tbl%d' % i for i in itertools.count())

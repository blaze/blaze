--- conflicted
+++ resolved
@@ -22,17 +22,7 @@
 names = ('tbl%d' % i for i in itertools.count())
 
 
-<<<<<<< HEAD
-def normalize(s):
-    s = ' '.join(s.strip().split()).lower()
-    s = re.sub(r'(alias)_?\d*', r'\1', s)
-    return re.sub(r'__([A-Za-z_][A-Za-z_0-9]*)', r'\1', s)
-
-
-@pytest.fixture(scope='module')
-=======
 @pytest.fixture
->>>>>>> d4bf060f
 def url():
     return 'postgresql://postgres@localhost/test::%s'
 

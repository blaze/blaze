--- conflicted
+++ resolved
@@ -15,13 +15,8 @@
 
 from datashape import dshape
 from odo import odo, resource, drop, discover
-<<<<<<< HEAD
 from blaze import symbol, compute, concat, by, join, sin, cos, radians, atan2
-from blaze import sqrt, transform
-=======
-from blaze import symbol, compute, concat, join, sin, cos, radians, atan2
 from blaze import sqrt, transform, Data
->>>>>>> 787e7985
 from blaze.utils import example
 
 

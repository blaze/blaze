from datetime import timedelta
from operator import methodcaller
import itertools
import tempfile

import pytest

sa = pytest.importorskip('sqlalchemy')
pytest.importorskip('psycopg2')

import numpy as np
import pandas as pd

import pandas.util.testing as tm

from datashape import dshape
from odo import odo, resource, drop, discover
<<<<<<< HEAD
from blaze import symbol, compute, concat, by, join, sin, cos, radians, atan2
=======
from odo.utils import tmpfile
from blaze import symbol, compute, concat, join, sin, cos, radians, atan2
>>>>>>> 7a1afbee
from blaze import sqrt, transform, Data
from blaze.utils import example, normalize


names = ('tbl%d' % i for i in itertools.count())


@pytest.fixture
def url():
    return 'postgresql://postgres@localhost/test::%s'


@pytest.yield_fixture
def sql(url):
    try:
        t = resource(url % next(names), dshape='var * {A: string, B: int64}')
    except sa.exc.OperationalError as e:
        pytest.skip(str(e))
    else:
        t = odo([('a', 1), ('b', 2)], t)
        try:
            yield t
        finally:
            drop(t)


@pytest.yield_fixture(scope='module')
def nyc():
    with open(example('nyc.csv'), 'rb') as f:
        raw = f.read()
        with tmpfile('.csv') as name:
            with open(name, 'wb') as g:
                g.write(raw)
            try:
                t = odo(name, 'postgresql://postgres@localhost/test::nyc')
            except sa.exc.OperationalError as e:
                pytest.skip(str(e))
            else:
                try:
                    yield t
                finally:
                    drop(t)


@pytest.yield_fixture
def sqla(url):
    try:
        t = resource(url % next(names), dshape='var * {A: ?string, B: ?int32}')
    except sa.exc.OperationalError as e:
        pytest.skip(str(e))
    else:
        t = odo([('a', 1), (None, 1), ('c', None)], t)
        try:
            yield t
        finally:
            drop(t)


@pytest.yield_fixture
def sqlb(url):
    try:
        t = resource(url % next(names), dshape='var * {A: string, B: int64}')
    except sa.exc.OperationalError as e:
        pytest.skip(str(e))
    else:
        t = odo([('a', 1), ('b', 2)], t)
        try:
            yield t
        finally:
            drop(t)


@pytest.yield_fixture
def sql_with_dts(url):
    try:
        t = resource(url % next(names), dshape='var * {A: datetime}')
    except sa.exc.OperationalError as e:
        pytest.skip(str(e))
    else:
        t = odo([(d,) for d in pd.date_range('2014-01-01', '2014-02-01')], t)
        try:
            yield t
        finally:
            drop(t)


@pytest.yield_fixture
def sql_two_tables(url):
    dshape = 'var * {a: int32}'
    try:
        t = resource(url % next(names), dshape=dshape)
        u = resource(url % next(names), dshape=dshape)
    except sa.exc.OperationalError as e:
        pytest.skip(str(e))
    else:
        try:
            yield u, t
        finally:
            drop(t)
            drop(u)


@pytest.yield_fixture
def products(url):
    try:
        products = resource(url % 'products',
                            dshape="""var * {
                                product_id: int64,
                                color: ?string,
                                price: float64
                            }""", primary_key=['product_id'])
    except sa.exc.OperationalError as e:
        pytest.skip(str(e))
    else:
        try:
            yield products
        finally:
            drop(products)


@pytest.yield_fixture
def orders(url, products):
    try:
        orders = resource(url % 'orders',
                          dshape="""var * {
                            order_id: int64,
                            product_id: map[int64, T],
                            quantity: int64
                          }
                          """,
                          foreign_keys=dict(product_id=products.c.product_id),
                          primary_key=['order_id'])
    except sa.exc.OperationalError as e:
        pytest.skip(str(e))
    else:
        try:
            yield orders
        finally:
            drop(orders)


# TODO: scope these as module because I think pytest is caching sa.Table, which
# doesn't work if remove it after every run

@pytest.yield_fixture
def main(url):
    try:
        main = odo([(i, int(np.random.randint(10))) for i in range(13)],
                   url % 'main',
                   dshape=dshape('var * {id: int64, data: int64}'),
                   primary_key=['id'])
    except sa.exc.OperationalError as e:
        pytest.skip(str(e))
    else:
        try:
            yield main
        finally:
            drop(main)


@pytest.yield_fixture
def pkey(url, main):
    choices = [u'AAPL', u'HPQ', u'ORCL', u'IBM', u'DOW', u'SBUX', u'AMD',
               u'INTC', u'GOOG', u'PRU', u'MSFT', u'AIG', u'TXN', u'DELL',
               u'PEP']
    n = 100
    data = list(zip(range(n),
                    np.random.choice(choices, size=n).tolist(),
                    np.random.uniform(10000, 20000, size=n).tolist(),
                    np.random.randint(main.count().scalar(), size=n).tolist()))
    try:
        pkey = odo(data, url % 'pkey',
                   dshape=dshape('var * {id: int64, sym: string, price: float64, main: map[int64, T]}'),
                   foreign_keys=dict(main=main.c.id),
                   primary_key=['id'])
    except sa.exc.OperationalError as e:
        pytest.skip(str(e))
    else:
        try:
            yield pkey
        finally:
            drop(pkey)


@pytest.yield_fixture
def fkey(url, pkey):
    try:
        fkey = odo([(i,
                     int(np.random.randint(pkey.count().scalar())),
                     int(np.random.randint(10000)))
                    for i in range(10)],
                   url % 'fkey',
                   dshape=dshape('var * {id: int64, sym_id: map[int64, T], size: int64}'),
                   foreign_keys=dict(sym_id=pkey.c.id),
                   primary_key=['id'])
    except sa.exc.OperationalError as e:
        pytest.skip(str(e))
    else:
        try:
            yield fkey
        finally:
            drop(fkey)


@pytest.yield_fixture
def sql_with_float(url):
    try:
        t = resource(url % next(names), dshape='var * {c: float64}')
    except sa.exc.OperationalError as e:
        pytest.skip(str(e))
    else:
        try:
            yield t
        finally:
            drop(t)


def test_postgres_create(sql):
    assert odo(sql, list) == [('a', 1), ('b', 2)]


def test_postgres_isnan(sql_with_float):
    data = (1.0,), (float('nan'),)
    table = odo(data, sql_with_float)
    sym = symbol('s', discover(data))
    assert odo(compute(sym.isnan(), table), list) == [(False,), (True,)]


def test_insert_from_subselect(sql_with_float):
    data = pd.DataFrame([{'c': 2.0}, {'c': 1.0}])
    tbl = odo(data, sql_with_float)
    s = symbol('s', discover(data))
    odo(compute(s[s.c.isin((1.0, 2.0))].sort(), tbl), sql_with_float),
    tm.assert_frame_equal(
        odo(sql_with_float, pd.DataFrame).iloc[2:].reset_index(drop=True),
        pd.DataFrame([{'c': 1.0}, {'c': 2.0}]),
    )


def test_concat(sql_two_tables):
    t_table, u_table = sql_two_tables
    t_data = pd.DataFrame(np.arange(5), columns=['a'])
    u_data = pd.DataFrame(np.arange(5, 10), columns=['a'])
    odo(t_data, t_table)
    odo(u_data, u_table)

    t = symbol('t', discover(t_data))
    u = symbol('u', discover(u_data))
    tm.assert_frame_equal(
        odo(
            compute(concat(t, u).sort('a'), {t: t_table, u: u_table}),
            pd.DataFrame,
        ),
        pd.DataFrame(np.arange(10), columns=['a']),
    )


def test_concat_invalid_axis(sql_two_tables):
    t_table, u_table = sql_two_tables
    t_data = pd.DataFrame(np.arange(5), columns=['a'])
    u_data = pd.DataFrame(np.arange(5, 10), columns=['a'])
    odo(t_data, t_table)
    odo(u_data, u_table)

    # We need to force the shape to not be a record here so we can
    # create the `Concat` node with an axis=1.
    t = symbol('t', '5 * 1 * int32')
    u = symbol('u', '5 * 1 * int32')

    with pytest.raises(ValueError) as e:
        compute(concat(t, u, axis=1), {t: t_table, u: u_table})

    # Preserve the suggestion to use merge.
    assert "'merge'" in str(e.value)


def test_timedelta_arith(sql_with_dts):
    delta = timedelta(days=1)
    dates = pd.Series(pd.date_range('2014-01-01', '2014-02-01'))
    sym = symbol('s', discover(dates))
    assert (
        odo(compute(sym + delta, sql_with_dts), pd.Series) == dates + delta
    ).all()
    assert (
        odo(compute(sym - delta, sql_with_dts), pd.Series) == dates - delta
    ).all()


def test_coerce_bool_and_sum(sql):
    n = sql.name
    t = symbol(n, discover(sql))
    expr = (t.B > 1.0).coerce(to='int32').sum()
    result = compute(expr, sql).scalar()
    expected = odo(compute(t.B, sql), pd.Series).gt(1).sum()
    assert result == expected


def test_distinct_on(sql):
    t = symbol('t', discover(sql))
    computation = compute(t[['A', 'B']].sort('A').distinct('A'), sql)
    assert normalize(str(computation)) == normalize("""
    SELECT DISTINCT ON (anon_1."A") anon_1."A", anon_1."B"
    FROM (SELECT {tbl}."A" AS "A", {tbl}."B" AS "B"
    FROM {tbl}) AS anon_1 ORDER BY anon_1."A" ASC
    """.format(tbl=sql.name))
    assert odo(computation, tuple) == (('a', 1), ('b', 2))


def test_auto_join_field(orders):
    t = symbol('t', discover(orders))
    expr = t.product_id.color
    result = compute(expr, orders)
    expected = """SELECT
        products.color
    FROM products, orders
    WHERE orders.product_id = products.product_id
    """
    assert normalize(str(result)) == normalize(expected)


def test_auto_join_projection(orders):
    t = symbol('t', discover(orders))
    expr = t.product_id[['color', 'price']]
    result = compute(expr, orders)
    expected = """SELECT
        products.color,
        products.price
    FROM products, orders
    WHERE orders.product_id = products.product_id
    """
    assert normalize(str(result)) == normalize(expected)


@pytest.mark.xfail
@pytest.mark.parametrize('func', ['max', 'min', 'sum'])
def test_foreign_key_reduction(orders, products, func):
    t = symbol('t', discover(orders))
    expr = methodcaller(func)(t.product_id.price)
    result = compute(expr, orders)
    expected = """WITH alias as (select
            products.price as price
        from
            products, orders
        where orders.product_id = products.product_id)
    select {0}(alias.price) as price_{0} from alias
    """.format(func)
    assert normalize(str(result)) == normalize(expected)


def test_foreign_key_chain(fkey):
    t = symbol('t', discover(fkey))
    expr = t.sym_id.main.data
    result = compute(expr, fkey)
    expected = """SELECT
        main.data
    FROM main, fkey, pkey
    WHERE fkey.sym_id = pkey.id and pkey.main = main.id
    """
    assert normalize(str(result)) == normalize(expected)


@pytest.mark.xfail(raises=AssertionError,
                   reason='CTE mucks up generation here')
@pytest.mark.parametrize('grouper', ['sym', ['sym']])
def test_foreign_key_group_by(fkey, grouper):
    t = symbol('fkey', discover(fkey))
    expr = by(t.sym_id[grouper], avg_price=t.sym_id.price.mean())
    result = compute(expr, fkey)
    expected = """SELECT
        pkey.sym,
        avg(pkey.price) AS avg_price
    FROM pkey, fkey
    WHERE fkey.sym_id = pkey.id
    GROUP BY pkey.sym
    """
    assert normalize(str(result)) == normalize(expected)


@pytest.mark.parametrize('grouper', ['sym_id', ['sym_id']])
def test_group_by_map(fkey, grouper):
    t = symbol('fkey', discover(fkey))
    expr = by(t[grouper], id_count=t.size.count())
    result = compute(expr, fkey)
    expected = """SELECT
        fkey.sym_id,
        count(fkey.size) AS id_count
    FROM fkey
    GROUP BY fkey.sym_id
    """
    assert normalize(str(result)) == normalize(expected)


def test_foreign_key_isin(fkey):
    t = symbol('fkey', discover(fkey))
    expr = t.sym_id.isin([1, 2])
    result = compute(expr, fkey)
    expected = """SELECT
        fkey.sym_id IN (%(sym_id_1)s, %(sym_id_2)s) AS anon_1
    FROM fkey
    """
    assert normalize(str(result)) == normalize(expected)


def test_join_type_promotion(sqla, sqlb):
    t, s = symbol(sqla.name, discover(sqla)), symbol(sqlb.name, discover(sqlb))
    expr = join(t, s, 'B', how='inner')
    result = set(map(tuple, compute(expr, {t: sqla, s: sqlb}).execute().fetchall()))
    expected = set([(1, 'a', 'a'), (1, None, 'a')])
    assert result == expected


@pytest.mark.parametrize(['n', 'column'],
                         [(1, 'A'), (-1, 'A'),
                          (1, 'B'), (-1, 'B'),
                          (0, 'A'), (0, 'B')])
def test_shift_on_column(n, column, sql):
    t = symbol('t', discover(sql))
    expr = t[column].shift(n)
    result = odo(compute(expr, sql), pd.Series)
    expected = odo(sql, pd.DataFrame)[column].shift(n)
    tm.assert_series_equal(result, expected)


@pytest.mark.parametrize('n', [-1, 0, 1])
def test_shift_arithmetic(sql, n):
    t = symbol('t', discover(sql))
    expr = t.B - t.B.shift(n)
    result = odo(compute(expr, sql), pd.Series)
    df = odo(sql, pd.DataFrame)
    expected = df.B - df.B.shift(n)
    tm.assert_series_equal(result, expected)


def test_dist(nyc):
    def distance(lat1, lon1, lat2, lon2, R=3959):
        # http://andrew.hedges.name/experiments/haversine/
        dlon = radians(lon2 - lon1)
        dlat = radians(lat2 - lat1)
        a = sin(dlat / 2.0) ** 2 + cos(lat1) * cos(lat2) * sin(dlon / 2.0) ** 2
        return R * 2 * atan2(sqrt(a), sqrt(1 - a))

    t = symbol('t', discover(nyc))

    filtered = t[
        (t.pickup_latitude >= 40.477399) &
        (t.pickup_latitude <= 40.917577) &
        (t.dropoff_latitude >= 40.477399) &
        (t.dropoff_latitude <= 40.917577) &
        (t.pickup_longitude >= -74.259090) &
        (t.pickup_longitude <= -73.700272) &
        (t.dropoff_longitude >= -74.259090) &
        (t.dropoff_longitude <= -73.700272) &
        (t.passenger_count < 6)
    ]
    dist = distance(filtered.pickup_latitude, filtered.pickup_longitude,
                    filtered.dropoff_latitude, filtered.dropoff_longitude)
    transformed = transform(filtered, dist=dist)
    assert (
        odo(compute(transformed.dist.max(), nyc), float) ==
        odo(compute(transformed.dist, nyc), pd.Series).max().item()
    )


def test_multiple_columns_in_transform(nyc):
    t = symbol('t', discover(nyc))
    t = t[
        (t.pickup_latitude >= 40.477399) &
        (t.pickup_latitude <= 40.917577) &
        (t.dropoff_latitude >= 40.477399) &
        (t.dropoff_latitude <= 40.917577) &
        (t.pickup_longitude >= -74.259090) &
        (t.pickup_longitude <= -73.700272) &
        (t.dropoff_longitude >= -74.259090) &
        (t.dropoff_longitude <= -73.700272) &
        (t.passenger_count < 6)
    ]
    hours = t.trip_time_in_secs.coerce('float64') / 3600.0
    avg_speed_in_mph = t.trip_distance / hours
    d = transform(t, avg_speed_in_mph=avg_speed_in_mph, mycol=avg_speed_in_mph + 1)
    df = odo(compute(d[d.avg_speed_in_mph <= 200], nyc), pd.DataFrame)
    assert not df.empty


def test_coerce_on_select(nyc):
    t = symbol('t', discover(nyc))
    t = t[
        (t.pickup_latitude >= 40.477399) &
        (t.pickup_latitude <= 40.917577) &
        (t.dropoff_latitude >= 40.477399) &
        (t.dropoff_latitude <= 40.917577) &
        (t.pickup_longitude >= -74.259090) &
        (t.pickup_longitude <= -73.700272) &
        (t.dropoff_longitude >= -74.259090) &
        (t.dropoff_longitude <= -73.700272) &
        (t.passenger_count < 6)
    ]
    t = transform(t, pass_count=t.passenger_count + 1)
    result = compute(t.pass_count.coerce('float64'), nyc)
    s = odo(result, pd.Series)
    expected = odo(compute(t, nyc),
                   pd.DataFrame).passenger_count.astype('float64') + 1.0
    assert list(s) == list(expected)


def test_interactive_len(sql):
    t = Data(sql)
    assert len(t) == int(t.count())<|MERGE_RESOLUTION|>--- conflicted
+++ resolved
@@ -15,12 +15,8 @@
 
 from datashape import dshape
 from odo import odo, resource, drop, discover
-<<<<<<< HEAD
 from blaze import symbol, compute, concat, by, join, sin, cos, radians, atan2
-=======
 from odo.utils import tmpfile
-from blaze import symbol, compute, concat, join, sin, cos, radians, atan2
->>>>>>> 7a1afbee
 from blaze import sqrt, transform, Data
 from blaze.utils import example, normalize
 

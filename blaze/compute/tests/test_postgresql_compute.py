--- conflicted
+++ resolved
@@ -601,7 +601,6 @@
     assert len(t) == int(t.count())
 
 
-<<<<<<< HEAD
 def test_sample_n(nyc):
     t = symbol('t', discover(nyc))
     result = compute(t.sample(n=14), nyc)
@@ -620,7 +619,8 @@
     num_rows = odo(compute(t.nrows, nyc), int)
     s2 = odo(result2, pd.DataFrame)
     assert len(s2) == int(num_rows * 0.5)
-=======
+
+
 def test_sample(big_sql):
     nn = symbol('nn', discover(big_sql))
     nrows = odo(compute(nn.nrows, big_sql), int)
@@ -646,5 +646,4 @@
 
 def test_least(gl_data):
     u, t = gl_data
-    assert odo(least(u.a.max(), t.a.max()), int) == 1
->>>>>>> 212b33ee
+    assert odo(least(u.a.max(), t.a.max()), int) == 1
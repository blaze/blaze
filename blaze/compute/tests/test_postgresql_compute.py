--- conflicted
+++ resolved
@@ -68,8 +68,10 @@
             drop(t)
 
 
+
+
 @pytest.yield_fixture(scope='module')
-def nyc_mem(pg_ip):
+def nyc(pg_ip):
     # odoing csv -> pandas -> postgres is more robust, as it doesn't require
     # the postgres server to be on the same filesystem as the csv file.
     nyc_pd = odo(example('nyc.csv'), pd.DataFrame)
@@ -88,27 +90,11 @@
 @pytest.yield_fixture
 def big_sql(url):
     try:
-        t = resource(url % next(names), dshape='var * {A: string, B: int64}')
+        t = data(url % next(names), dshape='var * {A: string, B: int64}')
     except sa.exc.OperationalError as e:
         pytest.skip(str(e))
     else:
         t = odo(zip(list('a'*100), list(range(100))), t)
-        try:
-            yield t
-        finally:
-            drop(t)
-
-
-@pytest.yield_fixture(scope='module')
-def nyc(pg_ip):
-    try:
-        t = odo(
-            example('nyc.csv'),
-            'postgresql://postgres@{}/test::nyc'.format(pg_ip),
-        )
-    except sa.exc.OperationalError as e:
-        pytest.skip(str(e))
-    else:
         try:
             yield t
         finally:
@@ -298,6 +284,27 @@
             yield t
         finally:
             drop(t)
+
+
+@pytest.yield_fixture(scope='module')
+def nyc_csv(pg_ip):
+    try:
+        t = odo(
+            example('nyc.csv'),
+            'postgresql://postgres@{}/test::nyc'.format(pg_ip),
+        )
+    except sa.exc.OperationalError as e:
+        pytest.skip(str(e))
+    else:
+        try:
+            yield t
+        finally:
+            drop(t)
+
+
+def test_nyc_csv(nyc_csv):
+    t = symbol('t', discover(nyc_csv))
+    assert compute(t.nrows, nyc_csv, return_type='core') > 0
 
 
 def test_postgres_create(sql):
@@ -625,7 +632,6 @@
     assert len(t) == int(t.count())
 
 
-<<<<<<< HEAD
 def test_sample_n(nyc):
     t = symbol('t', discover(nyc))
     result = compute(t.sample(n=14), nyc)
@@ -633,19 +639,25 @@
     assert len(s) == 14
 
 
-def test_sample_frac(nyc_mem):
-    t = symbol('t', discover(nyc_mem))
-    result2 = compute(t.sample(frac=0.6), nyc_mem)
-    num_rows = odo(compute(t.nrows, nyc_mem), int)
+def test_sample_frac(nyc):
+    t = symbol('t', discover(nyc))
+    result2 = compute(t.sample(frac=0.6), nyc)
+    num_rows = odo(compute(t.nrows, nyc), int)
     s2 = odo(result2, pd.DataFrame)
-    assert len(s2) == round(num_rows * 0.6)
+    assert len(s2) == int(num_rows * 0.6)
 
 
 def test_sample(big_sql):
     nn = symbol('nn', discover(big_sql))
     nrows = odo(compute(nn.nrows, big_sql), int)
     result = compute(nn.sample(n=nrows // 2), big_sql)
-=======
+    s = odo(result, pd.DataFrame)
+    assert len(s) == nrows // 2
+    result2 = compute(nn.sample(frac=0.5), big_sql)
+    s2 = odo(result2, pd.DataFrame)
+    assert len(s) == len(s2)
+
+
 def test_core_compute(nyc):
     t = symbol('t', discover(nyc))
     assert isinstance(compute(t, nyc, return_type='core'), pd.DataFrame)
@@ -653,16 +665,6 @@
     assert iscorescalar(compute(t.passenger_count.mean(), nyc, return_type='core'))
     assert isinstance(compute(t, nyc, return_type=list), list)
 
-
-def test_sample(sql):
-    t = symbol('t', discover(sql))
-    result = compute(t.sample(n=1), sql)
->>>>>>> 814ef898
-    s = odo(result, pd.DataFrame)
-    assert len(s) == nrows // 2
-    result2 = compute(nn.sample(frac=0.5), big_sql)
-    s2 = odo(result2, pd.DataFrame)
-    assert len(s) == len(s2)
 
 @pytest.fixture
 def gl_data(sql_two_tables):

--- conflicted
+++ resolved
@@ -15,11 +15,7 @@
 
 from datashape import dshape
 from odo import odo, resource, drop, discover
-<<<<<<< HEAD
-from blaze import symbol, compute, concat, by
-=======
-from blaze import symbol, compute, concat, join
->>>>>>> d9fe576a
+from blaze import symbol, compute, concat, by, join
 
 
 names = ('tbl%d' % i for i in itertools.count())
@@ -31,24 +27,8 @@
     return re.sub(r'__([A-Za-z_][A-Za-z_0-9]*)', r'\1', s)
 
 
-@pytest.fixture
-<<<<<<< HEAD
-def name():
-    return next(names)
-
-
-@pytest.fixture(scope='session')
-def base_url():
-    return 'postgresql://postgres@localhost/test::%s'
-
-
-@pytest.fixture
-def url(base_url, name):
-    return base_url % name
-=======
 def url():
     return 'postgresql://postgres@localhost/test::%s'
->>>>>>> d9fe576a
 
 
 @pytest.yield_fixture
@@ -108,19 +88,11 @@
 
 
 @pytest.yield_fixture
-<<<<<<< HEAD
-def sql_two_tables(base_url):
-    dshape = 'var * {a: int32}'
-    try:
-        t = resource(url(base_url, next(names)), dshape=dshape)
-        u = resource(url(base_url, next(names)), dshape=dshape)
-=======
 def sql_two_tables(url):
     dshape = 'var * {a: int32}'
     try:
         t = resource(url % next(names), dshape=dshape)
         u = resource(url % next(names), dshape=dshape)
->>>>>>> d9fe576a
     except sa.exc.OperationalError as e:
         pytest.skip(str(e))
     else:
@@ -332,7 +304,6 @@
     assert odo(computation, tuple) == (('a', 1), ('b', 2))
 
 
-<<<<<<< HEAD
 def test_auto_join_field(orders):
     t = symbol('t', discover(orders))
     expr = t.product_id.color
@@ -399,11 +370,11 @@
     GROUP BY pkey.sym
     """
     assert normalize(str(result)) == normalize(expected)
-=======
+
+
 def test_join_type_promotion(sqla, sqlb):
     t, s = symbol(sqla.name, discover(sqla)), symbol(sqlb.name, discover(sqlb))
     expr = join(t, s, 'B', how='inner')
     result = set(map(tuple, compute(expr, {t: sqla, s: sqlb}).execute().fetchall()))
     expected = set([(1, 'a', 'a'), (1, None, 'a')])
-    assert result == expected
->>>>>>> d9fe576a
+    assert result == expected
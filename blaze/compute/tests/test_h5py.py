--- conflicted
+++ resolved
@@ -54,7 +54,6 @@
         assert eq(compute(s[idx], data), x[idx])
 
 
-<<<<<<< HEAD
 def test_reductions(data):
     assert eq(compute(s.sum(), data),
               x.sum())
@@ -71,29 +70,4 @@
 
 
 
-# TODO test_uneven_chunk_size
-=======
-@pytest.yield_fixture
-def points():
-    with tmpfile('.h5') as filename:
-        f = h5py.File(filename)
-        d = f.create_dataset('/x', shape=(10, 5),
-                                   dtype=[('x', 'f4'), ('y', 'f4')],
-                                   chunks=(2, 2))
-        d[:] = x
-        yield d
-        f.close()
-
-p = np.empty((10, 5), dtype=[('x', 'f4'), ('y', 'f4')])
-p['x'] = x
-p['y'] = x
-
-ps = Symbol('ps', discover(p))
-
-def test_compute_down_on_everything(points):
-    expr = (ps.x + 1).sum(axis=0)
-    result = compute(expr, points)
-    expected = compute(expr, p)
-
-    assert eq(result, expected)
->>>>>>> 9b1900bf
+# TODO test_uneven_chunk_size
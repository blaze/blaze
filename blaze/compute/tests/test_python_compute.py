from __future__ import absolute_import, division, print_function

import math
import itertools
import operator
import pytest
from datetime import datetime, date
from cytoolz import pluck
import datashape
from collections import Iterator, Iterable

import blaze
from blaze.compute.python import (nunique, mean, rrowfunc, rowfunc,
                                  reduce_by_funcs, optimize)
from blaze import dshape, discover
from blaze.compute.core import compute, compute_up, pre_compute
from blaze.expr import (Symbol, by, union, merge, join, count, Distinct,
                        Apply, sum, min, max, any, summary, Symbol,
                        count, std, head, Symbol)
import numpy as np

from blaze import cos, sin
from blaze.compatibility import builtins
from blaze.utils import raises


t = Symbol('t', 'var * {name: string, amount: int, id: int}')


data = [['Alice', 100, 1],
        ['Bob', 200, 2],
        ['Alice', 50, 3]]


tbig = Symbol('tbig', 'var * {name: string, sex: string[1], amount: int, id: int}')


databig = [['Alice', 'F', 100, 1],
           ['Alice', 'F', 100, 3],
           ['Drew', 'F', 100, 4],
           ['Drew', 'M', 100, 5],
           ['Drew', 'M', 200, 5]]


def test_dispatched_rowfunc():
    cw = optimize(t['amount'] + 100, [])
    assert rowfunc(t)(t) == t
    assert rowfunc(cw)(('Alice', 100, 1)) == 200


def test_reduce_by_funcs():
    e = summary(number=t.id.max(), sum=t.amount.sum())
    b = by(t, e)
    assert reduce_by_funcs(b)[2]([1,2,3], [4,5,6]) == (1, 7)


def test_symbol():
    assert compute(t, data) == data


def test_projection():
    assert list(compute(t['name'], data)) == [x[0] for x in data]


def test_eq():
    assert list(compute(t['amount'] == 100, data)) == [x[1] == 100 for x in data]


def test_selection():
    assert list(compute(t[t['amount'] == 0], data)) == \
                [x for x in data if x[1] == 0]
    assert list(compute(t[t['amount'] > 150], data)) == \
                [x for x in data if x[1] > 150]


def test_arithmetic():
    assert list(compute(t['amount'] + t['id'], data)) == \
                [b + c for a, b, c, in data]
    assert list(compute(t['amount'] * t['id'], data)) == \
                [b * c for a, b, c, in data]
    assert list(compute(t['amount'] % t['id'], data)) == \
                [b % c for a, b, c, in data]


def test_unary_ops():
    for op in ('cos', 'sin', 'exp', 'ceil', 'floor', 'trunc', 'isnan'):
        f = getattr(blaze, op)
        pyf = getattr(math, op)
        result = list(compute(f(t['amount']), data))
        assert result == [pyf(x[1]) for x in data]


def test_neg():
    expr = optimize(-t.amount, [])
    assert list(compute(expr, data)) == [-x[1] for x in data]


def test_reductions():
    assert compute(sum(t['amount']), data) == 100 + 200 + 50
    assert compute(min(t['amount']), data) == 50
    assert compute(max(t['amount']), data) == 200
    assert compute(nunique(t['amount']), data) == 3
    assert compute(nunique(t['name']), data) == 2
    assert compute(count(t['amount']), data) == 3
    assert compute(any(t['amount'] > 150), data) is True
    assert compute(any(t['amount'] > 250), data) is False

def test_1d_reductions_keepdims():
    for r in [sum, min, max, nunique, count]:
        assert compute(r(t.amount, keepdims=True), data) == \
               (compute(r(t.amount), data),)


def test_count():
    t = Symbol('t', '3 * int')
    assert compute(t.count(), [1, None, 2]) == 2


def reduction_runner(funcs):
    from blaze.compatibility import builtins as bts
    exprs = sum, min, max
    for blaze_expr, py_func in itertools.product(exprs, funcs):
        f = getattr(operator, py_func)
        reduc_f = getattr(bts, blaze_expr.__name__)
        ground_truth = f(reduc_f([100, 200, 50]), 5)
        assert compute(f(blaze_expr(t['amount']), 5), data) == ground_truth


def test_reduction_arithmetic():
    funcs = 'add', 'mul'
    reduction_runner(funcs)


def test_reduction_compare():
    funcs = 'eq', 'ne', 'lt', 'gt', 'le', 'ge'
    reduction_runner(funcs)


def test_mean():
    assert compute(mean(t['amount']), data) == float(100 + 200 + 50) / 3
    assert 50 < compute(std(t['amount']), data) < 100


def test_std():
    amt = [row[1] for row in data]
    assert np.allclose(compute(t.amount.std(), data), np.std(amt))
    assert np.allclose(compute(t.amount.std(unbiased=True), data),
                       np.std(amt, ddof=1))
    assert np.allclose(compute(t.amount.var(), data), np.var(amt))
    assert np.allclose(compute(t.amount.var(unbiased=True), data),
                       np.var(amt, ddof=1))


def test_by_no_grouper():
    names = t['name']
    assert set(compute(by(names, names.count()), data)) == \
            set([('Alice', 2), ('Bob', 1)])


def test_by_one():
    print(compute(by(t['name'], t['amount'].sum()), data))
    assert set(compute(by(t['name'], t['amount'].sum()), data)) == \
            set([('Alice', 150), ('Bob', 200)])


def test_by_compound_apply():
    print(compute(by(t['name'], (t['amount'] + 1).sum()), data))
    assert set(compute(by(t['name'], (t['amount'] + 1).sum()), data)) == \
            set([('Alice', 152), ('Bob', 201)])


def test_by_two():
    result = compute(by(tbig[['name', 'sex']], tbig['amount'].sum()),
                     databig)

    expected = [('Alice', 'F', 200),
                ('Drew', 'F', 100),
                ('Drew', 'M', 300)]

    print(set(result))
    assert set(result) == set(expected)


def test_by_three():
    result = compute(by(tbig[['name', 'sex']],
                        (tbig['id'] + tbig['amount']).sum()),
                     databig)

    expected = [('Alice', 'F', 204),
                ('Drew', 'F', 104),
                ('Drew', 'M', 310)]

    print(result)
    assert set(result) == set(expected)


def test_works_on_generators():
    assert list(compute(t['amount'], iter(data))) == \
            [x[1] for x in data]
    assert list(compute(t['amount'], (i for i in data))) == \
            [x[1] for x in data]


def test_join():
    left = [['Alice', 100], ['Bob', 200]]
    right = [['Alice', 1], ['Bob', 2]]

    L = Symbol('L', 'var * {name: string, amount: int}')
    R = Symbol('R', 'var * {name: string, id: int}')
    joined = join(L, R, 'name')

    assert dshape(joined.schema) == \
            dshape('{name: string, amount: int, id: int}')

    result = list(compute(joined, {L: left, R: right}))

    expected = [('Alice', 100, 1), ('Bob', 200, 2)]

    assert result == expected


def test_outer_join():
    left = [(1, 'Alice', 100),
            (2, 'Bob', 200),
            (4, 'Dennis', 400)]
    right = [('NYC', 1),
             ('Boston', 1),
             ('LA', 3),
             ('Moscow', 4)]

    L = Symbol('L', 'var * {id: int, name: string, amount: real}')
    R = Symbol('R', 'var * {city: string, id: int}')

    assert set(compute(join(L, R), {L: left, R: right})) == set(
            [(1, 'Alice', 100, 'NYC'),
             (1, 'Alice', 100, 'Boston'),
             (4, 'Dennis', 400, 'Moscow')])

    assert set(compute(join(L, R, how='left'), {L: left, R: right})) == set(
            [(1, 'Alice', 100, 'NYC'),
             (1, 'Alice', 100, 'Boston'),
             (2, 'Bob', 200, None),
             (4, 'Dennis', 400, 'Moscow')])

    assert set(compute(join(L, R, how='right'), {L: left, R: right})) == set(
            [(1, 'Alice', 100, 'NYC'),
             (1, 'Alice', 100, 'Boston'),
             (3, None, None, 'LA'),
             (4, 'Dennis', 400, 'Moscow')])

    assert set(compute(join(L, R, how='outer'), {L: left, R: right})) == set(
            [(1, 'Alice', 100, 'NYC'),
             (1, 'Alice', 100, 'Boston'),
             (2, 'Bob', 200, None),
             (3, None, None, 'LA'),
             (4, 'Dennis', 400, 'Moscow')])


def test_multi_column_join():
    left = [(1, 2, 3),
            (2, 3, 4),
            (1, 3, 5)]
    right = [(1, 2, 30),
             (1, 3, 50),
             (1, 3, 150)]

    L = Symbol('L', 'var * {x: int, y: int, z: int}')
    R = Symbol('R', 'var * {x: int, y: int, w: int}')

    j = join(L, R, ['x', 'y'])

    print(list(compute(j, {L: left, R: right})))
    assert list(compute(j, {L: left, R: right})) == [(1, 2, 3, 30),
                                                     (1, 3, 5, 50),
                                                     (1, 3, 5, 150)]


@pytest.mark.xfail(reason="This doesn't necessarily make sense")
def test_column_of_column():
    assert list(compute(t['name']['name'], data)) == \
            list(compute(t['name'], data))


def test_Distinct():
    assert set(compute(Distinct(t['name']), data)) == set(['Alice', 'Bob'])
    assert set(compute(Distinct(t), data)) == set(map(tuple, data))
    e = Distinct(t)
    assert compute(e, []) == ()


def test_Distinct_count():
    t2 = t['name'].distinct()
    gby = by(t2, t2.count())
    result = set(compute(gby, data))
    assert result == set([('Alice', 1), ('Bob', 1)])


def test_sort():
    assert list(compute(t.sort('amount'), data)) == \
            sorted(data, key=lambda x: x[1], reverse=False)

    assert list(compute(t.sort('amount', ascending=True), data)) == \
            sorted(data, key=lambda x: x[1], reverse=False)

    assert list(compute(t.sort(['amount', 'id']), data)) == \
            sorted(data, key=lambda x: (x[1], x[2]), reverse=False)


def test_fancy_sort():
    assert list(compute(t.sort(t['amount']), data)) ==\
            list(compute(t.sort('amount'), data))

    assert list(compute(t.sort(t[['amount', 'id']]), data)) ==\
            list(compute(t.sort(['amount', 'id']), data))

    assert list(compute(t.sort(0-t['amount']), data)) ==\
            list(compute(t.sort('amount'), data))[::-1]


def test_head():
    assert list(compute(t.head(1), data)) == [data[0]]

    e = head(t, 101)
    p = list(range(1000))
    assert len(list(compute(e, p))) == 101


def test_graph_double_join():
    idx = [['A', 1],
           ['B', 2],
           ['C', 3],
           ['D', 4],
           ['E', 5],
           ['F', 6]]

    arc = [[1, 3],
           [2, 3],
           [4, 3],
           [5, 3],
           [3, 1],
           [2, 1],
           [5, 1],
           [1, 6],
           [2, 6],
           [4, 6]]

    wanted = [['A'],
              ['F']]

    t_idx = Symbol('t_idx', 'var * {name: string, b: int32}')
    t_arc = Symbol('t_arc', 'var * {a: int32, b: int32}')
    t_wanted = Symbol('t_wanted', 'var * {name: string}')

    j = join(join(t_idx, t_arc, 'b'), t_wanted, 'name')[['name', 'b', 'a']]

    result = compute(j, {t_idx: idx, t_arc: arc, t_wanted: wanted})
    result = sorted(map(tuple, result))
    expected = sorted([('A', 3, 1),
                    ('A', 2, 1),
                    ('A', 5, 1),
                    ('F', 1, 6),
                    ('F', 2, 6),
                    ('F', 4, 6)])

    assert result == expected


def test_label():
    assert list(compute((t['amount'] * 1).label('foo'), data)) == \
            list(compute((t['amount'] * 1), data))


def test_relabel_join():
    names = Symbol('names', 'var * {first: string, last: string}')

    siblings = join(names.relabel({'first': 'left'}),
                    names.relabel({'first': 'right'}),
                    'last')[['left', 'right']]

    data = [('Alice', 'Smith'),
            ('Bob', 'Jones'),
            ('Charlie', 'Smith')]

    print(set(compute(siblings, {names: data})))
    assert ('Alice', 'Charlie') in set(compute(siblings, {names: data}))
    assert ('Alice', 'Bob') not in set(compute(siblings, {names: data}))


def test_map_column():
    inc = lambda x: x + 1
    assert list(compute(t['amount'].map(inc, 'int'), data)) == [x[1] + 1 for x in data]


def test_map():
    assert (list(compute(t.map(lambda tup: tup[1] + tup[2], 'int'), data)) ==
            [x[1] + x[2] for x in data])


def test_apply_column():
    result = compute(Apply(t['amount'], builtins.sum), data)
    expected = compute(t['amount'].sum(), data)

    assert result == expected


def test_apply():
    data2 = tuple(map(tuple, data))
    assert compute(Apply(t, hash), data2) == hash(data2)


def test_map_datetime():
    from datetime import datetime
    data = [['A', 0], ['B', 1]]
    t = Symbol('t', 'var * {foo: string, datetime: int64}')

    result = list(compute(t['datetime'].map(datetime.utcfromtimestamp,
    'datetime'), data))
    expected = [datetime(1970, 1, 1, 0, 0, 0), datetime(1970, 1, 1, 0, 0, 1)]

    assert result == expected


def test_by_multi_column_grouper():
    t = Symbol('t', 'var * {x: int, y: int, z: int}')
    expr = by(t[['x', 'y']], t['z'].count())
    data = [(1, 2, 0), (1, 2, 0), (1, 1, 0)]

    print(set(compute(expr, data)))
    assert set(compute(expr, data)) == set([(1, 2, 2), (1, 1, 1)])


def test_merge():
    col = (t['amount'] * 2).label('new')

    expr = merge(t['name'], col)

    assert list(compute(expr, data)) == [(row[0], row[1] * 2) for row in data]


def test_map_columnwise():
    colwise = t['amount'] * t['id']

    expr = colwise.map(lambda x: x / 10, 'int64', name='mod')

    assert list(compute(expr, data)) == [((row[1]*row[2]) / 10) for row in data]


def test_map_columnwise_of_selection():
    tsel = t[t['name'] == 'Alice']
    colwise = tsel['amount'] * tsel['id']

    expr = colwise.map(lambda x: x / 10, 'int64', name='mod')

    assert list(compute(expr, data)) == [((row[1]*row[2]) / 10) for row in data[::2]]


def test_selection_out_of_order():
    expr = t['name'][t['amount'] < 100]

    assert list(compute(expr, data)) == ['Alice']


def test_recursive_rowfunc():
    f = rrowfunc(t['name'], t)
    assert [f(row) for row in data] == [row[0] for row in data]

    expr = optimize(t['amount'] + t['id'], [])
    f = rrowfunc(expr, t)
    assert [f(row) for row in data] == [row[1] + row[2] for row in data]

    assert raises(Exception, lambda: rrowfunc(t[t['amount'] < 0]['name'], t))


def test_recursive_rowfunc_is_used():
    expr = by(t['name'], (2 * (t['amount'] + t['id'])).sum())
    expected = [('Alice', 2*(101 + 53)),
                ('Bob', 2*(202))]
    assert set(compute(expr, data)) == set(expected)


class TestFunctionExpressions(object):
    def test_compound(self):
        s = t.amount.mean()
        r = compute(s, data)
        assert isinstance(r, float)

        expr = cos(s) ** 2 + sin(s) ** 2
        result = compute(expr, data)
        expected = math.cos(r) ** 2 + math.sin(r) ** 2
        assert result == expected

    def test_user_defined_function(self):
        s = t.amount.count()
        r = compute(s, data)
        assert isinstance(r, int)

        def myfunc(x):
            return (cos(x) + sin(x)) ** 2 / math.pi

        result = compute(myfunc(s), data)
        expected = (math.cos(r) + math.sin(r)) ** 2 / math.pi
        assert result == expected

    def test_user_defined_calls(self):
        s = t.amount.count()
        r = compute(s, data)

        def myother(y):
            return 2 + y ** 10

        def myfunc(x):
            return myother((cos(x) + sin(x)) ** 2 / math.pi)

        result = compute(myfunc(s), data)
        expected = myother((math.cos(r) + math.sin(r)) ** 2 / math.pi)
        assert result == expected


def test_union():
    L1 = [['Alice', 100, 1],
          ['Bob', 200, 2],
          ['Alice', 50, 3]]
    L2 = [['Alice', 100, 4],
          ['Bob', 200, 5],
          ['Alice', 50, 6]]
    L3 = [['Alice', 100, 7],
          ['Bob', 200, 8],
          ['Alice', 50, 9]]

    t1 = Symbol('t1', 'var * {name: string, amount: int, id: int}')
    t2 = Symbol('t2', 'var * {name: string, amount: int, id: int}')
    t3 = Symbol('t3', 'var * {name: string, amount: int, id: int}')

    expr = union(t1, t2, t3)

    result = list(compute(expr, {t1: L1, t2: L2, t3: L3}))

    assert result == L1 + L2 + L3


def test_by_groupby_deep():
    data = [(1, 2, 'Alice'),
            (1, 3, 'Bob'),
            (2, 4, 'Alice'),
            (2, 4, '')]

    schema = '{x: int, y: int, name: string}'
    t = Symbol('t', datashape.var * schema)

    t2 = t[t['name'] != '']
    t3 = merge(t2.x, t2.name)
    expr = by(t3.name, t3.x.mean())
    result = set(compute(expr, data))
    assert result == set([('Alice', 1.5), ('Bob', 1.0)])


def test_by_then_sort_dict_items_sequence():
    expr = by(tbig.name, tbig.amount.sum()).sort('name')
    assert compute(expr, databig)


def test_summary():
    expr = summary(count=t.id.count(), sum=t.amount.sum())
    assert compute(expr, data) == (3, 350)
    assert compute(expr, iter(data)) == (3, 350)


def test_summary_keepdims():
    assert compute(summary(count=t.id.count(), sum=t.amount.sum(),
                           keepdims=True), data) == \
          (compute(summary(count=t.id.count(), sum=t.amount.sum(),
                           keepdims=False), data),)


def test_summary_by():
    expr = by(t.name, summary(count=t.id.count(), sum=t.amount.sum()))
    assert set(compute(expr, data)) == set([('Alice', 2, 150),
                                            ('Bob', 1, 200)])

    expr = by(t.name, summary(count=t.id.count(), sum=(t.amount + 1).sum()))
    assert set(compute(expr, data)) == set([('Alice', 2, 152),
                                            ('Bob', 1, 201)])

    expr = by(t.name, summary(count=t.id.count(), sum=t.amount.sum() + 1))
    assert set(compute(expr, data)) == set([('Alice', 2, 151),
                                            ('Bob', 1, 201)])


def test_reduction_arithmetic():
    expr = t.amount.sum() + 1
    assert compute(expr, data) == 351


def test_scalar_arithmetic():
    x = Symbol('x', 'real')
    y = Symbol('y', 'real')
    assert compute(x + y, {x: 2, y: 3}) == 5
    assert compute_up(x + y, 2, 3) == 5
    assert compute_up(x * y, 2, 3) == 6
    assert compute_up(x / y, 6, 3) == 2
    assert compute_up(x % y, 4, 3) == 1
    assert compute_up(x ** y, 4, 3) == 64

    assert compute(x + 1, {x: 2}) == 3
    assert compute(x * 2, {x: 2}) == 4
    assert compute(1 + x, {x: 2}) == 3
    assert compute(2 * x, {x: 2}) == 4

    assert compute_up(-x, 1) == -1

    assert compute_up(blaze.sin(x), 1) == math.sin(1)


def test_like():
    t = Symbol('t', 'var * {name: string, city: string}')
    data = [('Alice Smith', 'New York'),
            ('Bob Smith', 'Chicago'),
            ('Alice Walker', 'LA')]

    assert list(compute(t.like(name='Alice*'), data)) == [data[0], data[2]]
    assert list(compute(t.like(name='lice*'), data)) == []
    assert list(compute(t.like(name='*Smith*'), data)) == [data[0], data[1]]
    assert list(compute(t.like(name='*Smith*', city='New York'), data)) == [data[0]]


def test_datetime_comparison():
    data = [['Alice', date(2000, 1, 1)],
            ['Bob', date(2000, 2, 2)],
            ['Alice', date(2000, 3, 3)]]

    t = Symbol('t', 'var * {name: string, when: date}')

    assert list(compute(t[t.when > '2000-01-01'], data)) == data[1:]


def test_datetime_access():
    data = [['Alice', 100, 1, datetime(2000, 1, 1, 1, 1, 1)],
            ['Bob', 200, 2, datetime(2000, 1, 1, 1, 1, 1)],
            ['Alice', 50, 3, datetime(2000, 1, 1, 1, 1, 1)]]

    t = Symbol('t',
            'var * {amount: float64, id: int64, name: string, when: datetime}')

    assert list(compute(t.when.year, data)) == [2000, 2000, 2000]
    assert list(compute(t.when.second, data)) == [1, 1, 1]
    assert list(compute(t.when.date, data)) == [date(2000, 1, 1)] * 3


payments = [{'name': 'Alice', 'payments': [
                {'amount':  100, 'when': datetime(2000, 1, 1, 1, 1 ,1)},
                {'amount':  200, 'when': datetime(2000, 2, 2, 2, 2, 2)}
                ]},
            {'name': 'Bob', 'payments': [
                {'amount':  300, 'when': datetime(2000, 3, 3, 3, 3 ,3)},
                {'amount': -400, 'when': datetime(2000, 4, 4, 4, 4, 4)},
                {'amount':  500, 'when': datetime(2000, 5, 5, 5, 5, 5)}
                ]},
            ]

payments_ordered = [('Alice', [( 100, datetime(2000, 1, 1, 1, 1 ,1)),
                               ( 200, datetime(2000, 2, 2, 2, 2, 2))]),
                    ('Bob',   [( 300, datetime(2000, 3, 3, 3, 3 ,3)),
                               (-400, datetime(2000, 4, 4, 4, 4, 4)),
                               ( 500, datetime(2000, 5, 5, 5, 5, 5))])]

payment_dshape = 'var * {name: string, payments: var * {amount: int32, when: datetime}}'


@pytest.mark.xfail(reason="Can't reason about nested broadcasts yet")
def test_nested():
    t = Symbol('t', payment_dshape)
    assert list(compute(t.name, payments_ordered)) == ['Alice', 'Bob']

    assert list(compute(t.payments, payments_ordered)) == \
                [p[1] for p in payments_ordered]
    assert list(compute(t.payments.amount, payments_ordered)) == \
            [(100, 200), (300, -400, 500)]
    assert list(compute(t.payments.amount + 1, payments_ordered)) ==\
            [(101, 201), (301, -399, 501)]


@pytest.mark.xfail(reason="Can't reason about nested broadcasts yet")
def test_scalar():
    s = Symbol('s', '{name: string, id: int32, payments: var * {amount: int32, when: datetime}}')
    data = ('Alice', 1, ((100, datetime(2000, 1, 1, 1, 1 ,1)),
                         (200, datetime(2000, 2, 2, 2, 2, 2)),
                         (300, datetime(2000, 3, 3, 3, 3, 3))))

    assert compute(s.name, data) == 'Alice'
    assert compute(s.id + 1, data) == 2
    assert tuple(compute(s.payments.amount, data)) == (100, 200, 300)
    assert tuple(compute(s.payments.amount + 1, data)) == (101, 201, 301)


def test_slice():
    assert compute(t[0], data) == data[0]
    assert list(compute(t[:2], data)) == list(data[:2])
    assert list(compute(t.name[:2], data)) == [data[0][0], data[1][0]]


<<<<<<< HEAD
def test_multi_dataset_broadcast():
    x = Symbol('x', '3 * int')
    y = Symbol('y', '3 * int')

    a = [1, 2, 3]
    b = [10, 20, 30]

    assert list(compute(x + y, {x: a, y: b})) == [11, 22, 33]
    assert list(compute(2*x + (y + 1), {x: a, y: b})) == [13, 25, 37]


@pytest.mark.xfail(reason="Optimize doesn't create multi-table-broadcasts")
def test_multi_dataset_broadcast_with_Record_types():
    x = Symbol('x', '3 * {p: int, q: int}')
    y = Symbol('y', '3 * int')

    a = [(1, 1), (2, 2), (3, 3)]
    b = [10, 20, 30]

    assert list(compute(x.p + x.q + y, {x: iter(a), y: iter(b)})) == [12, 24, 36]
=======
def eq(a, b):
    if isinstance(a, (Iterable, Iterator)):
        a = list(a)
    if isinstance(b, (Iterable, Iterator)):
        b = list(b)
    return a == b

def test_dicts():
    t = Symbol('t', 'var * {name: string, amount: int, id: int}')

    L = [['Alice', 100, 1],
         ['Bob', 200, 2],
         ['Alice', 50, 3]]

    d = [{'name': 'Alice', 'amount': 100, 'id': 1},
         {'name': 'Bob', 'amount': 200, 'id': 2},
         {'name': 'Alice', 'amount': 50, 'id': 3}]

    assert list(pre_compute(t, d)) == list(map(tuple, L))

    for expr in [t.amount, t.amount.sum(), by(t.name, sum=t.amount.sum())]:
        assert eq(compute(expr, {t: L}),
                  compute(expr, {t: d}))

    for expr in [t.amount, t.amount.sum(), by(t.name, sum=t.amount.sum())]:
        assert eq(compute(expr, {t: iter(L)}),
                  compute(expr, {t: iter(d)}))
        assert eq(compute(expr, {t: iter(L)}),
                  compute(expr, {t: L}))
>>>>>>> 12a2db48
<|MERGE_RESOLUTION|>--- conflicted
+++ resolved
@@ -698,7 +698,6 @@
     assert list(compute(t.name[:2], data)) == [data[0][0], data[1][0]]
 
 
-<<<<<<< HEAD
 def test_multi_dataset_broadcast():
     x = Symbol('x', '3 * int')
     y = Symbol('y', '3 * int')
@@ -719,7 +718,8 @@
     b = [10, 20, 30]
 
     assert list(compute(x.p + x.q + y, {x: iter(a), y: iter(b)})) == [12, 24, 36]
-=======
+
+
 def eq(a, b):
     if isinstance(a, (Iterable, Iterator)):
         a = list(a)
@@ -727,6 +727,7 @@
         b = list(b)
     return a == b
 
+
 def test_dicts():
     t = Symbol('t', 'var * {name: string, amount: int, id: int}')
 
@@ -748,5 +749,4 @@
         assert eq(compute(expr, {t: iter(L)}),
                   compute(expr, {t: iter(d)}))
         assert eq(compute(expr, {t: iter(L)}),
-                  compute(expr, {t: L}))
->>>>>>> 12a2db48
+                  compute(expr, {t: L}))
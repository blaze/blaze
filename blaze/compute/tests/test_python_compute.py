--- conflicted
+++ resolved
@@ -833,7 +833,6 @@
     assert compute(s.minute, d) == d.minute
 
 
-<<<<<<< HEAD
 def test_isnull():
     data = [('Alice', -100, None),
             (None, None, None),
@@ -855,19 +854,9 @@
     assert list(result) == [False, True, False]
 
 
-def test_dropna():
-    data = [('Alice', -100, None),
-            (None, None, None),
-            ('Bob', 300, 'New York City')]
-    t = symbol('t', 'var * {name: ?string, amount: ?int32, city: ?string}')
-    expr = t.name.dropna()
-    result = compute(expr, data)
-    assert list(result) == ['Alice', 'Bob']
-=======
 @pytest.mark.parametrize('keys', [['Alice'], ['Bob', 'Alice']])
 def test_isin(keys):
     expr = t[t.name.isin(keys)]
     result = list(compute(expr, data))
     expected = [el for el in data if el[0] in keys]
-    assert result == expected
->>>>>>> 360c6616
+    assert result == expected
--- conflicted
+++ resolved
@@ -1678,7 +1678,6 @@
     assert normalize(str(result)) == normalize(expected)
 
 
-<<<<<<< HEAD
 def test_baseball_nested_by():
     data = resource('sqlite:////Users/pcloud/Downloads/lahman2013.sqlite')
     dshape = discover(data)
@@ -1697,7 +1696,8 @@
     ORDER BY counted DESC
     """
     assert normalize(str(result).replace('"', '')) == normalize(expected)
-=======
+
+
 def test_label_on_filter():
     expr = t[t.name == 'Alice'].amount.label('foo').head(2)
     result = compute(expr, s)
@@ -1709,5 +1709,4 @@
         accounts.name = :name_1
     LIMIT :param_1
     """
-    assert normalize(str(result)) == normalize(expected)
->>>>>>> 24bcc729
+    assert normalize(str(result)) == normalize(expected)
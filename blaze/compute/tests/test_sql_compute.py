from __future__ import absolute_import, division, print_function

import pytest
from blaze.compute.sql import compute, computefull, select
from blaze import SQL
from blaze.expr import *
import sqlalchemy
import sqlalchemy as sa
from blaze.compatibility import xfail
from blaze.utils import unique

t = TableSymbol('t', '{name: string, amount: int, id: int}')

metadata = sa.MetaData()

s = sa.Table('accounts', metadata,
             sa.Column('name', sa.String),
             sa.Column('amount', sa.Integer),
             sa.Column('id', sa.Integer, primary_key=True),
             )

tbig = TableSymbol('tbig', '{name: string, sex: string[1], amount: int, id: int}')

sbig = sa.Table('accountsbig', metadata,
             sa.Column('name', sa.String),
             sa.Column('sex', sa.String),
             sa.Column('amount', sa.Integer),
             sa.Column('id', sa.Integer, primary_key=True),
             )

def normalize(s):
    return ' '.join(s.strip().split()).lower()

def test_table():
    result = str(computefull(t, s))
    expected = """
    SELECT accounts.name, accounts.amount, accounts.id
    FROM accounts
    """.strip()

    assert normalize(result) == normalize(expected)



def test_projection():
    print(compute(t[['name', 'amount']], s))
    assert str(compute(t[['name', 'amount']], s)) == \
            str(sa.select([s.c.name, s.c.amount]))


def test_eq():
    assert str(compute(t['amount'] == 100, s)) == str(s.c.amount == 100)


def test_selection():
    assert str(compute(t[t['amount'] == 0], s)) == \
            str(sa.select([s]).where(s.c.amount == 0))
    assert str(compute(t[t['amount'] > 150], s)) == \
            str(sa.select([s]).where(s.c.amount > 150))


def test_arithmetic():
    assert str(computefull(t['amount'] + t['id'], s)) == \
            str(sa.select([s.c.amount + s.c.id]))
    assert str(compute(t['amount'] + t['id'], s)) == str(s.c.amount + s.c.id)
    assert str(compute(t['amount'] * t['id'], s)) == str(s.c.amount * s.c.id)

    assert str(computefull(t['amount'] + t['id'] * 2, s)) == \
            str(sa.select([s.c.amount + s.c.id * 2]))

def test_join():
    metadata = sa.MetaData()
    lhs = sa.Table('amounts', metadata,
                   sa.Column('name', sa.String),
                   sa.Column('amount', sa.Integer))

    rhs = sa.Table('ids', metadata,
                   sa.Column('name', sa.String),
                   sa.Column('id', sa.Integer))

    expected = lhs.join(rhs, lhs.c.name == rhs.c.name)
    expected = select(list(unique(expected.columns, key=lambda c:
        c.name))).select_from(expected)

    L = TableSymbol('L', '{name: string, amount: int}')
    R = TableSymbol('R', '{name: string, id: int}')
    joined = join(L, R, 'name')

    result = compute(joined, {L: lhs, R: rhs})

    assert str(result) == str(expected)

    assert str(select(result)) == str(select(expected))

    # Schemas match
    assert list(result.c.keys()) == list(joined.columns)


def test_multi_column_join():
    metadata = sa.MetaData()
    lhs = sa.Table('aaa', metadata,
                   sa.Column('x', sa.Integer),
                   sa.Column('y', sa.Integer),
                   sa.Column('z', sa.Integer))

    rhs = sa.Table('bbb', metadata,
                   sa.Column('w', sa.Integer),
                   sa.Column('x', sa.Integer),
                   sa.Column('y', sa.Integer))

    L = TableSymbol('L', '{x: int, y: int, z: int}')
    R = TableSymbol('R', '{w: int, x: int, y: int}')
    joined = join(L, R, ['x', 'y'])

    expected = lhs.join(rhs, (lhs.c.x == rhs.c.x)
                           & (lhs.c.y == rhs.c.y))
    expected = select(list(unique(expected.columns, key=lambda c:
        c.name))).select_from(expected)

    result = compute(joined, {L: lhs, R: rhs})

    assert str(result) == str(expected)

    assert str(select(result)) == str(select(expected))

    # Schemas match
    print(result.c.keys())
    print(joined.columns)
    assert list(result.c.keys()) == list(joined.columns)


def test_unary_op():
    assert str(compute(exp(t['amount']), s)) == str(sa.func.exp(s.c.amount))


def test_unary_op():
    assert str(compute(-t['amount'], s)) == str(-s.c.amount)


def test_reductions():
    assert str(compute(sum(t['amount']), s)) == \
            str(sa.sql.functions.sum(s.c.amount))
    assert str(compute(mean(t['amount']), s)) == \
            str(sa.sql.func.avg(s.c.amount))
    assert str(compute(count(t['amount']), s)) == \
            str(sa.sql.func.count(s.c.amount))

    assert 'amount_sum' == compute(sum(t['amount']), s).name

def test_count_on_table():
    assert normalize(str(select(compute(t.count(), s)))) == normalize("""
    SELECT count(accounts.id) as tbl_row_count
    FROM accounts""")


def test_distinct():
    result = str(compute(Distinct(t['amount']), s))

    assert 'distinct' in result.lower()
    assert 'amount' in result.lower()

    print(result)
    assert result == str(sa.distinct(s.c.amount))


def test_nunique():
    result = str(computefull(nunique(t['amount']), s))

    print(result)
    assert 'distinct' in result.lower()
    assert 'count' in result.lower()
    assert 'amount' in result.lower()


@xfail(reason="Fails because SQLAlchemy doesn't seem to know binary reductions")
def test_binary_reductions():
    assert str(compute(any(t['amount'] > 150), s)) == \
            str(sqlalchemy.sql.functions.any(s.c.amount > 150))


def test_by():
    expr = by(t['name'], t['amount'].sum())
    result = compute(expr, s)
    expected = sa.select([s.c.name,
                          sa.sql.functions.sum(s.c.amount).label('amount_sum')]
                         ).group_by(s.c.name)

    assert str(result) == str(expected)


def test_by_head():
    t2 = t.head(100)
    expr = by(t2['name'], t2['amount'].sum())
    result = compute(expr, s)
    s2 = select(s).limit(100)
    # expected = sa.select([s2.c.name,
    #                       sa.sql.functions.sum(s2.c.amount).label('amount_sum')]
    #                      ).group_by(s2.c.name)
    expected = """
    SELECT accounts.name, sum(accounts.amount) as amount_sum
    FROM accounts
    GROUP by accounts.name
    LIMIT :param_1"""
    assert normalize(str(result)) == normalize(str(expected))


def test_by_two():
    expr = by(tbig[['name', 'sex']], tbig['amount'].sum())
    result = compute(expr, sbig)
    expected = (sa.select([sbig.c.name,
                           sbig.c.sex,
                           sa.sql.functions.sum(sbig.c.amount).label('amount_sum')])
                        .group_by(sbig.c.name, sbig.c.sex))

    assert str(result) == str(expected)


def test_by_three():
    result = compute(by(tbig[['name', 'sex']],
                        (tbig['id'] + tbig['amount']).sum()),
                     sbig)

    expected = (sa.select([sbig.c.name,
                           sbig.c.sex,
                           sa.sql.functions.sum(sbig.c.id+ sbig.c.amount)])
                    .group_by(sbig.c.name, sbig.c.sex))

    assert str(result) == str(expected)


def test_join_projection():
    metadata = sa.MetaData()
    lhs = sa.Table('amounts', metadata,
                   sa.Column('name', sa.String),
                   sa.Column('amount', sa.Integer))

    rhs = sa.Table('ids', metadata,
                   sa.Column('name', sa.String),
                   sa.Column('id', sa.Integer))

    L = TableSymbol('L', '{name: string, amount: int}')
    R = TableSymbol('R', '{name: string, id: int}')
    want = join(L, R, 'name')[['amount', 'id']]

    result = compute(want, {L: lhs, R: rhs})
    print(result)
    assert 'join' in str(result).lower()
    assert result.c.keys() == ['amount', 'id']
    assert 'amounts.name = ids.name' in str(result)


def test_sort():
    assert str(compute(t.sort('amount'), s)) == \
            str(select(s).order_by(s.c.amount))

    assert str(compute(t.sort('amount', ascending=False), s)) == \
            str(select(s).order_by(sqlalchemy.desc(s.c.amount)))


def test_head():
    assert str(compute(t.head(2), s)) == str(select(s).limit(2))


def test_label():
    assert str(compute((t['amount'] * 10).label('foo'), s)) == \
            str((s.c.amount * 10).label('foo'))


def test_relabel():
    result = compute(t.relabel({'name': 'NAME', 'id': 'ID'}), s)
    expected = select([s.c.name.label('NAME'), s.c.amount, s.c.id.label('ID')])

    assert str(result) == str(expected)


def test_merge():
    col = (t['amount'] * 2).label('new')

    expr = merge(t['name'], col)

    result = str(compute(expr, s))

    assert 'amount * ' in result
    assert 'FROM accounts' in result
    assert 'SELECT accounts.name' in result
    assert 'new' in result

def test_projection_of_selection():
    print(compute(t[t['amount'] < 0][['name', 'amount']], s))
    assert len(str(compute(t[t['amount'] < 0], s))) > \
            len(str(compute(t[t['amount'] < 0][['name', 'amount']], s)))


def test_union():
    ts = [TableSymbol('t_%d' % i, '{name: string, amount: int, id: int}')
            for i in [1, 2, 3]]
    ss = [sa.Table('accounts_%d' % i, metadata,
             sa.Column('name', sa.String),
             sa.Column('amount', sa.Integer),
             sa.Column('id', sa.Integer, primary_key=True)) for i in [1, 2, 3]]

    expr = union(*ts)

    result = str(select(compute(expr, dict(zip(ts, ss)))))

    assert "SELECT name, amount, id" in str(result)
    assert "accounts_1 UNION accounts_2 UNION accounts_3" in str(result)


def test_outer_join():
    L = TableSymbol('L', '{id: int, name: string, amount: real}')
    R = TableSymbol('R', '{city: string, id: int}')

    from blaze.sql import SQL
    engine = sa.create_engine('sqlite:///:memory:')

    _left = [(1, 'Alice', 100),
            (2, 'Bob', 200),
            (4, 'Dennis', 400)]
    left = SQL(engine, 'left', schema=L.schema)
    left.extend(_left)

    _right = [('NYC', 1),
             ('Boston', 1),
             ('LA', 3),
             ('Moscow', 4)]
    right = SQL(engine, 'right', schema=R.schema)
    right.extend(_right)

    conn = engine.connect()


    query = compute(join(L, R, how='inner'), {L: left.table, R: right.table})
    result = list(map(tuple, conn.execute(query).fetchall()))

    assert set(result) == set(
            [(1, 'Alice', 100, 'NYC'),
             (1, 'Alice', 100, 'Boston'),
             (4, 'Dennis', 400, 'Moscow')])

    query = compute(join(L, R, how='left'), {L: left.table, R: right.table})
    result = list(map(tuple, conn.execute(query).fetchall()))

    assert set(result) == set(
            [(1, 'Alice', 100, 'NYC'),
             (1, 'Alice', 100, 'Boston'),
             (2, 'Bob', 200, None),
             (4, 'Dennis', 400, 'Moscow')])

    query = compute(join(L, R, how='right'), {L: left.table, R: right.table})
    print(query)
    result = list(map(tuple, conn.execute(query).fetchall()))
    print(result)

    assert set(result) == set(
            [(1, 'Alice', 100, 'NYC'),
             (1, 'Alice', 100, 'Boston'),
             (3, None, None, 'LA'),
             (4, 'Dennis', 400, 'Moscow')])

    # SQLAlchemy doesn't support full outer join
    """
    query = compute(join(L, R, how='outer'), {L: left.table, R: right.table})
    result = list(map(tuple, conn.execute(query).fetchall()))

    assert set(result) == set(
            [(1, 'Alice', 100, 'NYC'),
             (1, 'Alice', 100, 'Boston'),
             (2, 'Bob', 200, None),
             (3, None, None, 'LA'),
             (4, 'Dennis', 400, 'Moscow')])
    """

    conn.close()


def test_summary():
    expr = summary(a=t.amount.sum(), b=t.id.count())
    result = str(compute(expr, s))

    assert 'sum(accounts.amount) as a' in result.lower()
    assert 'count(accounts.id) as b' in result.lower()


def test_summary_by():
    expr = by(t.name, summary(a=t.amount.sum(), b=t.id.count()))

    result = str(compute(expr, s))

    assert 'sum(accounts.amount) as a' in result.lower()
    assert 'count(accounts.id) as b' in result.lower()

    assert 'group by accounts.name' in result.lower()


<<<<<<< HEAD
def test_like():
    expr = t.like(name='Alice*')
    assert normalize(str(compute(expr, s))) == normalize("""
    SELECT accounts.name, accounts.amount, accounts.id
    FROM accounts
    WHERE accounts.name LIKE :name_1""")
=======
def test_clean_join():
    city = SQL('sqlite:///:memory:', 'place',
                schema='{id: int, city: string, country: string}')
    friends = SQL('sqlite:///:memory:', 'friends', schema='{a: int, b: int}')
    name = SQL('sqlite:///:memroy:', 'name', schema='{name: string, id: int}')

    tcity = TableSymbol('city', city.schema)
    tfriends = TableSymbol('friends', friends.schema)
    tname = TableSymbol('name', name.schema)

    ns = {tname: name.table, tfriends: friends.table, tcity: city.table}

    expr = join(tfriends, tname, 'a', 'id')
    assert normalize(str(compute(expr, ns))) == normalize("""
    SELECT friends.a, friends.b, name.name
    FROM friends JOIN name on friends.a = name.id""")


    expr = join(join(tfriends, tname, 'a', 'id'), tcity, 'a', 'id')
    assert normalize(str(compute(expr, ns))) == normalize("""
    SELECT a, b, name, place.city, place.country
    FROM (SELECT friends.a as a, friends.b as b, name.name as name
          FROM friends JOIN name ON friends.a = name.id)
    JOIN place on friends.a = place.id""")
>>>>>>> e8b0c82c
<|MERGE_RESOLUTION|>--- conflicted
+++ resolved
@@ -393,14 +393,14 @@
     assert 'group by accounts.name' in result.lower()
 
 
-<<<<<<< HEAD
 def test_like():
     expr = t.like(name='Alice*')
     assert normalize(str(compute(expr, s))) == normalize("""
     SELECT accounts.name, accounts.amount, accounts.id
     FROM accounts
     WHERE accounts.name LIKE :name_1""")
-=======
+
+
 def test_clean_join():
     city = SQL('sqlite:///:memory:', 'place',
                 schema='{id: int, city: string, country: string}')
@@ -424,5 +424,4 @@
     SELECT a, b, name, place.city, place.country
     FROM (SELECT friends.a as a, friends.b as b, name.name as name
           FROM friends JOIN name ON friends.a = name.id)
-    JOIN place on friends.a = place.id""")
->>>>>>> e8b0c82c
+    JOIN place on friends.a = place.id""")
from __future__ import absolute_import, division, print_function

import pytest

sa = pytest.importorskip('sqlalchemy')

import itertools
from distutils.version import LooseVersion


import datashape
from odo import into, resource, discover
import numpy as np
import pandas as pd
import pandas.util.testing as tm
from pandas import DataFrame
from toolz import unique

from odo import odo, drop
from blaze.compute.sql import compute, select, lower_column, compute_up
from blaze.expr import (
    symbol, transform, summary, by, sin, join,
    floor, cos, merge, nunique, mean, sum, count, exp
)
from blaze.compatibility import xfail
from blaze.utils import tmpfile, example, normalize


def computefull(t, s):
    return select(compute(t, s))


names = ('tbl%d' % i for i in itertools.count())


@pytest.fixture(scope='module')
def data():
    # make the engine
    engine = sa.create_engine('sqlite:///:memory:')
    metadata = sa.MetaData(engine)

    # name table
    name = sa.Table('name', metadata,
                    sa.Column('id', sa.Integer),
                    sa.Column('name', sa.String),
                    )
    name.create()

    # city table
    city = sa.Table('city', metadata,
                    sa.Column('id', sa.Integer),
                    sa.Column('city', sa.String),
                    sa.Column('country', sa.String),
                    )
    city.create()

    s = symbol('s', discover(engine))
    return {'engine': engine, 'metadata': metadata, 'name': name, 'city': city,
            's': s}


t = symbol('t', 'var * {name: string, amount: int, id: int}')
nt = symbol('t', 'var * {name: ?string, amount: float64, id: int}')

metadata = sa.MetaData()

s = sa.Table('accounts', metadata,
             sa.Column('name', sa.String),
             sa.Column('amount', sa.Integer),
             sa.Column('id', sa.Integer, primary_key=True))

tdate = symbol('t',
               """var * {
                    name: string,
                    amount: int,
                    id: int,
                    occurred_on: datetime
                }""")

ns = sa.Table('nullaccounts', metadata,
              sa.Column('name', sa.String, nullable=True),
              sa.Column('amount', sa.REAL),
              sa.Column('id', sa.Integer, primary_key=True),
              )

sdate = sa.Table('accdate', metadata,
                 sa.Column('name', sa.String),
                 sa.Column('amount', sa.Integer),
                 sa.Column('id', sa.Integer, primary_key=True),
                 sa.Column('occurred_on', sa.DateTime))


tbig = symbol('tbig',
              'var * {name: string, sex: string[1], amount: int, id: int}')

sbig = sa.Table('accountsbig', metadata,
                sa.Column('name', sa.String),
                sa.Column('sex', sa.String),
                sa.Column('amount', sa.Integer),
                sa.Column('id', sa.Integer, primary_key=True))


def test_table():
    result = str(computefull(t, s))
    expected = """
    SELECT accounts.name, accounts.amount, accounts.id
    FROM accounts
    """.strip()

    assert normalize(result) == normalize(expected)


def test_projection():
    print(compute(t[['name', 'amount']], s))
    assert str(compute(t[['name', 'amount']], s)) == \
        str(sa.select([s.c.name, s.c.amount]))


def test_eq():
    assert str(compute(t['amount'] == 100, s, post_compute=False)) == \
        str(s.c.amount == 100)


def test_eq_unicode():
    assert str(compute(t['name'] == u'Alice', s, post_compute=False)) == \
        str(s.c.name == u'Alice')


def test_selection():
    assert str(compute(t[t['amount'] == 0], s)) == \
        str(sa.select([s]).where(s.c.amount == 0))
    assert str(compute(t[t['amount'] > 150], s)) == \
        str(sa.select([s]).where(s.c.amount > 150))


def test_arithmetic():
    assert str(compute(t['amount'] + t['id'], s)) == \
        str(sa.select([s.c.amount + s.c.id]))
    assert str(compute(t['amount'] + t['id'], s, post_compute=False)) == \
        str(s.c.amount + s.c.id)
    assert str(compute(t['amount'] * t['id'], s, post_compute=False)) == \
        str(s.c.amount * s.c.id)

    assert str(compute(t['amount'] * 2, s, post_compute=False)) == \
        str(s.c.amount * 2)
    assert str(compute(2 * t['amount'], s, post_compute=False)) == \
        str(2 * s.c.amount)

    assert (str(compute(~(t['amount'] > 10), s, post_compute=False)) ==
            "accounts.amount <= :amount_1")

    assert str(compute(t['amount'] + t['id'] * 2, s)) == \
        str(sa.select([s.c.amount + s.c.id * 2]))


def test_join():
    metadata = sa.MetaData()
    lhs = sa.Table('amounts', metadata,
                   sa.Column('name', sa.String),
                   sa.Column('amount', sa.Integer))

    rhs = sa.Table('ids', metadata,
                   sa.Column('name', sa.String),
                   sa.Column('id', sa.Integer))

    expected = lhs.join(rhs, lhs.c.name == rhs.c.name)
    expected = select(list(unique(expected.columns, key=lambda c:
                                  c.name))).select_from(expected)

    L = symbol('L', 'var * {name: string, amount: int}')
    R = symbol('R', 'var * {name: string, id: int}')
    joined = join(L, R, 'name')

    result = compute(joined, {L: lhs, R: rhs})

    assert normalize(str(result)) == normalize("""
    SELECT amounts.name, amounts.amount, ids.id
    FROM amounts JOIN ids ON amounts.name = ids.name""")

    assert str(select(result)) == str(select(expected))

    # Schemas match
    assert list(result.c.keys()) == list(joined.fields)

    # test sort on join

    result = compute(joined.sort('amount'), {L: lhs, R: rhs})
    assert normalize(str(result)) == normalize("""
     select
        anon_1.name,
        anon_1.amount,
        anon_1.id
    from (select
              amounts.name as name,
              amounts.amount as amount,
              ids.id as id
          from
              amounts
          join
              ids
          on
              amounts.name = ids.name) as anon_1
    order by
        anon_1.amount asc""")


def test_clean_complex_join():
    metadata = sa.MetaData()
    lhs = sa.Table('amounts', metadata,
                   sa.Column('name', sa.String),
                   sa.Column('amount', sa.Integer))

    rhs = sa.Table('ids', metadata,
                   sa.Column('name', sa.String),
                   sa.Column('id', sa.Integer))

    L = symbol('L', 'var * {name: string, amount: int}')
    R = symbol('R', 'var * {name: string, id: int}')

    joined = join(L[L.amount > 0], R, 'name')

    result = compute(joined, {L: lhs, R: rhs})

    expected1 = """
        SELECT amounts.name, amounts.amount, ids.id
        FROM amounts JOIN ids ON amounts.name = ids.name
        WHERE amounts.amount > :amount_1"""

    expected2 = """
        SELECT alias.name, alias.amount, ids.id
        FROM (SELECT amounts.name AS name, amounts.amount AS amount
              FROM amounts
              WHERE amounts.amount > :amount_1) AS alias
        JOIN ids ON alias.name = ids.name"""

    assert (normalize(str(result)) == normalize(expected1) or
            normalize(str(result)) == normalize(expected2))


def test_multi_column_join():
    metadata = sa.MetaData()
    lhs = sa.Table('aaa', metadata,
                   sa.Column('x', sa.Integer),
                   sa.Column('y', sa.Integer),
                   sa.Column('z', sa.Integer))

    rhs = sa.Table('bbb', metadata,
                   sa.Column('w', sa.Integer),
                   sa.Column('x', sa.Integer),
                   sa.Column('y', sa.Integer))

    L = symbol('L', 'var * {x: int, y: int, z: int}')
    R = symbol('R', 'var * {w: int, x: int, y: int}')
    joined = join(L, R, ['x', 'y'])

    expected = lhs.join(rhs, (lhs.c.x == rhs.c.x)
                        & (lhs.c.y == rhs.c.y))
    expected = select(list(unique(expected.columns, key=lambda c:
                                  c.name))).select_from(expected)

    result = compute(joined, {L: lhs, R: rhs})

    assert str(result) == str(expected)

    assert str(select(result)) == str(select(expected))

    # Schemas match
    print(result.c.keys())
    print(joined.fields)
    assert list(result.c.keys()) == list(joined.fields)


def test_unary_op():
    assert str(compute(exp(t['amount']), s, post_compute=False)) == \
        str(sa.func.exp(s.c.amount))

    assert str(compute(-t['amount'], s, post_compute=False)) == \
        str(-s.c.amount)


@pytest.mark.parametrize('unbiased', [True, False])
def test_std(unbiased):
    assert str(compute(t.amount.std(unbiased=unbiased), s, post_compute=False)) == \
        str(getattr(sa.func,
                    'stddev_%s' % ('samp' if unbiased else 'pop'))(s.c.amount))


@pytest.mark.parametrize('unbiased', [True, False])
def test_var(unbiased):
    assert str(compute(t.amount.var(unbiased=unbiased), s, post_compute=False)) == \
        str(getattr(sa.func,
                    'var_%s' % ('samp' if unbiased else 'pop'))(s.c.amount))


def test_reductions():
    assert str(compute(sum(t['amount']), s, post_compute=False)) == \
        str(sa.sql.functions.sum(s.c.amount))
    assert str(compute(mean(t['amount']), s, post_compute=False)) == \
        str(sa.sql.func.avg(s.c.amount))
    assert str(compute(count(t['amount']), s, post_compute=False)) == \
        str(sa.sql.func.count(s.c.amount))

    assert 'amount_sum' == compute(
        sum(t['amount']), s, post_compute=False).name


def test_reduction_with_invalid_axis_argument():
    with pytest.raises(ValueError):
        compute(t.amount.mean(axis=1))

    with pytest.raises(ValueError):
        compute(t.count(axis=1))

    with pytest.raises(ValueError):
        compute(t[['amount', 'id']].count(axis=1))


def test_nelements():
    rhs = str(compute(t.count(), s))
    assert str(compute(t.nelements(), s)) == rhs
    assert str(compute(t.nelements(axis=None), s)) == rhs
    assert str(compute(t.nelements(axis=0), s)) == rhs
    assert str(compute(t.nelements(axis=(0,)), s)) == rhs


@pytest.mark.xfail(raises=Exception, reason="We don't support axis=1 for"
                   " Record datashapes")
def test_nelements_axis_1():
    assert compute(t.nelements(axis=1), s) == len(s.columns)


def test_count_on_table():
    result = compute(t.count(), s)
    assert normalize(str(result)) == normalize("""
    SELECT count(accounts.id) as count_1
    FROM accounts""")

    result = compute(t[t.amount > 0].count(), s)
    assert (
        normalize(str(result)) == normalize("""
        SELECT count(accounts.id) as t_count
        FROM accounts
        WHERE accounts.amount > :amount_1""")

        or

        normalize(str(result)) == normalize("""
        SELECT count(alias.id) as t_count
        FROM (SELECT accounts.name AS name, accounts.amount AS amount, accounts.id AS id
              FROM accounts
              WHERE accounts.amount > :amount_1) as alias_2"""))


def test_distinct():
    result = str(compute(t['amount'].distinct(), s, post_compute=False))

    assert 'distinct' in result.lower()
    assert 'amount' in result.lower()

    print(result)
    assert result == str(sa.distinct(s.c.amount))


def test_distinct_multiple_columns():
    assert normalize(str(compute(t.distinct(), s))) == normalize("""
    SELECT DISTINCT accounts.name, accounts.amount, accounts.id
    FROM accounts""")


def test_nunique():
    result = str(computefull(nunique(t['amount']), s))

    print(result)
    assert 'distinct' in result.lower()
    assert 'count' in result.lower()
    assert 'amount' in result.lower()


def test_nunique_table():
    result = normalize(str(computefull(t.nunique(), s)))
    expected = normalize("""SELECT count(alias.id) AS tbl_row_count
FROM (SELECT DISTINCT accounts.name AS name, accounts.amount AS amount, accounts.id AS id
FROM accounts) as alias""")
    assert result == expected


@xfail(reason="Fails because SQLAlchemy doesn't seem to know binary reductions")
def test_binary_reductions():
    assert str(compute(any(t['amount'] > 150), s)) == \
        str(sa.sql.functions.any(s.c.amount > 150))


def test_by():
    expr = by(t['name'], total=t['amount'].sum())
    result = compute(expr, s)
    expected = sa.select([s.c.name,
                          sa.sql.functions.sum(s.c.amount).label('total')]
                         ).group_by(s.c.name)

    assert str(result) == str(expected)


def test_by_head():
    t2 = t.head(100)
    expr = by(t2['name'], total=t2['amount'].sum())
    result = compute(expr, s)
    # s2 = select(s).limit(100)
    # expected = sa.select([s2.c.name,
    #                       sa.sql.functions.sum(s2.c.amount).label('amount_sum')]
    #                      ).group_by(s2.c.name)
    expected = """
    SELECT alias.name, sum(alias.amount) as total
    FROM (SELECT accounts.name AS name, accounts.amount AS amount, accounts.id AS ID
          FROM accounts
          LIMIT :param_1) as alias
    GROUP BY alias.name"""

    expected = """
    SELECT accounts.name, sum(accounts.amount) as total
    FROM accounts
    GROUP by accounts.name
    LIMIT :param_1"""

    assert normalize(str(result)) == normalize(str(expected))


def test_by_two():
    expr = by(tbig[['name', 'sex']], total=tbig['amount'].sum())
    result = compute(expr, sbig)
    expected = (sa.select([sbig.c.name,
                           sbig.c.sex,
                           sa.sql.functions.sum(sbig.c.amount).label('total')])
                .group_by(sbig.c.name, sbig.c.sex))

    assert str(result) == str(expected)


def test_by_three():
    result = compute(by(tbig[['name', 'sex']],
                        total=(tbig['id'] + tbig['amount']).sum()),
                     sbig)

    assert normalize(str(result)) == normalize("""
    SELECT accountsbig.name,
           accountsbig.sex,
           sum(accountsbig.id + accountsbig.amount) AS total
    FROM accountsbig GROUP BY accountsbig.name, accountsbig.sex
    """)


def test_by_summary_clean():
    expr = by(t.name, min=t.amount.min(), max=t.amount.max())
    result = compute(expr, s)

    expected = """
    SELECT accounts.name, max(accounts.amount) AS max, min(accounts.amount) AS min
    FROM accounts
    GROUP BY accounts.name
    """

    assert normalize(str(result)) == normalize(expected)


def test_by_summary_single_column():
    expr = by(t.name, n=t.name.count(), biggest=t.name.max())
    result = compute(expr, s)

    expected = """
    SELECT accounts.name, max(accounts.name) AS biggest, count(accounts.name) AS n
    FROM accounts
    GROUP BY accounts.name
    """

    assert normalize(str(result)) == normalize(expected)


def test_join_projection():
    metadata = sa.MetaData()
    lhs = sa.Table('amounts', metadata,
                   sa.Column('name', sa.String),
                   sa.Column('amount', sa.Integer))

    rhs = sa.Table('ids', metadata,
                   sa.Column('name', sa.String),
                   sa.Column('id', sa.Integer))

    L = symbol('L', 'var * {name: string, amount: int}')
    R = symbol('R', 'var * {name: string, id: int}')
    want = join(L, R, 'name')[['amount', 'id']]

    result = compute(want, {L: lhs, R: rhs})
    print(result)
    assert 'join' in str(result).lower()
    assert result.c.keys() == ['amount', 'id']
    assert 'amounts.name = ids.name' in str(result)


def test_sort():
    assert str(compute(t.sort('amount'), s)) == \
        str(select(s).order_by(sa.asc(s.c.amount)))

    assert str(compute(t.sort('amount', ascending=False), s)) == \
        str(select(s).order_by(sa.desc(s.c.amount)))


def test_multicolumn_sort():
    assert str(compute(t.sort(['amount', 'id']), s)) == \
        str(select(s).order_by(sa.asc(s.c.amount), sa.asc(s.c.id)))

    assert str(compute(t.sort(['amount', 'id'], ascending=False), s)) == \
        str(select(s).order_by(sa.desc(s.c.amount), sa.desc(s.c.id)))


def test_sort_on_distinct():
    assert normalize(str(compute(t.amount.sort(), s))) == normalize("""
            SELECT accounts.amount
            FROM accounts
            ORDER BY accounts.amount ASC""")

    assert normalize(str(compute(t.amount.distinct().sort(), s))) == normalize("""
            SELECT DISTINCT accounts.amount as amount
            FROM accounts
            ORDER BY amount ASC""")


def test_head():
    assert str(compute(t.head(2), s)) == str(select(s).limit(2))


def test_label():
    assert (str(compute((t['amount'] * 10).label('foo'),
                        s, post_compute=False)) ==
            str((s.c.amount * 10).label('foo')))


def test_relabel_table():
    result = compute(t.relabel(name='NAME', id='ID'), s)
    expected = select([
        s.c.name.label('NAME'),
        s.c.amount,
        s.c.id.label('ID'),
    ])

    assert str(result) == str(expected)


def test_relabel_projection():
    result = compute(
        t[['name', 'id']].relabel(name='new_name', id='new_id'),
        s,
    )
    assert normalize(str(result)) == normalize(
        """SELECT
            accounts.name AS new_name,
            accounts.id AS new_id
        FROM accounts""",
    )


def test_merge():
    col = (t['amount'] * 2).label('new')

    expr = merge(t['name'], col)

    result = str(compute(expr, s))

    assert 'amount * ' in result
    assert 'FROM accounts' in result
    assert 'SELECT accounts.name' in result
    assert 'new' in result


def test_projection_of_selection():
    print(compute(t[t['amount'] < 0][['name', 'amount']], s))
    assert len(str(compute(t[t['amount'] < 0], s))) > \
        len(str(compute(t[t['amount'] < 0][['name', 'amount']], s)))


def test_outer_join():
    L = symbol('L', 'var * {id: int, name: string, amount: real}')
    R = symbol('R', 'var * {city: string, id: int}')

    with tmpfile('db') as fn:
        uri = 'sqlite:///' + fn
        engine = resource(uri)

        _left = [(1, 'Alice', 100),
                 (2, 'Bob', 200),
                 (4, 'Dennis', 400)]

        left = resource(uri, 'left', dshape=L.dshape)
        into(left, _left)

        _right = [('NYC', 1),
                  ('Boston', 1),
                  ('LA', 3),
                  ('Moscow', 4)]
        right = resource(uri, 'right', dshape=R.dshape)
        into(right, _right)

        conn = engine.connect()

        query = compute(join(L, R, how='inner'),
                        {L: left, R: right},
                        post_compute=False)
        result = list(map(tuple, conn.execute(query).fetchall()))

        assert set(result) == set(
            [(1, 'Alice', 100, 'NYC'),
             (1, 'Alice', 100, 'Boston'),
             (4, 'Dennis', 400, 'Moscow')])

        query = compute(join(L, R, how='left'),
                        {L: left, R: right},
                        post_compute=False)
        result = list(map(tuple, conn.execute(query).fetchall()))

        assert set(result) == set(
            [(1, 'Alice', 100, 'NYC'),
             (1, 'Alice', 100, 'Boston'),
             (2, 'Bob', 200, None),
             (4, 'Dennis', 400, 'Moscow')])

        query = compute(join(L, R, how='right'),
                        {L: left, R: right},
                        post_compute=False)
        print(query)
        result = list(map(tuple, conn.execute(query).fetchall()))
        print(result)

        assert set(result) == set(
            [(1, 'Alice', 100, 'NYC'),
             (1, 'Alice', 100, 'Boston'),
             (3, None, None, 'LA'),
             (4, 'Dennis', 400, 'Moscow')])

        # SQLAlchemy doesn't support full outer join
        """
        query = compute(join(L, R, how='outer'),
                        {L: left, R: right},
                        post_compute=False)
        result = list(map(tuple, conn.execute(query).fetchall()))

        assert set(result) == set(
                [(1, 'Alice', 100, 'NYC'),
                 (1, 'Alice', 100, 'Boston'),
                 (2, 'Bob', 200, None),
                 (3, None, None, 'LA'),
                 (4, 'Dennis', 400, 'Moscow')])
        """

        conn.close()


def test_summary():
    expr = summary(a=t.amount.sum(), b=t.id.count())
    result = str(compute(expr, s))

    assert 'sum(accounts.amount) as a' in result.lower()
    assert 'count(accounts.id) as b' in result.lower()


def test_summary_clean():
    t2 = t[t.amount > 0]
    expr = summary(a=t2.amount.sum(), b=t2.id.count())
    result = str(compute(expr, s))

    assert normalize(result) == normalize("""
    SELECT sum(accounts.amount) as a, count(accounts.id) as b
    FROM accounts
    WHERE accounts.amount > :amount_1""")


def test_summary_by():
    expr = by(t.name, summary(a=t.amount.sum(), b=t.id.count()))

    result = str(compute(expr, s))

    assert 'sum(accounts.amount) as a' in result.lower()
    assert 'count(accounts.id) as b' in result.lower()

    assert 'group by accounts.name' in result.lower()


def test_clean_join():
    metadata = sa.MetaData()
    name = sa.Table('name', metadata,
                    sa.Column('id', sa.Integer),
                    sa.Column('name', sa.String),
                    )
    city = sa.Table('place', metadata,
                    sa.Column('id', sa.Integer),
                    sa.Column('city', sa.String),
                    sa.Column('country', sa.String),
                    )
    friends = sa.Table('friends', metadata,
                       sa.Column('a', sa.Integer),
                       sa.Column('b', sa.Integer),
                       )

    tcity = symbol('city', discover(city))
    tfriends = symbol('friends', discover(friends))
    tname = symbol('name', discover(name))

    ns = {tname: name, tfriends: friends, tcity: city}

    expr = join(tfriends, tname, 'a', 'id')
    assert normalize(str(compute(expr, ns))) == normalize("""
    SELECT friends.a, friends.b, name.name
    FROM friends JOIN name on friends.a = name.id""")

    expr = join(join(tfriends, tname, 'a', 'id'), tcity, 'a', 'id')

    result = compute(expr, ns)

    expected1 = """
    SELECT friends.a, friends.b, name.name, place.city, place.country
    FROM friends
        JOIN name ON friends.a = name.id
        JOIN place ON friends.a = place.id
        """

    expected2 = """
    SELECT alias.a, alias.b, alias.name, place.city, place.country
    FROM (SELECT friends.a AS a, friends.b AS b, name.name AS name
          FROM friends JOIN name ON friends.a = name.id) AS alias
    JOIN place ON alias.a = place.id
    """

    assert (normalize(str(result)) == normalize(expected1) or
            normalize(str(result)) == normalize(expected2))

def test_like():
    expr = t.like(name='Alice*')
    assert normalize(str(compute(expr, s))) == normalize("""
    SELECT accounts.name, accounts.amount, accounts.id
    FROM accounts
    WHERE accounts.name LIKE :name_1""")


def test_strlen():
    expr = t.name.strlen()
    result = str(compute(expr, s))
    expected = "SELECT char_length(accounts.name) as name FROM accounts"
    assert normalize(result) == normalize(expected)


def test_columnwise_on_complex_selection():
    result = str(select(compute(t[t.amount > 0].amount + 1, s)))
    assert normalize(result) == \
        normalize("""
    SELECT accounts.amount + :amount_1 AS amount
    FROM accounts
    WHERE accounts.amount > :amount_2
    """)


def test_reductions_on_complex_selections():
    assert (
        normalize(str(select(compute(t[t.amount > 0].id.sum(), s)))) ==
        normalize(
            """
            select
                sum(alias.id) as id_sum
            from (select
                    accounts.id as id
                  from accounts
                  where accounts.amount > :amount_1) as alias
            """
        )
    )


def test_clean_summary_by_where():
    t2 = t[t.id == 1]
    expr = by(t2.name, sum=t2.amount.sum(), count=t2.amount.count())
    result = compute(expr, s)

    assert normalize(str(result)) == normalize("""
    SELECT accounts.name, count(accounts.amount) AS count, sum(accounts.amount) AS sum
    FROM accounts
    WHERE accounts.id = :id_1
    GROUP BY accounts.name
    """)


def test_by_on_count():
    expr = by(t.name, count=t.count())
    result = compute(expr, s)

    assert normalize(str(result)) == normalize("""
    SELECT accounts.name, count(accounts.id) AS count
    FROM accounts
    GROUP BY accounts.name
    """)


def test_join_complex_clean():
    metadata = sa.MetaData()
    name = sa.Table('name', metadata,
                    sa.Column('id', sa.Integer),
                    sa.Column('name', sa.String),
                    )
    city = sa.Table('place', metadata,
                    sa.Column('id', sa.Integer),
                    sa.Column('city', sa.String),
                    sa.Column('country', sa.String),
                    )

    tname = symbol('name', discover(name))
    tcity = symbol('city', discover(city))

    ns = {tname: name, tcity: city}

    expr = join(tname[tname.id > 0], tcity, 'id')
    result = compute(expr, ns)

    expected1 = """
        SELECT name.id, name.name, place.city, place.country
        FROM name JOIN place ON name.id = place.id
        WHERE name.id > :id_1"""

    expected2 = """
        SELECT alias.id, alias.name, place.city, place.country
        FROM (SELECT name.id as id, name.name AS name
              FROM name
              WHERE name.id > :id_1) AS alias
        JOIN place ON alias.id = place.id"""
    assert (normalize(str(result)) == normalize(expected1) or
            normalize(str(result)) == normalize(expected2))


def test_projection_of_join():
    metadata = sa.MetaData()
    name = sa.Table('name', metadata,
                    sa.Column('id', sa.Integer),
                    sa.Column('name', sa.String),
                    )
    city = sa.Table('place', metadata,
                    sa.Column('id', sa.Integer),
                    sa.Column('city', sa.String),
                    sa.Column('country', sa.String),
                    )

    tname = symbol('name', discover(name))
    tcity = symbol('city', discover(city))

    expr = join(tname, tcity[tcity.city == 'NYC'], 'id')[['country', 'name']]

    ns = {tname: name, tcity: city}

    result = compute(expr, ns)

    expected1 = """
        SELECT place.country, name.name
        FROM name JOIN place ON name.id = place.id
        WHERE place.city = :city_1"""

    expected2 = """
        SELECT alias.country, name.name
        FROM name
        JOIN (SELECT place.id AS id, place.city AS city, place.country AS country
              FROM place
              WHERE place.city = :city_1) AS alias
        ON name.id = alias_6.id"""

    assert (normalize(str(result)) == normalize(expected1) or
            normalize(str(result)) == normalize(expected2))


def test_lower_column():
    metadata = sa.MetaData()
    name = sa.Table('name', metadata,
                    sa.Column('id', sa.Integer),
                    sa.Column('name', sa.String),
                    )
    city = sa.Table('place', metadata,
                    sa.Column('id', sa.Integer),
                    sa.Column('city', sa.String),
                    sa.Column('country', sa.String),
                    )

    tname = symbol('name', discover(name))
    tcity = symbol('city', discover(city))

    assert lower_column(name.c.id) is name.c.id
    assert lower_column(select(name).c.id) is name.c.id

    j = name.join(city, name.c.id == city.c.id)
    col = [c for c in j.columns if c.name == 'country'][0]

    assert lower_column(col) is city.c.country


def test_selection_of_join():
    metadata = sa.MetaData()
    name = sa.Table('name', metadata,
                    sa.Column('id', sa.Integer),
                    sa.Column('name', sa.String),
                    )
    city = sa.Table('place', metadata,
                    sa.Column('id', sa.Integer),
                    sa.Column('city', sa.String),
                    sa.Column('country', sa.String),
                    )

    tname = symbol('name', discover(name))
    tcity = symbol('city', discover(city))

    ns = {tname: name, tcity: city}

    j = join(tname, tcity, 'id')
    expr = j[j.city == 'NYC'].name
    result = compute(expr, ns)

    assert normalize(str(result)) == normalize("""
    SELECT name.name
    FROM name JOIN place ON name.id = place.id
    WHERE place.city = :city_1""")


def test_join_on_same_table():
    metadata = sa.MetaData()
    T = sa.Table('tab', metadata,
                 sa.Column('a', sa.Integer),
                 sa.Column('b', sa.Integer),
                 )

    t = symbol('tab', discover(T))
    expr = join(t, t, 'a')

    result = compute(expr, {t: T})

    assert normalize(str(result)) == normalize("""
    SELECT
        tab_left.a,
        tab_left.b as b_left,
        tab_right.b as b_right
    FROM
        tab AS tab_left
    JOIN
        tab AS tab_right
    ON
        tab_left.a = tab_right.a
    """)

    expr = join(t, t, 'a').b_left.sum()

    result = compute(expr, {t: T})

    assert normalize(str(result)) == normalize("""
    select sum(alias.b_left) as b_left_sum from
        (select
            tab_left.b as b_left
        from
            tab as tab_left
        join
            tab as tab_right
        on
            tab_left.a = tab_right.a) as
        alias""")

    expr = join(t, t, 'a')
    expr = summary(total=expr.a.sum(), smallest=expr.b_right.min())

    result = compute(expr, {t: T})

    assert normalize(str(result)) == normalize("""
    SELECT
        min(tab_right.b) as smallest,
        sum(tab_left.a) as total
    FROM
        tab AS tab_left
    JOIN
        tab AS tab_right
    ON
        tab_left.a = tab_right.a
    """)


def test_join_suffixes():
    metadata = sa.MetaData()
    T = sa.Table('tab', metadata,
                 sa.Column('a', sa.Integer),
                 sa.Column('b', sa.Integer),
                 )

    t = symbol('tab', discover(T))
    suffixes = '_l', '_r'
    expr = join(t, t, 'a', suffixes=suffixes)

    result = compute(expr, {t: T})

    assert normalize(str(result)) == normalize("""
    SELECT
        tab{l}.a,
        tab{l}.b as b{l},
        tab{r}.b as b{r}
    FROM
        tab AS tab{l}
    JOIN
        tab AS tab{r}
    ON
        tab{l}.a = tab{r}.a
    """.format(l=suffixes[0], r=suffixes[1]))


def test_field_access_on_engines(data):
    s, engine = data['s'], data['engine']
    result = compute_up(s.city, engine)
    assert isinstance(result, sa.Table)
    assert result.name == 'city'


def test_computation_directly_on_sqlalchemy_Tables(data):
    name = data['name']
    s = symbol('s', discover(name))
    result = into(list, compute(s.id + 1, name))
    assert not isinstance(result, sa.sql.Selectable)
    assert list(result) == []


def test_computation_directly_on_metadata(data):
    metadata = data['metadata']
    name = data['name']
    s = symbol('s', discover(metadata))
    result = compute(s.name, {s: metadata}, post_compute=False)
    assert result == name


sql_bank = sa.Table('bank', sa.MetaData(),
                    sa.Column('id', sa.Integer),
                    sa.Column('name', sa.String),
                    sa.Column('amount', sa.Integer))
sql_cities = sa.Table('cities', sa.MetaData(),
                      sa.Column('name', sa.String),
                      sa.Column('city', sa.String))

bank = symbol('bank', discover(sql_bank))
cities = symbol('cities', discover(sql_cities))


def test_aliased_views_with_two_group_bys():
    expr = by(bank.name, total=bank.amount.sum())
    expr2 = by(expr.total, count=expr.name.count())

    result = compute(expr2, {bank: sql_bank, cities: sql_cities})

    assert normalize(str(result)) == normalize("""
    SELECT alias.total, count(alias.name) as count
    FROM (SELECT bank.name AS name, sum(bank.amount) AS total
          FROM bank
          GROUP BY bank.name) as alias
    GROUP BY alias.total
    """)


def test_aliased_views_with_join():
    joined = join(bank, cities)
    expr = by(joined.city, total=joined.amount.sum())
    expr2 = by(expr.total, count=expr.city.nunique())

    result = compute(expr2, {bank: sql_bank, cities: sql_cities})

    assert normalize(str(result)) == normalize("""
    SELECT alias.total, count(DISTINCT alias.city) AS count
    FROM (SELECT cities.city AS city, sum(bank.amount) AS total
          FROM bank
          JOIN cities ON bank.name = cities.name
          GROUP BY cities.city) as alias
    GROUP BY alias.total
    """)


def test_select_field_on_alias():
    result = compute_up(t.amount, select(s).limit(10).alias('foo'))
    assert normalize(str(select(result))) == normalize("""
        SELECT foo.amount
        FROM (SELECT accounts.name AS name, accounts.amount AS amount, accounts.id AS id
              FROM accounts
              LIMIT :param_1) as foo""")


@pytest.mark.xfail(raises=Exception,
                   reason="sqlalchemy.join seems to drop unnecessary tables")
def test_join_on_single_column():
    expr = join(cities[['name']], bank)
    result = compute(expr, {bank: sql_bank, cities: sql_cities})

    assert normalize(str(result)) == """
    SELECT bank.id, bank.name, bank.amount
    FROM bank join cities ON bank.name = cities.name"""

    expr = join(bank, cities.name)
    result = compute(expr, {bank: sql_bank, cities: sql_cities})

    assert normalize(str(result)) == """
    SELECT bank.id, bank.name, bank.amount
    FROM bank join cities ON bank.name = cities.name"""


def test_aliased_views_more():
    metadata = sa.MetaData()
    lhs = sa.Table('aaa', metadata,
                   sa.Column('x', sa.Integer),
                   sa.Column('y', sa.Integer),
                   sa.Column('z', sa.Integer))

    rhs = sa.Table('bbb', metadata,
                   sa.Column('w', sa.Integer),
                   sa.Column('x', sa.Integer),
                   sa.Column('y', sa.Integer))

    L = symbol('L', 'var * {x: int, y: int, z: int}')
    R = symbol('R', 'var * {w: int, x: int, y: int}')

    expr = join(by(L.x, y_total=L.y.sum()),
                R)

    result = compute(expr, {L: lhs, R: rhs})

    assert normalize(str(result)) == normalize("""
        SELECT alias.x, alias.y_total, bbb.w, bbb.y
        FROM (SELECT aaa.x as x, sum(aaa.y) as y_total
              FROM aaa
              GROUP BY aaa.x) AS alias
        JOIN bbb ON alias.x = bbb.x """)

    expr2 = by(expr.w, count=expr.x.count(), total2=expr.y_total.sum())

    result2 = compute(expr2, {L: lhs, R: rhs})

    assert (
        normalize(str(result2)) == normalize("""
            SELECT alias_2.w, count(alias_2.x) as count, sum(alias_2.y_total) as total2
            FROM (SELECT alias.x, alias.y_total, bbb.w, bbb.y
                  FROM (SELECT aaa.x as x, sum(aaa.y) as y_total
                        FROM aaa
                        GROUP BY aaa.x) AS alias
                  JOIN bbb ON alias.x = bbb.x) AS alias_2
            GROUP BY alias_2.w""")

        or

        normalize(str(result2)) == normalize("""
            SELECT bbb.w, count(alias.x) as count, sum(alias.y_total) as total2
            FROM (SELECT aaa.x as x, sum(aaa.y) as y_total
                  FROM aaa
                  GROUP BY aaa.x) as alias
              JOIN bbb ON alias.x = bbb.x
            GROUP BY bbb.w"""))


def test_aliased_views_with_computation():
    engine = sa.create_engine('sqlite:///:memory:')

    df_aaa = DataFrame({'x': [1, 2, 3, 2, 3],
                        'y': [2, 1, 2, 3, 1],
                        'z': [3, 3, 3, 1, 2]})
    df_bbb = DataFrame({'w': [1, 2, 3, 2, 3],
                        'x': [2, 1, 2, 3, 1],
                        'y': [3, 3, 3, 1, 2]})

    df_aaa.to_sql('aaa', engine)
    df_bbb.to_sql('bbb', engine)

    metadata = sa.MetaData(engine)
    metadata.reflect()

    sql_aaa = metadata.tables['aaa']
    sql_bbb = metadata.tables['bbb']

    L = symbol('aaa', discover(df_aaa))
    R = symbol('bbb', discover(df_bbb))

    expr = join(by(L.x, y_total=L.y.sum()),
                R)
    a = compute(expr, {L: df_aaa, R: df_bbb})
    b = compute(expr, {L: sql_aaa, R: sql_bbb})
    assert into(set, a) == into(set, b)

    expr2 = by(expr.w, count=expr.x.count(), total2=expr.y_total.sum())
    a = compute(expr2, {L: df_aaa, R: df_bbb})
    b = compute(expr2, {L: sql_aaa, R: sql_bbb})
    assert into(set, a) == into(set, b)

    expr3 = by(expr.x, count=expr.y_total.count())
    a = compute(expr3, {L: df_aaa, R: df_bbb})
    b = compute(expr3, {L: sql_aaa, R: sql_bbb})
    assert into(set, a) == into(set, b)

    expr4 = join(expr2, R)
    a = compute(expr4, {L: df_aaa, R: df_bbb})
    b = compute(expr4, {L: sql_aaa, R: sql_bbb})
    assert into(set, a) == into(set, b)

    """ # Takes a while
    expr5 = by(expr4.count, total=(expr4.x + expr4.y).sum())
    a = compute(expr5, {L: df_aaa, R: df_bbb})
    b = compute(expr5, {L: sql_aaa, R: sql_bbb})
    assert into(set, a) == into(set, b)
    """


def test_distinct_count_on_projection():
    expr = t[['amount']].distinct().count()

    result = compute(expr, {t: s})

    assert (
        normalize(str(result)) == normalize("""
        SELECT count(DISTINCT accounts.amount)
        FROM accounts""")

        or

        normalize(str(result)) == normalize("""
        SELECT count(alias.amount) as count
        FROM (SELECT DISTINCT accounts.amount AS amount
              FROM accounts) as alias"""))

    # note that id is the primary key
    expr = t[['amount', 'id']].distinct().count()

    result = compute(expr, {t: s})
    assert normalize(str(result)) == normalize("""
        SELECT count(alias.id) as count
        FROM (SELECT DISTINCT accounts.amount AS amount, accounts.id AS id
              FROM accounts) as alias""")


def test_join_count():
    ds = datashape.dshape(
        '{t1: var * {x: int, y: int}, t2: var * {a: int, b: int}}')
    engine = resource('sqlite:///:memory:', dshape=ds)
    db = symbol('db', ds)

    expr = join(db.t1[db.t1.x > -1], db.t2, 'x', 'a').count()

    result = compute(expr, {db: engine}, post_compute=False)

    expected1 = """
    SELECT count(alias.x) as count
    FROM (SELECT t1.x AS x, t1.y AS y, t2.b AS b
          FROM t1 JOIN t2 ON t1.x = t2.a
          WHERE t1.x > ?) as alias
          """
    expected2 = """
    SELECT count(alias2.x) AS count
    FROM (SELECT alias1.x AS x, alias1.y AS y, t2.b AS b
          FROM (SELECT t1.x AS x, t1.y AS y
                FROM t1
                WHERE t1.x > ?) AS alias1
          JOIN t2 ON alias1.x = t2.a) AS alias2"""

    assert (normalize(str(result)) == normalize(expected1) or
            normalize(str(result)) == normalize(expected2))


def test_transform_where():
    t2 = t[t.id == 1]
    expr = transform(t2, abs_amt=abs(t2.amount), sine=sin(t2.id))
    result = compute(expr, s)

    expected = """SELECT
        accounts.name,
        accounts.amount,
        accounts.id,
        abs(accounts.amount) as abs_amt,
        sin(accounts.id) as sine
    FROM accounts
    WHERE accounts.id = :id_1
    """

    assert normalize(str(result)) == normalize(expected)


def test_merge():
    col = (t['amount'] * 2).label('new')

    expr = merge(t['name'], col)

    result = str(compute(expr, s))

    assert 'amount * ' in result
    assert 'FROM accounts' in result
    assert 'SELECT accounts.name' in result
    assert 'new' in result


def test_merge_where():
    t2 = t[t.id == 1]
    expr = merge(t2[['amount', 'name']], t2.id)
    result = compute(expr, s)
    expected = normalize("""SELECT
        accounts.amount,
        accounts.name,
        accounts.id
    FROM accounts
    WHERE accounts.id = :id_1
    """)
    assert normalize(str(result)) == expected


def test_transform_filter_by_single_column():
    t2 = t[t.amount < 0]
    tr = transform(t2, abs_amt=abs(t2.amount), sine=sin(t2.id))
    expr = by(tr.name, avg_amt=tr.abs_amt.mean())
    result = compute(expr, s)
    expected = normalize("""SELECT
        accounts.name,
        avg(abs(accounts.amount)) AS avg_amt
    FROM accounts
    WHERE accounts.amount < :amount_1
    GROUP BY accounts.name
    """)
    assert normalize(str(result)) == expected


def test_transform_filter_by_multiple_columns():
    t2 = t[t.amount < 0]
    tr = transform(t2, abs_amt=abs(t2.amount), sine=sin(t2.id))
    expr = by(tr.name, avg_amt=tr.abs_amt.mean(), sum_sine=tr.sine.sum())
    result = compute(expr, s)
    expected = normalize("""SELECT
        accounts.name,
        avg(abs(accounts.amount)) AS avg_amt,
        sum(sin(accounts.id)) AS sum_sine
    FROM accounts
    WHERE accounts.amount < :amount_1
    GROUP BY accounts.name
    """)
    assert normalize(str(result)) == expected


def test_transform_filter_by_different_order():
    t2 = transform(t, abs_amt=abs(t.amount), sine=sin(t.id))
    tr = t2[t2.amount < 0]
    expr = by(tr.name,
              avg_amt=tr.abs_amt.mean(),
              avg_sine=tr.sine.sum() / tr.sine.count())
    result = compute(expr, s)
    expected = normalize("""SELECT
        accounts.name,
        avg(abs(accounts.amount)) AS avg_amt,
        sum(sin(accounts.id)) / count(sin(accounts.id)) AS avg_sine
    FROM accounts
    WHERE accounts.amount < :amount_1
    GROUP BY accounts.name
    """)
    assert normalize(str(result)) == expected


def test_transform_filter_by_projection():
    t2 = transform(t, abs_amt=abs(t.amount), sine=sin(t.id))
    tr = t2[t2.amount < 0]
    expr = by(tr[['name', 'id']],
              avg_amt=tr.abs_amt.mean(),
              avg_sine=tr.sine.sum() / tr.sine.count())
    result = compute(expr, s)
    expected = normalize("""SELECT
        accounts.name,
        accounts.id,
        avg(abs(accounts.amount)) AS avg_amt,
        sum(sin(accounts.id)) / count(sin(accounts.id)) AS avg_sine
    FROM accounts
    WHERE accounts.amount < :amount_1
    GROUP BY accounts.name, accounts.id
    """)
    assert normalize(str(result)) == expected


def test_merge_compute():
    data = [(1, 'Alice', 100),
            (2, 'Bob', 200),
            (4, 'Dennis', 400)]
    ds = datashape.dshape('var * {id: int, name: string, amount: real}')
    s = symbol('s', ds)

    with tmpfile('db') as fn:
        uri = 'sqlite:///' + fn
        into(uri + '::table', data, dshape=ds)

        expr = transform(s, amount10=s.amount * 10)
        result = into(list, compute(expr, {s: data}))

        assert result == [(1, 'Alice', 100, 1000),
                          (2, 'Bob', 200, 2000),
                          (4, 'Dennis', 400, 4000)]


def test_notnull():
    result = compute(nt[nt.name.notnull()], ns)
    expected = """SELECT
        nullaccounts.name,
        nullaccounts.amount,
        nullaccounts.id
    FROM nullaccounts
    WHERE nullaccounts.name is not null
    """
    assert normalize(str(result)) == normalize(expected)


def test_head_limit():
    assert compute(t.head(5).head(10), s)._limit == 5
    assert compute(t.head(10).head(5), s)._limit == 5
    assert compute(t.head(10).head(10), s)._limit == 10


def test_no_extraneous_join():
    ds = """ {event: var * {name: ?string,
                            operation: ?string,
                            datetime_nearest_receiver: ?datetime,
                            aircraft: ?string,
                            temperature_2m: ?float64,
                            temperature_5cm: ?float64,
                            humidity: ?float64,
                            windspeed: ?float64,
                            pressure: ?float64,
                            include: int64},
             operation: var * {name: ?string,
                               runway: int64,
                               takeoff: bool,
                               datetime_nearest_close: ?string}}
        """
    db = resource('sqlite:///:memory:', dshape=ds)

    d = symbol('db', dshape=ds)

    expr = join(d.event[d.event.include == True],
                d.operation[['name', 'datetime_nearest_close']],
                'operation', 'name')

    result = compute(expr, db)

    assert normalize(str(result)) == normalize("""
    SELECT
        alias.operation,
        alias.name as name_left,
        alias.datetime_nearest_receiver,
        alias.aircraft,
        alias.temperature_2m,
        alias.temperature_5cm,
        alias.humidity,
        alias.windspeed,
        alias.pressure,
        alias.include,
        alias.datetime_nearest_close
    FROM
        (SELECT
             event.name AS name,
             event.operation AS operation,
             event.datetime_nearest_receiver AS datetime_nearest_receiver,
             event.aircraft AS aircraft,
             event.temperature_2m AS temperature_2m,
             event.temperature_5cm AS temperature_5cm,
             event.humidity AS humidity,
             event.windspeed AS windspeed,
             event.pressure AS pressure,
             event.include AS include
         FROM
             event WHERE event.include = 1) AS alias1
    JOIN
        (SELECT
             operation.name AS name,
             operation.datetime_nearest_close as datetime_nearest_close
         FROM operation) AS alias2
    ON
        alias1.operation = alias2.name
    """)


def test_math():
    result = compute(sin(t.amount), s)
    assert normalize(str(result)) == normalize("""
            SELECT sin(accounts.amount) as amount
            FROM accounts""")

    result = compute(floor(t.amount), s)
    assert normalize(str(result)) == normalize("""
            SELECT floor(accounts.amount) as amount
            FROM accounts""")

    result = compute(t.amount // 2, s)
    assert normalize(str(result)) == normalize("""
            SELECT floor(accounts.amount / :amount_1) AS amount
            FROM accounts""")


def test_transform_order():
    r = transform(t, sin_amount=sin(t.amount), cos_id=cos(t.id))
    result = compute(r, s)
    expected = """SELECT
        accounts.name,
        accounts.amount,
        accounts.id,
        cos(accounts.id) as cos_id,
        sin(accounts.amount) as sin_amount
    FROM accounts
    """
    assert normalize(str(result)) == normalize(expected)


def test_isin():
    result = t[t.name.isin(['foo', 'bar'])]
    result_sql_expr = str(compute(result, s))
    expected = """
        SELECT
            accounts.name,
            accounts.amount,
            accounts.id
        FROM
            accounts
        WHERE
            accounts.name
        IN
            (:name_1,
            :name_2)
    """
    assert normalize(result_sql_expr) == normalize(expected)


@pytest.mark.skipif('1.0.0' <= LooseVersion(sa.__version__) <= '1.0.1',
                    reason=("SQLAlchemy generates different code in 1.0.0"
                            " and 1.0.1"))
def test_date_grouper_repeats_not_one_point_oh():
    columns = [sa.Column('amount', sa.REAL),
               sa.Column('ds', sa.TIMESTAMP)]
    data = sa.Table('t', sa.MetaData(), *columns)
    t = symbol('t', discover(data))
    expr = by(t.ds.year, avg_amt=t.amount.mean())
    result = str(compute(expr, data))

    # FYI spark sql isn't able to parse this correctly
    expected = """SELECT
        EXTRACT(year FROM t.ds) as ds_year,
        AVG(t.amount) as avg_amt
    FROM t
    GROUP BY EXTRACT(year FROM t.ds)
    """
    assert normalize(result) == normalize(expected)


@pytest.mark.skipif(LooseVersion(sa.__version__) < '1.0.0' or
                    LooseVersion(sa.__version__) >= '1.0.2',
                    reason=("SQLAlchemy generates different code in < 1.0.0 "
                            "and >= 1.0.2"))
def test_date_grouper_repeats():
    columns = [sa.Column('amount', sa.REAL),
               sa.Column('ds', sa.TIMESTAMP)]
    data = sa.Table('t', sa.MetaData(), *columns)
    t = symbol('t', discover(data))
    expr = by(t.ds.year, avg_amt=t.amount.mean())
    result = str(compute(expr, data))

    # FYI spark sql isn't able to parse this correctly
    expected = """SELECT
        EXTRACT(year FROM t.ds) as ds_year,
        AVG(t.amount) as avg_amt
    FROM t
    GROUP BY ds_year
    """
    assert normalize(result) == normalize(expected)


def test_transform_then_project_single_column():
    expr = transform(t, foo=t.id + 1)[['foo', 'id']]
    result = normalize(str(compute(expr, s)))
    expected = normalize("""SELECT
        accounts.id + :id_1 as foo,
        accounts.id
    FROM accounts""")
    assert result == expected


def test_transform_then_project():
    proj = ['foo', 'id']
    expr = transform(t, foo=t.id + 1)[proj]
    result = normalize(str(compute(expr, s)))
    expected = normalize("""SELECT
        accounts.id + :id_1 as foo,
        accounts.id
    FROM accounts""")
    assert result == expected


def test_reduce_does_not_compose():
    expr = by(t.name, counts=t.count()).counts.max()
    result = str(compute(expr, s))
    expected = """
    SELECT max(alias.counts) AS counts_max
    FROM
    (SELECT count(accounts.id) AS counts
    FROM accounts GROUP BY accounts.name) as alias"""
    assert normalize(result) == normalize(expected)


@pytest.mark.xfail(raises=NotImplementedError)
def test_normalize_reduction():
    expr = by(t.name, counts=t.count())
    expr = transform(expr, normed_counts=expr.counts / expr.counts.max())
    result = str(compute(expr, s))
    expected = """WITH alias AS
(SELECT count(accounts.id) AS counts
FROM accounts GROUP BY accounts.name)
 SELECT alias.counts / max(alias.counts) AS normed_counts
FROM alias"""
    assert normalize(result) == normalize(expected)


def test_do_not_erase_group_by_functions_with_datetime():
    t, s = tdate, sdate
    expr = by(t[t.amount < 0].occurred_on.date,
              avg_amount=t[t.amount < 0].amount.mean())
    result = str(compute(expr, s))
    expected = """SELECT
        date(accdate.occurred_on) as occurred_on_date,
        avg(accdate.amount) as avg_amount
    FROM
        accdate
    WHERE
        accdate.amount < :amount_1
    GROUP BY
        date(accdate.occurred_on)
    """
    assert normalize(result) == normalize(expected)


def test_not():
    expr = t.amount[~t.name.isin(('Billy', 'Bob'))]
    result = str(compute(expr, s))
    expected = """SELECT
        accounts.amount
    FROM
        accounts
    WHERE
        accounts.name not in (:name_1, :name_2)
    """
    assert normalize(result) == normalize(expected)


def test_slice():
    start, stop, step = 50, 100, 1
    result = str(compute(t[start:stop], s))

    # Verifies that compute is translating the query correctly
    assert result == str(select(s).offset(start).limit(stop))

    # Verifies the query against expected SQL query
    expected = """
    SELECT accounts.name, accounts.amount, accounts.id FROM accounts
    LIMIT :param_1 OFFSET :param_2
    """

    assert normalize(str(result)) == normalize(str(expected))

    # Step size of 1 should be alright
    compute(t[start:stop:step], s)


@pytest.mark.xfail(raises=ValueError)
def test_slice_step():
    start, stop, step = 50, 100, 2
    compute(t[start:stop:step], s)


def test_datetime_to_date():
    expr = tdate.occurred_on.date
    result = str(compute(expr, sdate))
    expected = """SELECT
        DATE(accdate.occurred_on) as occurred_on_date
    FROM
        accdate
    """
    assert normalize(result) == normalize(expected)


def test_sort_compose():
    expr = t.name[:5].sort()
    result = compute(expr, s)
    expected = """select
            anon_1.name
        from (select
                  accounts.name as name
              from
                  accounts
              limit :param_1
              offset :param_2) as anon_1
        order by
            anon_1.name asc"""
    assert normalize(str(result)) == normalize(expected)
    assert (normalize(str(compute(t.sort('name').name[:5], s))) !=
            normalize(expected))


def test_coerce():
    expr = t.amount.coerce(to='int64')
    expected = """SELECT
        cast(accounts.amount AS BIGINT) AS amount
    FROM accounts"""
    result = compute(expr, s)
    assert normalize(str(result)) == normalize(expected)


def test_multi_column_by_after_transform():
    tbl = transform(t, new_amount=t.amount + 1, one_two=t.amount * 2)
    expr = by(tbl[['name', 'one_two']], avg_amt=tbl.new_amount.mean())
    result = compute(expr, s)
    expected = """SELECT
        accounts.name,
        accounts.amount * :amount_1 as one_two,
        avg(accounts.amount + :amount_2) as avg_amt
    FROM
        accounts
    GROUP BY
        accounts.name, accounts.amount * :amount_1
    """
    assert normalize(str(result)) == normalize(expected)


def test_multi_column_by_after_transform_and_filter():
    tbl = t[t.name == 'Alice']
    tbl = transform(tbl, new_amount=tbl.amount + 1, one_two=tbl.amount * 2)
    expr = by(tbl[['name', 'one_two']], avg_amt=tbl.new_amount.mean())
    result = compute(expr, s)
    expected = """SELECT
        accounts.name,
        accounts.amount * :amount_1 as one_two,
        avg(accounts.amount + :amount_2) as avg_amt
    FROM
        accounts
    WHERE
        accounts.name = :name_1
    GROUP BY
        accounts.name, accounts.amount * :amount_1
    """
    assert normalize(str(result)) == normalize(expected)


def test_attribute_access_on_transform_filter():
    tbl = transform(t, new_amount=t.amount + 1)
    expr = tbl[tbl.name == 'Alice'].new_amount
    result = compute(expr, s)
    expected = """SELECT
        accounts.amount + :amount_1 as new_amount
    FROM
        accounts
    WHERE
        accounts.name = :name_1
    """
    assert normalize(str(result)) == normalize(expected)


def test_attribute_on_filter_transform_groupby():
    tbl = t[t.name == 'Alice']
    tbl = transform(tbl, new_amount=tbl.amount + 1, one_two=tbl.amount * 2)
    gb = by(tbl[['name', 'one_two']], avg_amt=tbl.new_amount.mean())
    expr = gb.avg_amt
    result = compute(expr, s)
    expected = """SELECT
        avg(accounts.amount + :amount_1) as avg_amt
    FROM
        accounts
    WHERE
        accounts.name = :name_1
    GROUP BY
        accounts.name, accounts.amount * :amount_2
    """
    assert normalize(str(result)) == normalize(expected)


def test_label_projection():
    tbl = t[(t.name == 'Alice')]
    tbl = transform(tbl, new_amount=tbl.amount + 1, one_two=tbl.amount * 2)
    expr = tbl[['new_amount', 'one_two']]

    # column selection shouldn't affect the resulting SQL
    result = compute(expr[expr.new_amount > 1].one_two, s)
    result2 = compute(expr.one_two[expr.new_amount > 1], s)

    expected = """SELECT
        accounts.amount * :amount_1 as one_two
    FROM accounts
    WHERE accounts.name = :name_1 and accounts.amount + :amount_2 > :param_1
    """
    assert normalize(str(result)) == normalize(expected)
    assert normalize(str(result2)) == normalize(expected)


def test_baseball_nested_by():
    data = resource('sqlite:///%s' % example('teams.db'))
    dshape = discover(data)
    d = symbol('d', dshape)
    expr = by(d.teams.name,
              start_year=d.teams.yearID.min()).start_year.count_values()
    result = compute(expr, data, post_compute=False)
    expected = """SELECT
        anon_1.start_year,
        anon_1.count
    FROM
        (SELECT
            alias.start_year as start_year,
            count(alias.start_year) as count
         FROM
            (SELECT
                min(teams.yearid) as start_year
             FROM teams
             GROUP BY teams.name) as alias
         GROUP BY alias.start_year) as anon_1 ORDER BY anon_1.count DESC
    """
    assert normalize(str(result).replace('"', '')) == normalize(expected)


def test_label_on_filter():
    expr = t[t.name == 'Alice'].amount.label('foo').head(2)
    result = compute(expr, s)
    expected = """SELECT
        accounts.amount AS foo
    FROM
        accounts
    WHERE
        accounts.name = :name_1
    LIMIT :param_1
    """
    assert normalize(str(result)) == normalize(expected)


def test_single_field_filter():
    expr = t.amount[t.amount > 0]
    result = compute(expr, s)
    expected = """SELECT
        accounts.amount
    FROM accounts
    WHERE accounts.amount > :amount_1
    """
    assert normalize(str(result)) == normalize(expected)


def test_multiple_field_filter():
    expr = t.name[t.amount > 0]
    result = compute(expr, s)
    expected = """SELECT
        accounts.name
    FROM accounts
    WHERE accounts.amount > :amount_1
    """
    assert normalize(str(result)) == normalize(expected)


def test_distinct_on_label():
    expr = t.name.label('foo').distinct()
    result = compute(expr, s)
    expected = """SELECT
        DISTINCT accounts.name AS foo
    FROM accounts
    """
    assert normalize(str(result)) == normalize(expected)


@pytest.mark.parametrize('n', [-1, 0, 1])
def test_shift_on_column(n):
    expr = t.name.shift(n)
    result = compute(expr, s)
    expected = """SELECT
        lag(accounts.name, :lag_1) over () as name
    FROM accounts
    """
    assert normalize(str(result)) == normalize(expected)


<<<<<<< HEAD
@pytest.fixture
def lhs():
    return pd.DataFrame.from_records(
        dict(zip('cd', row)) for row in zip(
            ['AAPL', 'FB', 'AMZN', 'FB', 'GOOG'] * 2,
            list(np.random.rand(10) * 100)
        )
    )


@pytest.yield_fixture
def rhs():
    try:
        t = resource(
            'sqlite:///:memory:::rhs',
            dshape='var * {a: int64, b: ?float64, c: ?string}'
        )
    except sa.exc.OperationalError as e:
        pytest.skip(str(e))
    else:
        try:
            t.insert().values([
                dict(zip(t.columns.keys(), row)) for row in zip(
                    range(5),
                    list(np.random.rand(5) * 100),
                    ['AAPL', 'AAPL', 'MSFT', 'FB', 'MSFT']
                )
            ]).execute()
            yield t
        finally:
            drop(t)


def test_multiple_table_join(lhs, rhs):
    lexpr = symbol('lhs', discover(lhs))
    rexpr = symbol('rhs', discover(rhs))
    expr = join(lexpr, rexpr, 'c')
    result = compute(expr, {lexpr: lhs, rexpr: rhs})
    expected = pd.merge(lhs, odo(rhs, pd.DataFrame), on='c')
    tm.assert_frame_equal(result, expected)
=======
def test_empty_string_comparison_with_option_type():
    expr = nt.amount[nt.name == '']
    result = compute(expr, s)
    expected = """
    SELECT accounts.amount
    FROM accounts
    WHERE accounts.name = :name_1
    """
    assert normalize(str(result)) == normalize(expected)


def test_tail_no_sort():
    assert (
        normalize(str(compute(t.head(), {t: s}))) ==
        normalize(str(compute(t.tail(), {t: s})))
    )


def test_tail_of_sort():
    expected = normalize(str(compute(
        t.sort('id', ascending=False).head(5).sort('id'),
        {t: s},
    )))
    result = normalize(str(compute(t.sort('id').tail(5), {t: s})))
    assert expected == result


def test_tail_sort_in_chilren():
    expected = normalize(str(compute(
        t.name.sort('id', ascending=False).head(5).sort('id'),
        {t: s},
    )))
    result = normalize(str(compute(t.name.sort('id').tail(5), {t: s})))
    assert expected == result


def test_selection_inner_inputs():
    result = normalize(str(compute(t[t.id == tdate.id], {t: s, tdate: sdate})))
    expected = normalize("""
    select {a}.name, {a}.amount, {a}.id from {a}, {b} where {a}.id = {b}.id
    """).format(a=s.name, b=sdate.name)
    assert result == expected
>>>>>>> 3daaf611
<|MERGE_RESOLUTION|>--- conflicted
+++ resolved
@@ -729,6 +729,7 @@
 
     assert (normalize(str(result)) == normalize(expected1) or
             normalize(str(result)) == normalize(expected2))
+
 
 def test_like():
     expr = t.like(name='Alice*')
@@ -1868,7 +1869,6 @@
     assert normalize(str(result)) == normalize(expected)
 
 
-<<<<<<< HEAD
 @pytest.fixture
 def lhs():
     return pd.DataFrame.from_records(
@@ -1909,7 +1909,8 @@
     result = compute(expr, {lexpr: lhs, rexpr: rhs})
     expected = pd.merge(lhs, odo(rhs, pd.DataFrame), on='c')
     tm.assert_frame_equal(result, expected)
-=======
+
+
 def test_empty_string_comparison_with_option_type():
     expr = nt.amount[nt.name == '']
     result = compute(expr, s)
@@ -1951,5 +1952,4 @@
     expected = normalize("""
     select {a}.name, {a}.amount, {a}.id from {a}, {b} where {a}.id = {b}.id
     """).format(a=s.name, b=sdate.name)
-    assert result == expected
->>>>>>> 3daaf611
+    assert result == expected
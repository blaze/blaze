from __future__ import absolute_import, division, print_function

import pytest

sa = pytest.importorskip('sqlalchemy')

import itertools
import sqlite3
from distutils.version import LooseVersion


import datashape
from odo import into, resource, discover
import numpy as np
import pandas as pd
import pandas.util.testing as tm
from pandas import DataFrame
from toolz import unique

from odo import odo, drop
from blaze.compatibility import xfail
<<<<<<< HEAD
from blaze.compute.sql import (compute, select, lower_column, compute_up,
                               get_all_froms)
from blaze.expr import (symbol, transform, summary, by, sin, join, floor, cos,
                        merge, nunique, mean, sum, count, exp, datetime as bz_datetime)
=======
from blaze.compute.sql import compute, select, lower_column, compute_up
from blaze.expr import (
    by,
    cos,
    count,
    datetime as bz_datetime,
    exp,
    floor,
    greatest,
    join,
    least,
    mean,
    merge,
    nunique,
    sin,
    sum,
    summary,
    symbol,
    transform,
)
>>>>>>> f461dc76
from blaze.utils import tmpfile, example, normalize


def computefull(t, s):
    return select(compute(t, s))


names = ('tbl%d' % i for i in itertools.count())


@pytest.fixture(scope='module')
def data():
    # make the engine
    engine = sa.create_engine('sqlite:///:memory:')
    metadata = sa.MetaData(engine)

    # name table
    name = sa.Table('name', metadata,
                    sa.Column('id', sa.Integer),
                    sa.Column('name', sa.String),
                    )
    name.create()

    # city table
    city = sa.Table('city', metadata,
                    sa.Column('id', sa.Integer),
                    sa.Column('city', sa.String),
                    sa.Column('country', sa.String),
                    )
    city.create()

    s = symbol('s', discover(engine))
    return {'engine': engine, 'metadata': metadata, 'name': name, 'city': city,
            's': s}


t = symbol('t', 'var * {name: string, amount: int, id: int}')
nt = symbol('t', 'var * {name: ?string, amount: float64, id: int}')

metadata = sa.MetaData()

s = sa.Table('accounts', metadata,
             sa.Column('name', sa.String),
             sa.Column('amount', sa.Integer),
             sa.Column('id', sa.Integer, primary_key=True))

tdate = symbol('t',
               """var * {
                    name: string,
                    amount: int,
                    id: int,
                    occurred_on: datetime
                }""")

ns = sa.Table('nullaccounts', metadata,
              sa.Column('name', sa.String, nullable=True),
              sa.Column('amount', sa.REAL),
              sa.Column('id', sa.Integer, primary_key=True),
              )

sdate = sa.Table('accdate', metadata,
                 sa.Column('name', sa.String),
                 sa.Column('amount', sa.Integer),
                 sa.Column('id', sa.Integer, primary_key=True),
                 sa.Column('occurred_on', sa.DateTime))


tbig = symbol('tbig',
              'var * {name: string, sex: string[1], amount: int, id: int}')

sbig = sa.Table('accountsbig', metadata,
                sa.Column('name', sa.String),
                sa.Column('sex', sa.String),
                sa.Column('amount', sa.Integer),
                sa.Column('id', sa.Integer, primary_key=True))


def test_table():
    result = str(computefull(t, s))
    expected = """
    SELECT accounts.name, accounts.amount, accounts.id
    FROM accounts
    """.strip()

    assert normalize(result) == normalize(expected)


def test_projection():
    print(compute(t[['name', 'amount']], s))
    assert str(compute(t[['name', 'amount']], s)) == \
        str(sa.select([s.c.name, s.c.amount]))


def test_eq():
    assert str(compute(t['amount'] == 100, s, post_compute=False)) == \
        str(s.c.amount == 100)


def test_eq_unicode():
    assert str(compute(t['name'] == u'Alice', s, post_compute=False)) == \
        str(s.c.name == u'Alice')


def test_selection():
    assert str(compute(t[t['amount'] == 0], s)) == \
        str(sa.select([s]).where(s.c.amount == 0))
    assert str(compute(t[t['amount'] > 150], s)) == \
        str(sa.select([s]).where(s.c.amount > 150))


def test_arithmetic():
    assert str(compute(t['amount'] + t['id'], s)) == \
        str(sa.select([s.c.amount + s.c.id]))
    assert str(compute(t['amount'] + t['id'], s, post_compute=False)) == \
        str(s.c.amount + s.c.id)
    assert str(compute(t['amount'] * t['id'], s, post_compute=False)) == \
        str(s.c.amount * s.c.id)

    assert str(compute(t['amount'] * 2, s, post_compute=False)) == \
        str(s.c.amount * 2)
    assert str(compute(2 * t['amount'], s, post_compute=False)) == \
        str(2 * s.c.amount)

    assert (str(compute(~(t['amount'] > 10), s, post_compute=False)) ==
            "accounts.amount <= :amount_1")

    assert str(compute(t['amount'] + t['id'] * 2, s)) == \
        str(sa.select([s.c.amount + s.c.id * 2]))


def test_join():
    metadata = sa.MetaData()
    lhs = sa.Table('amounts', metadata,
                   sa.Column('name', sa.String),
                   sa.Column('amount', sa.Integer))

    rhs = sa.Table('ids', metadata,
                   sa.Column('name', sa.String),
                   sa.Column('id', sa.Integer))

    expected = lhs.join(rhs, lhs.c.name == rhs.c.name)
    expected = select(list(unique(expected.columns, key=lambda c:
                                  c.name))).select_from(expected)

    L = symbol('L', 'var * {name: string, amount: int}')
    R = symbol('R', 'var * {name: string, id: int}')
    joined = join(L, R, 'name')

    result = compute(joined, {L: lhs, R: rhs})

    assert normalize(str(result)) == normalize("""
    SELECT amounts.name, amounts.amount, ids.id
    FROM amounts JOIN ids ON amounts.name = ids.name""")

    assert str(select(result)) == str(select(expected))

    # Schemas match
    assert list(result.c.keys()) == list(joined.fields)

    # test sort on join

    result = compute(joined.sort('amount'), {L: lhs, R: rhs})
    assert normalize(str(result)) == normalize("""
     select
        anon_1.name,
        anon_1.amount,
        anon_1.id
    from (select
              amounts.name as name,
              amounts.amount as amount,
              ids.id as id
          from
              amounts
          join
              ids
          on
              amounts.name = ids.name) as anon_1
    order by
        anon_1.amount asc""")


def test_clean_complex_join():
    metadata = sa.MetaData()
    lhs = sa.Table('amounts', metadata,
                   sa.Column('name', sa.String),
                   sa.Column('amount', sa.Integer))

    rhs = sa.Table('ids', metadata,
                   sa.Column('name', sa.String),
                   sa.Column('id', sa.Integer))

    L = symbol('L', 'var * {name: string, amount: int}')
    R = symbol('R', 'var * {name: string, id: int}')

    joined = join(L[L.amount > 0], R, 'name')

    result = compute(joined, {L: lhs, R: rhs})

    expected1 = """
        SELECT amounts.name, amounts.amount, ids.id
        FROM amounts JOIN ids ON amounts.name = ids.name
        WHERE amounts.amount > :amount_1"""

    expected2 = """
        SELECT alias.name, alias.amount, ids.id
        FROM (SELECT amounts.name AS name, amounts.amount AS amount
              FROM amounts
              WHERE amounts.amount > :amount_1) AS alias
        JOIN ids ON alias.name = ids.name"""

    assert (normalize(str(result)) == normalize(expected1) or
            normalize(str(result)) == normalize(expected2))


def test_multi_column_join():
    metadata = sa.MetaData()
    lhs = sa.Table('aaa', metadata,
                   sa.Column('x', sa.Integer),
                   sa.Column('y', sa.Integer),
                   sa.Column('z', sa.Integer))

    rhs = sa.Table('bbb', metadata,
                   sa.Column('w', sa.Integer),
                   sa.Column('x', sa.Integer),
                   sa.Column('y', sa.Integer))

    L = symbol('L', 'var * {x: int, y: int, z: int}')
    R = symbol('R', 'var * {w: int, x: int, y: int}')
    joined = join(L, R, ['x', 'y'])

    expected = lhs.join(rhs, (lhs.c.x == rhs.c.x)
                        & (lhs.c.y == rhs.c.y))
    expected = select(list(unique(expected.columns, key=lambda c:
                                  c.name))).select_from(expected)

    result = compute(joined, {L: lhs, R: rhs})

    assert str(result) == str(expected)

    assert str(select(result)) == str(select(expected))

    # Schemas match
    print(result.c.keys())
    print(joined.fields)
    assert list(result.c.keys()) == list(joined.fields)


def test_unary_op():
    assert str(compute(exp(t['amount']), s, post_compute=False)) == \
        str(sa.func.exp(s.c.amount))

    assert str(compute(-t['amount'], s, post_compute=False)) == \
        str(-s.c.amount)


@pytest.mark.parametrize('unbiased', [True, False])
def test_std(unbiased):
    assert str(compute(t.amount.std(unbiased=unbiased), s, post_compute=False)) == \
        str(getattr(sa.func,
                    'stddev_%s' % ('samp' if unbiased else 'pop'))(s.c.amount))


@pytest.mark.parametrize('unbiased', [True, False])
def test_var(unbiased):
    assert str(compute(t.amount.var(unbiased=unbiased), s, post_compute=False)) == \
        str(getattr(sa.func,
                    'var_%s' % ('samp' if unbiased else 'pop'))(s.c.amount))


def test_reductions():
    assert str(compute(sum(t['amount']), s, post_compute=False)) == \
        str(sa.sql.functions.sum(s.c.amount))
    assert str(compute(mean(t['amount']), s, post_compute=False)) == \
        str(sa.sql.func.avg(s.c.amount))
    assert str(compute(count(t['amount']), s, post_compute=False)) == \
        str(sa.sql.func.count(s.c.amount))

    assert 'amount_sum' == compute(
        sum(t['amount']), s, post_compute=False).name


def test_reduction_with_invalid_axis_argument():
    with pytest.raises(ValueError):
        compute(t.amount.mean(axis=1))

    with pytest.raises(ValueError):
        compute(t.count(axis=1))

    with pytest.raises(ValueError):
        compute(t[['amount', 'id']].count(axis=1))


def test_nelements():
    rhs = str(compute(t.count(), s))
    assert str(compute(t.nelements(), s)) == rhs
    assert str(compute(t.nelements(axis=None), s)) == rhs
    assert str(compute(t.nelements(axis=0), s)) == rhs
    assert str(compute(t.nelements(axis=(0,)), s)) == rhs


@pytest.mark.xfail(raises=Exception, reason="We don't support axis=1 for"
                   " Record datashapes")
def test_nelements_axis_1():
    assert compute(t.nelements(axis=1), s) == len(s.columns)


def test_count_on_table():
    result = compute(t.count(), s)
    assert normalize(str(result)) == normalize("""
    SELECT count(accounts.id) as count_1
    FROM accounts""")

    result = compute(t[t.amount > 0].count(), s)
    assert (
        normalize(str(result)) == normalize("""
        SELECT count(accounts.id) as t_count
        FROM accounts
        WHERE accounts.amount > :amount_1""")

        or

        normalize(str(result)) == normalize("""
        SELECT count(alias.id) as t_count
        FROM (SELECT accounts.name AS name, accounts.amount AS amount, accounts.id AS id
              FROM accounts
              WHERE accounts.amount > :amount_1) as alias_2"""))


def test_distinct():
    result = str(compute(t['amount'].distinct(), s, post_compute=False))

    assert 'distinct' in result.lower()
    assert 'amount' in result.lower()

    print(result)
    assert result == str(sa.distinct(s.c.amount))


def test_distinct_multiple_columns():
    assert normalize(str(compute(t.distinct(), s))) == normalize("""
    SELECT DISTINCT accounts.name, accounts.amount, accounts.id
    FROM accounts""")


def test_nunique():
    result = str(computefull(nunique(t['amount']), s))

    print(result)
    assert 'distinct' in result.lower()
    assert 'count' in result.lower()
    assert 'amount' in result.lower()


def test_nunique_table():
    result = normalize(str(computefull(t.nunique(), s)))
    expected = normalize("""SELECT count(alias.id) AS tbl_row_count
FROM (SELECT DISTINCT accounts.name AS name, accounts.amount AS amount, accounts.id AS id
FROM accounts) as alias""")
    assert result == expected


@xfail(reason="Fails because SQLAlchemy doesn't seem to know binary reductions")
def test_binary_reductions():
    assert str(compute(any(t['amount'] > 150), s)) == \
        str(sa.sql.functions.any(s.c.amount > 150))


def test_by():
    expr = by(t['name'], total=t['amount'].sum())
    result = compute(expr, s)
    expected = sa.select([s.c.name,
                          sa.sql.functions.sum(s.c.amount).label('total')]
                         ).group_by(s.c.name)

    assert str(result) == str(expected)


def test_by_head():
    t2 = t.head(100)
    expr = by(t2['name'], total=t2['amount'].sum())
    result = compute(expr, s)
    expected = """
    SELECT accounts.name, sum(accounts.amount) as total
    FROM accounts
    GROUP by accounts.name
    LIMIT :param_1"""

    assert normalize(str(result)) == normalize(str(expected))


def test_by_two():
    expr = by(tbig[['name', 'sex']], total=tbig['amount'].sum())
    result = compute(expr, sbig)
    expected = (sa.select([sbig.c.name,
                           sbig.c.sex,
                           sa.sql.functions.sum(sbig.c.amount).label('total')])
                .group_by(sbig.c.name, sbig.c.sex))

    assert str(result) == str(expected)


def test_by_three():
    result = compute(by(tbig[['name', 'sex']],
                        total=(tbig['id'] + tbig['amount']).sum()),
                     sbig)

    assert normalize(str(result)) == normalize("""
    SELECT accountsbig.name,
           accountsbig.sex,
           sum(accountsbig.id + accountsbig.amount) AS total
    FROM accountsbig GROUP BY accountsbig.name, accountsbig.sex
    """)


def test_by_summary_clean():
    expr = by(t.name, min=t.amount.min(), max=t.amount.max())
    result = compute(expr, s)

    expected = """
    SELECT accounts.name, max(accounts.amount) AS max, min(accounts.amount) AS min
    FROM accounts
    GROUP BY accounts.name
    """

    assert normalize(str(result)) == normalize(expected)


def test_by_summary_single_column():
    expr = by(t.name, n=t.name.count(), biggest=t.name.max())
    result = compute(expr, s)

    expected = """
    SELECT accounts.name, max(accounts.name) AS biggest, count(accounts.name) AS n
    FROM accounts
    GROUP BY accounts.name
    """

    assert normalize(str(result)) == normalize(expected)


def test_join_projection():
    metadata = sa.MetaData()
    lhs = sa.Table('amounts', metadata,
                   sa.Column('name', sa.String),
                   sa.Column('amount', sa.Integer))

    rhs = sa.Table('ids', metadata,
                   sa.Column('name', sa.String),
                   sa.Column('id', sa.Integer))

    L = symbol('L', 'var * {name: string, amount: int}')
    R = symbol('R', 'var * {name: string, id: int}')
    want = join(L, R, 'name')[['amount', 'id']]

    result = compute(want, {L: lhs, R: rhs})
    print(result)
    assert 'join' in str(result).lower()
    assert result.c.keys() == ['amount', 'id']
    assert 'amounts.name = ids.name' in str(result)


def test_sort():
    assert str(compute(t.sort('amount'), s)) == \
        str(select(s).order_by(sa.asc(s.c.amount)))

    assert str(compute(t.sort('amount', ascending=False), s)) == \
        str(select(s).order_by(sa.desc(s.c.amount)))


def test_multicolumn_sort():
    assert str(compute(t.sort(['amount', 'id']), s)) == \
        str(select(s).order_by(sa.asc(s.c.amount), sa.asc(s.c.id)))

    assert str(compute(t.sort(['amount', 'id'], ascending=False), s)) == \
        str(select(s).order_by(sa.desc(s.c.amount), sa.desc(s.c.id)))


def test_sort_on_distinct():
    assert normalize(str(compute(t.amount.sort(), s))) == normalize("""
            SELECT accounts.amount
            FROM accounts
            ORDER BY accounts.amount ASC""")

    assert normalize(str(compute(t.amount.distinct().sort(), s))) == normalize("""
            SELECT DISTINCT accounts.amount as amount
            FROM accounts
            ORDER BY amount ASC""")


def test_head():
    assert str(compute(t.head(2), s)) == str(select(s).limit(2))


def test_sample():
    order_by = select(s).order_by(sa.func.random())
    assert str(compute(t.sample(n=5), s)) == str(order_by.limit(5))
    limit_frac = sa.select([sa.func.count() * 0.5], from_obj=get_all_froms(s)).as_scalar()
    assert str(compute(t.sample(frac=0.5), s)) == str(order_by.limit(limit_frac))


def test_label():
    assert (str(compute((t['amount'] * 10).label('foo'),
                        s, post_compute=False)) ==
            str((s.c.amount * 10).label('foo')))


def test_relabel_table():
    result = compute(t.relabel(name='NAME', id='ID'), s)
    expected = select([
        s.c.name.label('NAME'),
        s.c.amount,
        s.c.id.label('ID'),
    ])

    assert str(result) == str(expected)


def test_relabel_projection():
    result = compute(
        t[['name', 'id']].relabel(name='new_name', id='new_id'),
        s,
    )
    assert normalize(str(result)) == normalize(
        """SELECT
            accounts.name AS new_name,
            accounts.id AS new_id
        FROM accounts""",
    )


def test_merge():
    col = (t['amount'] * 2).label('new')

    expr = merge(t['name'], col)

    result = str(compute(expr, s))

    assert 'amount * ' in result
    assert 'FROM accounts' in result
    assert 'SELECT accounts.name' in result
    assert 'new' in result


def test_projection_of_selection():
    print(compute(t[t['amount'] < 0][['name', 'amount']], s))
    assert len(str(compute(t[t['amount'] < 0], s))) > \
        len(str(compute(t[t['amount'] < 0][['name', 'amount']], s)))


def test_outer_join():
    L = symbol('L', 'var * {id: int, name: string, amount: real}')
    R = symbol('R', 'var * {city: string, id: int}')

    with tmpfile('db') as fn:
        uri = 'sqlite:///' + fn
        engine = resource(uri)

        _left = [(1, 'Alice', 100),
                 (2, 'Bob', 200),
                 (4, 'Dennis', 400)]

        left = resource(uri, 'left', dshape=L.dshape)
        into(left, _left)

        _right = [('NYC', 1),
                  ('Boston', 1),
                  ('LA', 3),
                  ('Moscow', 4)]
        right = resource(uri, 'right', dshape=R.dshape)
        into(right, _right)

        conn = engine.connect()

        query = compute(join(L, R, how='inner'),
                        {L: left, R: right},
                        post_compute=False)
        result = list(map(tuple, conn.execute(query).fetchall()))

        assert set(result) == set(
            [(1, 'Alice', 100, 'NYC'),
             (1, 'Alice', 100, 'Boston'),
             (4, 'Dennis', 400, 'Moscow')])

        query = compute(join(L, R, how='left'),
                        {L: left, R: right},
                        post_compute=False)
        result = list(map(tuple, conn.execute(query).fetchall()))

        assert set(result) == set(
            [(1, 'Alice', 100, 'NYC'),
             (1, 'Alice', 100, 'Boston'),
             (2, 'Bob', 200, None),
             (4, 'Dennis', 400, 'Moscow')])

        query = compute(join(L, R, how='right'),
                        {L: left, R: right},
                        post_compute=False)
        print(query)
        result = list(map(tuple, conn.execute(query).fetchall()))
        print(result)

        assert set(result) == set(
            [(1, 'Alice', 100, 'NYC'),
             (1, 'Alice', 100, 'Boston'),
             (3, None, None, 'LA'),
             (4, 'Dennis', 400, 'Moscow')])

        # SQLAlchemy doesn't support full outer join
        """
        query = compute(join(L, R, how='outer'),
                        {L: left, R: right},
                        post_compute=False)
        result = list(map(tuple, conn.execute(query).fetchall()))

        assert set(result) == set(
                [(1, 'Alice', 100, 'NYC'),
                 (1, 'Alice', 100, 'Boston'),
                 (2, 'Bob', 200, None),
                 (3, None, None, 'LA'),
                 (4, 'Dennis', 400, 'Moscow')])
        """

        conn.close()


def test_summary():
    expr = summary(a=t.amount.sum(), b=t.id.count())
    result = str(compute(expr, s))

    assert 'sum(accounts.amount) as a' in result.lower()
    assert 'count(accounts.id) as b' in result.lower()


def test_summary_clean():
    t2 = t[t.amount > 0]
    expr = summary(a=t2.amount.sum(), b=t2.id.count())
    result = str(compute(expr, s))

    assert normalize(result) == normalize("""
    SELECT sum(accounts.amount) as a, count(accounts.id) as b
    FROM accounts
    WHERE accounts.amount > :amount_1""")


def test_summary_by():
    expr = by(t.name, summary(a=t.amount.sum(), b=t.id.count()))

    result = str(compute(expr, s))

    assert 'sum(accounts.amount) as a' in result.lower()
    assert 'count(accounts.id) as b' in result.lower()

    assert 'group by accounts.name' in result.lower()


def test_clean_join():
    metadata = sa.MetaData()
    name = sa.Table('name', metadata,
                    sa.Column('id', sa.Integer),
                    sa.Column('name', sa.String),
                    )
    city = sa.Table('place', metadata,
                    sa.Column('id', sa.Integer),
                    sa.Column('city', sa.String),
                    sa.Column('country', sa.String),
                    )
    friends = sa.Table('friends', metadata,
                       sa.Column('a', sa.Integer),
                       sa.Column('b', sa.Integer),
                       )

    tcity = symbol('city', discover(city))
    tfriends = symbol('friends', discover(friends))
    tname = symbol('name', discover(name))

    ns = {tname: name, tfriends: friends, tcity: city}

    expr = join(tfriends, tname, 'a', 'id')
    assert normalize(str(compute(expr, ns))) == normalize("""
    SELECT friends.a, friends.b, name.name
    FROM friends JOIN name on friends.a = name.id""")

    expr = join(join(tfriends, tname, 'a', 'id'), tcity, 'a', 'id')

    result = compute(expr, ns)

    expected1 = """
    SELECT friends.a, friends.b, name.name, place.city, place.country
    FROM friends
        JOIN name ON friends.a = name.id
        JOIN place ON friends.a = place.id
        """

    expected2 = """
    SELECT alias.a, alias.b, alias.name, place.city, place.country
    FROM (SELECT friends.a AS a, friends.b AS b, name.name AS name
          FROM friends JOIN name ON friends.a = name.id) AS alias
    JOIN place ON alias.a = place.id
    """

    assert (normalize(str(result)) == normalize(expected1) or
            normalize(str(result)) == normalize(expected2))


def test_like():
    expr = t[t.name.like('Alice*')]
    assert normalize(str(compute(expr, s))) == normalize("""
    SELECT accounts.name, accounts.amount, accounts.id
    FROM accounts
    WHERE accounts.name LIKE :name_1""")

def test_like_join():
    # Test .like() on a non-trivial SELECT query.
    metadata = sa.MetaData()
    t0 = sa.Table('t0', metadata,
                   sa.Column('a', sa.String),
                   sa.Column('y', sa.Integer))

    t1 = sa.Table('t1', metadata,
                  sa.Column('b', sa.String),
                  sa.Column('z', sa.Integer))

    # expected = t0.join(t1, t0.c.a == t1.c.b)
    # expected = sa.select(list(unique(expected.columns, key=lambda c:
                                  # c.name))).select_from(expected)
    # expected = expected.where(expected.c.a.like('%a'))

    t0sym = symbol('t0sym', 'var * {a: string, y: int}')
    t1sym = symbol('t1sym', 'var * {b: string, z: int}')
    joined = join(t0sym, t1sym, on_left='a', on_right='b')
    liked = joined[joined.a.like('*a')]
    result = compute(liked, {t0sym: t0, t1sym: t1})
    assert normalize(str(result)) == normalize("""
    SELECT t0.a, t0.y, t1.z
    FROM t0 JOIN t1 ON t0.a = t1.b
    WHERE t0.a LIKE :a_1""")


def test_not_like():
    expr = t[~t.name.like('Alice*')]
    assert normalize(str(compute(expr, s))) == normalize("""
    SELECT accounts.name, accounts.amount, accounts.id
    FROM accounts
    WHERE accounts.name NOT LIKE :name_1""")


def test_strlen():
    expr = t.name.strlen()
    result = str(compute(expr, s))
    expected = "SELECT char_length(accounts.name) as name FROM accounts"
    assert normalize(result) == normalize(expected)


def test_columnwise_on_complex_selection():
    result = str(select(compute(t[t.amount > 0].amount + 1, s)))
    assert normalize(result) == \
        normalize("""
    SELECT accounts.amount + :amount_1 AS amount
    FROM accounts
    WHERE accounts.amount > :amount_2
    """)


def test_reductions_on_complex_selections():
    assert (
        normalize(str(select(compute(t[t.amount > 0].id.sum(), s)))) ==
        normalize(
            """
            select
                sum(alias.id) as id_sum
            from (select
                    accounts.id as id
                  from accounts
                  where accounts.amount > :amount_1) as alias
            """
        )
    )


def test_clean_summary_by_where():
    t2 = t[t.id == 1]
    expr = by(t2.name, sum=t2.amount.sum(), count=t2.amount.count())
    result = compute(expr, s)

    assert normalize(str(result)) == normalize("""
    SELECT accounts.name, count(accounts.amount) AS count, sum(accounts.amount) AS sum
    FROM accounts
    WHERE accounts.id = :id_1
    GROUP BY accounts.name
    """)


def test_by_on_count():
    expr = by(t.name, count=t.count())
    result = compute(expr, s)

    assert normalize(str(result)) == normalize("""
    SELECT accounts.name, count(accounts.id) AS count
    FROM accounts
    GROUP BY accounts.name
    """)


def test_join_complex_clean():
    metadata = sa.MetaData()
    name = sa.Table('name', metadata,
                    sa.Column('id', sa.Integer),
                    sa.Column('name', sa.String),
                    )
    city = sa.Table('place', metadata,
                    sa.Column('id', sa.Integer),
                    sa.Column('city', sa.String),
                    sa.Column('country', sa.String),
                    )

    tname = symbol('name', discover(name))
    tcity = symbol('city', discover(city))

    ns = {tname: name, tcity: city}

    expr = join(tname[tname.id > 0], tcity, 'id')
    result = compute(expr, ns)

    expected1 = """
        SELECT name.id, name.name, place.city, place.country
        FROM name JOIN place ON name.id = place.id
        WHERE name.id > :id_1"""

    expected2 = """
        SELECT alias.id, alias.name, place.city, place.country
        FROM (SELECT name.id as id, name.name AS name
              FROM name
              WHERE name.id > :id_1) AS alias
        JOIN place ON alias.id = place.id"""
    assert (normalize(str(result)) == normalize(expected1) or
            normalize(str(result)) == normalize(expected2))


def test_projection_of_join():
    metadata = sa.MetaData()
    name = sa.Table('name', metadata,
                    sa.Column('id', sa.Integer),
                    sa.Column('name', sa.String),
                    )
    city = sa.Table('place', metadata,
                    sa.Column('id', sa.Integer),
                    sa.Column('city', sa.String),
                    sa.Column('country', sa.String),
                    )

    tname = symbol('name', discover(name))
    tcity = symbol('city', discover(city))

    expr = join(tname, tcity[tcity.city == 'NYC'], 'id')[['country', 'name']]

    ns = {tname: name, tcity: city}

    result = compute(expr, ns)

    expected1 = """
        SELECT place.country, name.name
        FROM name JOIN place ON name.id = place.id
        WHERE place.city = :city_1"""

    expected2 = """
        SELECT alias.country, name.name
        FROM name
        JOIN (SELECT place.id AS id, place.city AS city, place.country AS country
              FROM place
              WHERE place.city = :city_1) AS alias
        ON name.id = alias_6.id"""

    assert (normalize(str(result)) == normalize(expected1) or
            normalize(str(result)) == normalize(expected2))


def test_lower_column():
    metadata = sa.MetaData()
    name = sa.Table('name', metadata,
                    sa.Column('id', sa.Integer),
                    sa.Column('name', sa.String),
                    )
    city = sa.Table('place', metadata,
                    sa.Column('id', sa.Integer),
                    sa.Column('city', sa.String),
                    sa.Column('country', sa.String),
                    )

    tname = symbol('name', discover(name))
    tcity = symbol('city', discover(city))

    assert lower_column(name.c.id) is name.c.id
    assert lower_column(select(name).c.id) is name.c.id

    j = name.join(city, name.c.id == city.c.id)
    col = [c for c in j.columns if c.name == 'country'][0]

    assert lower_column(col) is city.c.country


def test_selection_of_join():
    metadata = sa.MetaData()
    name = sa.Table('name', metadata,
                    sa.Column('id', sa.Integer),
                    sa.Column('name', sa.String),
                    )
    city = sa.Table('place', metadata,
                    sa.Column('id', sa.Integer),
                    sa.Column('city', sa.String),
                    sa.Column('country', sa.String),
                    )

    tname = symbol('name', discover(name))
    tcity = symbol('city', discover(city))

    ns = {tname: name, tcity: city}

    j = join(tname, tcity, 'id')
    expr = j[j.city == 'NYC'].name
    result = compute(expr, ns)

    assert normalize(str(result)) == normalize("""
    SELECT name.name
    FROM name JOIN place ON name.id = place.id
    WHERE place.city = :city_1""")


def test_join_on_same_table():
    metadata = sa.MetaData()
    T = sa.Table('tab', metadata,
                 sa.Column('a', sa.Integer),
                 sa.Column('b', sa.Integer),
                 )

    t = symbol('tab', discover(T))
    expr = join(t, t, 'a')

    result = compute(expr, {t: T})

    assert normalize(str(result)) == normalize("""
    SELECT
        tab_left.a,
        tab_left.b as b_left,
        tab_right.b as b_right
    FROM
        tab AS tab_left
    JOIN
        tab AS tab_right
    ON
        tab_left.a = tab_right.a
    """)

    expr = join(t, t, 'a').b_left.sum()

    result = compute(expr, {t: T})

    assert normalize(str(result)) == normalize("""
    select sum(alias.b_left) as b_left_sum from
        (select
            tab_left.b as b_left
        from
            tab as tab_left
        join
            tab as tab_right
        on
            tab_left.a = tab_right.a) as
        alias""")

    expr = join(t, t, 'a')
    expr = summary(total=expr.a.sum(), smallest=expr.b_right.min())

    result = compute(expr, {t: T})

    assert normalize(str(result)) == normalize("""
    SELECT
        min(tab_right.b) as smallest,
        sum(tab_left.a) as total
    FROM
        tab AS tab_left
    JOIN
        tab AS tab_right
    ON
        tab_left.a = tab_right.a
    """)


def test_join_suffixes():
    metadata = sa.MetaData()
    T = sa.Table('tab', metadata,
                 sa.Column('a', sa.Integer),
                 sa.Column('b', sa.Integer),
                 )

    t = symbol('tab', discover(T))
    suffixes = '_l', '_r'
    expr = join(t, t, 'a', suffixes=suffixes)

    result = compute(expr, {t: T})

    assert normalize(str(result)) == normalize("""
    SELECT
        tab{l}.a,
        tab{l}.b as b{l},
        tab{r}.b as b{r}
    FROM
        tab AS tab{l}
    JOIN
        tab AS tab{r}
    ON
        tab{l}.a = tab{r}.a
    """.format(l=suffixes[0], r=suffixes[1]))


def test_field_access_on_engines(data):
    s, engine = data['s'], data['engine']
    result = compute_up(s.city, engine)
    assert isinstance(result, sa.Table)
    assert result.name == 'city'


def test_computation_directly_on_sqlalchemy_Tables(data):
    name = data['name']
    s = symbol('s', discover(name))
    result = into(list, compute(s.id + 1, name))
    assert not isinstance(result, sa.sql.Selectable)
    assert list(result) == []


def test_computation_directly_on_metadata(data):
    metadata = data['metadata']
    name = data['name']
    s = symbol('s', discover(metadata))
    result = compute(s.name, {s: metadata}, post_compute=False)
    assert result == name


sql_bank = sa.Table('bank', sa.MetaData(),
                    sa.Column('id', sa.Integer),
                    sa.Column('name', sa.String),
                    sa.Column('amount', sa.Integer))
sql_cities = sa.Table('cities', sa.MetaData(),
                      sa.Column('name', sa.String),
                      sa.Column('city', sa.String))

bank = symbol('bank', discover(sql_bank))
cities = symbol('cities', discover(sql_cities))


def test_aliased_views_with_two_group_bys():
    expr = by(bank.name, total=bank.amount.sum())
    expr2 = by(expr.total, count=expr.name.count())

    result = compute(expr2, {bank: sql_bank, cities: sql_cities})

    assert normalize(str(result)) == normalize("""
    SELECT alias.total, count(alias.name) as count
    FROM (SELECT bank.name AS name, sum(bank.amount) AS total
          FROM bank
          GROUP BY bank.name) as alias
    GROUP BY alias.total
    """)


def test_aliased_views_with_join():
    joined = join(bank, cities)
    expr = by(joined.city, total=joined.amount.sum())
    expr2 = by(expr.total, count=expr.city.nunique())

    result = compute(expr2, {bank: sql_bank, cities: sql_cities})

    assert normalize(str(result)) == normalize("""
    SELECT alias.total, count(DISTINCT alias.city) AS count
    FROM (SELECT cities.city AS city, sum(bank.amount) AS total
          FROM bank
          JOIN cities ON bank.name = cities.name
          GROUP BY cities.city) as alias
    GROUP BY alias.total
    """)


def test_select_field_on_alias():
    result = compute_up(t.amount, select(s).limit(10).alias('foo'))
    assert normalize(str(select(result))) == normalize("""
        SELECT foo.amount
        FROM (SELECT accounts.name AS name, accounts.amount AS amount, accounts.id AS id
              FROM accounts
              LIMIT :param_1) as foo""")


@pytest.mark.xfail(raises=Exception,
                   reason="sqlalchemy.join seems to drop unnecessary tables")
def test_join_on_single_column():
    expr = join(cities[['name']], bank)
    result = compute(expr, {bank: sql_bank, cities: sql_cities})

    assert normalize(str(result)) == """
    SELECT bank.id, bank.name, bank.amount
    FROM bank join cities ON bank.name = cities.name"""

    expr = join(bank, cities.name)
    result = compute(expr, {bank: sql_bank, cities: sql_cities})

    assert normalize(str(result)) == """
    SELECT bank.id, bank.name, bank.amount
    FROM bank join cities ON bank.name = cities.name"""


def test_aliased_views_more():
    metadata = sa.MetaData()
    lhs = sa.Table('aaa', metadata,
                   sa.Column('x', sa.Integer),
                   sa.Column('y', sa.Integer),
                   sa.Column('z', sa.Integer))

    rhs = sa.Table('bbb', metadata,
                   sa.Column('w', sa.Integer),
                   sa.Column('x', sa.Integer),
                   sa.Column('y', sa.Integer))

    L = symbol('L', 'var * {x: int, y: int, z: int}')
    R = symbol('R', 'var * {w: int, x: int, y: int}')

    expr = join(by(L.x, y_total=L.y.sum()),
                R)

    result = compute(expr, {L: lhs, R: rhs})

    assert normalize(str(result)) == normalize("""
        SELECT alias.x, alias.y_total, bbb.w, bbb.y
        FROM (SELECT aaa.x as x, sum(aaa.y) as y_total
              FROM aaa
              GROUP BY aaa.x) AS alias
        JOIN bbb ON alias.x = bbb.x """)

    expr2 = by(expr.w, count=expr.x.count(), total2=expr.y_total.sum())

    result2 = compute(expr2, {L: lhs, R: rhs})

    assert (
        normalize(str(result2)) == normalize("""
            SELECT alias_2.w, count(alias_2.x) as count, sum(alias_2.y_total) as total2
            FROM (SELECT alias.x, alias.y_total, bbb.w, bbb.y
                  FROM (SELECT aaa.x as x, sum(aaa.y) as y_total
                        FROM aaa
                        GROUP BY aaa.x) AS alias
                  JOIN bbb ON alias.x = bbb.x) AS alias_2
            GROUP BY alias_2.w""")

        or

        normalize(str(result2)) == normalize("""
            SELECT bbb.w, count(alias.x) as count, sum(alias.y_total) as total2
            FROM (SELECT aaa.x as x, sum(aaa.y) as y_total
                  FROM aaa
                  GROUP BY aaa.x) as alias
              JOIN bbb ON alias.x = bbb.x
            GROUP BY bbb.w"""))


def test_aliased_views_with_computation():
    engine = sa.create_engine('sqlite:///:memory:')

    df_aaa = DataFrame({'x': [1, 2, 3, 2, 3],
                        'y': [2, 1, 2, 3, 1],
                        'z': [3, 3, 3, 1, 2]})
    df_bbb = DataFrame({'w': [1, 2, 3, 2, 3],
                        'x': [2, 1, 2, 3, 1],
                        'y': [3, 3, 3, 1, 2]})

    df_aaa.to_sql('aaa', engine)
    df_bbb.to_sql('bbb', engine)

    metadata = sa.MetaData(engine)
    metadata.reflect()

    sql_aaa = metadata.tables['aaa']
    sql_bbb = metadata.tables['bbb']

    L = symbol('aaa', discover(df_aaa))
    R = symbol('bbb', discover(df_bbb))

    expr = join(by(L.x, y_total=L.y.sum()),
                R)
    a = compute(expr, {L: df_aaa, R: df_bbb})
    b = compute(expr, {L: sql_aaa, R: sql_bbb})
    assert into(set, a) == into(set, b)

    expr2 = by(expr.w, count=expr.x.count(), total2=expr.y_total.sum())
    a = compute(expr2, {L: df_aaa, R: df_bbb})
    b = compute(expr2, {L: sql_aaa, R: sql_bbb})
    assert into(set, a) == into(set, b)

    expr3 = by(expr.x, count=expr.y_total.count())
    a = compute(expr3, {L: df_aaa, R: df_bbb})
    b = compute(expr3, {L: sql_aaa, R: sql_bbb})
    assert into(set, a) == into(set, b)

    expr4 = join(expr2, R)
    a = compute(expr4, {L: df_aaa, R: df_bbb})
    b = compute(expr4, {L: sql_aaa, R: sql_bbb})
    assert into(set, a) == into(set, b)

    """ # Takes a while
    expr5 = by(expr4.count, total=(expr4.x + expr4.y).sum())
    a = compute(expr5, {L: df_aaa, R: df_bbb})
    b = compute(expr5, {L: sql_aaa, R: sql_bbb})
    assert into(set, a) == into(set, b)
    """


def test_distinct_count_on_projection():
    expr = t[['amount']].distinct().count()

    result = compute(expr, {t: s})

    assert (
        normalize(str(result)) == normalize("""
        SELECT count(DISTINCT accounts.amount)
        FROM accounts""")

        or

        normalize(str(result)) == normalize("""
        SELECT count(alias.amount) as count
        FROM (SELECT DISTINCT accounts.amount AS amount
              FROM accounts) as alias"""))

    # note that id is the primary key
    expr = t[['amount', 'id']].distinct().count()

    result = compute(expr, {t: s})
    assert normalize(str(result)) == normalize("""
        SELECT count(alias.id) as count
        FROM (SELECT DISTINCT accounts.amount AS amount, accounts.id AS id
              FROM accounts) as alias""")


def test_join_count():
    ds = datashape.dshape(
        '{t1: var * {x: int, y: int}, t2: var * {a: int, b: int}}')
    engine = resource('sqlite:///:memory:', dshape=ds)
    db = symbol('db', ds)

    expr = join(db.t1[db.t1.x > -1], db.t2, 'x', 'a').count()

    result = compute(expr, {db: engine}, post_compute=False)

    expected1 = """
    SELECT count(alias.x) as count
    FROM (SELECT t1.x AS x, t1.y AS y, t2.b AS b
          FROM t1 JOIN t2 ON t1.x = t2.a
          WHERE t1.x > ?) as alias
          """
    expected2 = """
    SELECT count(alias2.x) AS count
    FROM (SELECT alias1.x AS x, alias1.y AS y, t2.b AS b
          FROM (SELECT t1.x AS x, t1.y AS y
                FROM t1
                WHERE t1.x > ?) AS alias1
          JOIN t2 ON alias1.x = t2.a) AS alias2"""

    assert (normalize(str(result)) == normalize(expected1) or
            normalize(str(result)) == normalize(expected2))


def test_transform_where():
    t2 = t[t.id == 1]
    expr = transform(t2, abs_amt=abs(t2.amount), sine=sin(t2.id))
    result = compute(expr, s)

    expected = """SELECT
        accounts.name,
        accounts.amount,
        accounts.id,
        abs(accounts.amount) as abs_amt,
        sin(accounts.id) as sine
    FROM accounts
    WHERE accounts.id = :id_1
    """

    assert normalize(str(result)) == normalize(expected)


def test_merge():
    col = (t['amount'] * 2).label('new')

    expr = merge(t['name'], col)

    result = str(compute(expr, s))

    assert 'amount * ' in result
    assert 'FROM accounts' in result
    assert 'SELECT accounts.name' in result
    assert 'new' in result


def test_merge_where():
    t2 = t[t.id == 1]
    expr = merge(t2[['amount', 'name']], t2.id)
    result = compute(expr, s)
    expected = normalize("""SELECT
        accounts.amount,
        accounts.name,
        accounts.id
    FROM accounts
    WHERE accounts.id = :id_1
    """)
    assert normalize(str(result)) == expected


def test_transform_filter_by_single_column():
    t2 = t[t.amount < 0]
    tr = transform(t2, abs_amt=abs(t2.amount), sine=sin(t2.id))
    expr = by(tr.name, avg_amt=tr.abs_amt.mean())
    result = compute(expr, s)
    expected = normalize("""SELECT
        accounts.name,
        avg(abs(accounts.amount)) AS avg_amt
    FROM accounts
    WHERE accounts.amount < :amount_1
    GROUP BY accounts.name
    """)
    assert normalize(str(result)) == expected


def test_transform_filter_by_multiple_columns():
    t2 = t[t.amount < 0]
    tr = transform(t2, abs_amt=abs(t2.amount), sine=sin(t2.id))
    expr = by(tr.name, avg_amt=tr.abs_amt.mean(), sum_sine=tr.sine.sum())
    result = compute(expr, s)
    expected = normalize("""SELECT
        accounts.name,
        avg(abs(accounts.amount)) AS avg_amt,
        sum(sin(accounts.id)) AS sum_sine
    FROM accounts
    WHERE accounts.amount < :amount_1
    GROUP BY accounts.name
    """)
    assert normalize(str(result)) == expected


def test_transform_filter_by_different_order():
    t2 = transform(t, abs_amt=abs(t.amount), sine=sin(t.id))
    tr = t2[t2.amount < 0]
    expr = by(tr.name,
              avg_amt=tr.abs_amt.mean(),
              avg_sine=tr.sine.sum() / tr.sine.count())
    result = compute(expr, s)
    expected = normalize("""SELECT
        accounts.name,
        avg(abs(accounts.amount)) AS avg_amt,
        sum(sin(accounts.id)) / count(sin(accounts.id)) AS avg_sine
    FROM accounts
    WHERE accounts.amount < :amount_1
    GROUP BY accounts.name
    """)
    assert normalize(str(result)) == expected


def test_transform_filter_by_projection():
    t2 = transform(t, abs_amt=abs(t.amount), sine=sin(t.id))
    tr = t2[t2.amount < 0]
    expr = by(tr[['name', 'id']],
              avg_amt=tr.abs_amt.mean(),
              avg_sine=tr.sine.sum() / tr.sine.count())
    result = compute(expr, s)
    expected = normalize("""SELECT
        accounts.name,
        accounts.id,
        avg(abs(accounts.amount)) AS avg_amt,
        sum(sin(accounts.id)) / count(sin(accounts.id)) AS avg_sine
    FROM accounts
    WHERE accounts.amount < :amount_1
    GROUP BY accounts.name, accounts.id
    """)
    assert normalize(str(result)) == expected


def test_merge_compute():
    data = [(1, 'Alice', 100),
            (2, 'Bob', 200),
            (4, 'Dennis', 400)]
    ds = datashape.dshape('var * {id: int, name: string, amount: real}')
    s = symbol('s', ds)

    with tmpfile('db') as fn:
        uri = 'sqlite:///' + fn
        into(uri + '::table', data, dshape=ds)

        expr = transform(s, amount10=s.amount * 10)
        result = into(list, compute(expr, {s: data}))

        assert result == [(1, 'Alice', 100, 1000),
                          (2, 'Bob', 200, 2000),
                          (4, 'Dennis', 400, 4000)]


def test_notnull():
    result = compute(nt[nt.name.notnull()], ns)
    expected = """SELECT
        nullaccounts.name,
        nullaccounts.amount,
        nullaccounts.id
    FROM nullaccounts
    WHERE nullaccounts.name is not null
    """
    assert normalize(str(result)) == normalize(expected)


def test_head_limit():
    assert compute(t.head(5).head(10), s)._limit == 5
    assert compute(t.head(10).head(5), s)._limit == 5
    assert compute(t.head(10).head(10), s)._limit == 10


def test_no_extraneous_join():
    ds = """ {event: var * {name: ?string,
                            operation: ?string,
                            datetime_nearest_receiver: ?datetime,
                            aircraft: ?string,
                            temperature_2m: ?float64,
                            temperature_5cm: ?float64,
                            humidity: ?float64,
                            windspeed: ?float64,
                            pressure: ?float64,
                            include: int64},
             operation: var * {name: ?string,
                               runway: int64,
                               takeoff: bool,
                               datetime_nearest_close: ?string}}
        """
    db = resource('sqlite:///:memory:', dshape=ds)

    d = symbol('db', dshape=ds)

    expr = join(d.event[d.event.include == True],
                d.operation[['name', 'datetime_nearest_close']],
                'operation', 'name')

    result = compute(expr, db)

    assert normalize(str(result)) == normalize("""
    SELECT
        alias.operation,
        alias.name as name_left,
        alias.datetime_nearest_receiver,
        alias.aircraft,
        alias.temperature_2m,
        alias.temperature_5cm,
        alias.humidity,
        alias.windspeed,
        alias.pressure,
        alias.include,
        alias.datetime_nearest_close
    FROM
        (SELECT
             event.name AS name,
             event.operation AS operation,
             event.datetime_nearest_receiver AS datetime_nearest_receiver,
             event.aircraft AS aircraft,
             event.temperature_2m AS temperature_2m,
             event.temperature_5cm AS temperature_5cm,
             event.humidity AS humidity,
             event.windspeed AS windspeed,
             event.pressure AS pressure,
             event.include AS include
         FROM
             event WHERE event.include = 1) AS alias1
    JOIN
        (SELECT
             operation.name AS name,
             operation.datetime_nearest_close as datetime_nearest_close
         FROM operation) AS alias2
    ON
        alias1.operation = alias2.name
    """)


def test_math():
    result = compute(sin(t.amount), s)
    assert normalize(str(result)) == normalize("""
            SELECT sin(accounts.amount) as amount
            FROM accounts""")

    result = compute(floor(t.amount), s)
    assert normalize(str(result)) == normalize("""
            SELECT floor(accounts.amount) as amount
            FROM accounts""")

    result = compute(t.amount // 2, s)
    assert normalize(str(result)) == normalize("""
            SELECT floor(accounts.amount / :amount_1) AS amount
            FROM accounts""")


def test_transform_order():
    r = transform(t, sin_amount=sin(t.amount), cos_id=cos(t.id))
    result = compute(r, s)
    expected = """SELECT
        accounts.name,
        accounts.amount,
        accounts.id,
        cos(accounts.id) as cos_id,
        sin(accounts.amount) as sin_amount
    FROM accounts
    """
    assert normalize(str(result)) == normalize(expected)


def test_isin():
    result = t[t.name.isin(['foo', 'bar'])]
    result_sql_expr = str(compute(result, s))
    expected = """
        SELECT
            accounts.name,
            accounts.amount,
            accounts.id
        FROM
            accounts
        WHERE
            accounts.name
        IN
            (:name_1,
            :name_2)
    """
    assert normalize(result_sql_expr) == normalize(expected)


@pytest.mark.skipif('1.0.0' <= LooseVersion(sa.__version__) <= '1.0.1',
                    reason=("SQLAlchemy generates different code in 1.0.0"
                            " and 1.0.1"))
def test_date_grouper_repeats_not_one_point_oh():
    columns = [sa.Column('amount', sa.REAL),
               sa.Column('ds', sa.TIMESTAMP)]
    data = sa.Table('t', sa.MetaData(), *columns)
    t = symbol('t', discover(data))
    expr = by(t.ds.year, avg_amt=t.amount.mean())
    result = str(compute(expr, data))

    # FYI spark sql isn't able to parse this correctly
    expected = """SELECT
        EXTRACT(year FROM t.ds) as ds_year,
        AVG(t.amount) as avg_amt
    FROM t
    GROUP BY EXTRACT(year FROM t.ds)
    """
    assert normalize(result) == normalize(expected)


@pytest.mark.skipif(LooseVersion(sa.__version__) < '1.0.0' or
                    LooseVersion(sa.__version__) >= '1.0.2',
                    reason=("SQLAlchemy generates different code in < 1.0.0 "
                            "and >= 1.0.2"))
def test_date_grouper_repeats():
    columns = [sa.Column('amount', sa.REAL),
               sa.Column('ds', sa.TIMESTAMP)]
    data = sa.Table('t', sa.MetaData(), *columns)
    t = symbol('t', discover(data))
    expr = by(t.ds.year, avg_amt=t.amount.mean())
    result = str(compute(expr, data))

    # FYI spark sql isn't able to parse this correctly
    expected = """SELECT
        EXTRACT(year FROM t.ds) as ds_year,
        AVG(t.amount) as avg_amt
    FROM t
    GROUP BY ds_year
    """
    assert normalize(result) == normalize(expected)


def test_transform_then_project_single_column():
    expr = transform(t, foo=t.id + 1)[['foo', 'id']]
    result = normalize(str(compute(expr, s)))
    expected = normalize("""SELECT
        accounts.id + :id_1 as foo,
        accounts.id
    FROM accounts""")
    assert result == expected


def test_transform_then_project():
    proj = ['foo', 'id']
    expr = transform(t, foo=t.id + 1)[proj]
    result = normalize(str(compute(expr, s)))
    expected = normalize("""SELECT
        accounts.id + :id_1 as foo,
        accounts.id
    FROM accounts""")
    assert result == expected


def test_reduce_does_not_compose():
    expr = by(t.name, counts=t.count()).counts.max()
    result = str(compute(expr, s))
    expected = """
    SELECT max(alias.counts) AS counts_max
    FROM
    (SELECT count(accounts.id) AS counts
    FROM accounts GROUP BY accounts.name) as alias"""
    assert normalize(result) == normalize(expected)


@pytest.mark.xfail(raises=NotImplementedError)
def test_normalize_reduction():
    expr = by(t.name, counts=t.count())
    expr = transform(expr, normed_counts=expr.counts / expr.counts.max())
    result = str(compute(expr, s))
    expected = """WITH alias AS
(SELECT count(accounts.id) AS counts
FROM accounts GROUP BY accounts.name)
 SELECT alias.counts / max(alias.counts) AS normed_counts
FROM alias"""
    assert normalize(result) == normalize(expected)


def test_do_not_erase_group_by_functions_with_datetime():
    t, s = tdate, sdate
    expr = by(t[t.amount < 0].occurred_on.date,
              avg_amount=t[t.amount < 0].amount.mean())
    result = str(compute(expr, s))
    expected = """SELECT
        date(accdate.occurred_on) as occurred_on_date,
        avg(accdate.amount) as avg_amount
    FROM
        accdate
    WHERE
        accdate.amount < :amount_1
    GROUP BY
        date(accdate.occurred_on)
    """
    assert normalize(result) == normalize(expected)


def test_not():
    expr = t.amount[~t.name.isin(('Billy', 'Bob'))]
    result = str(compute(expr, s))
    expected = """SELECT
        accounts.amount
    FROM
        accounts
    WHERE
        accounts.name not in (:name_1, :name_2)
    """
    assert normalize(result) == normalize(expected)


def test_slice():
    start, stop, step = 50, 100, 1
    result = str(compute(t[start:stop], s))

    # Verifies that compute is translating the query correctly
    assert result == str(select(s).offset(start).limit(stop))

    # Verifies the query against expected SQL query
    expected = """
    SELECT accounts.name, accounts.amount, accounts.id FROM accounts
    LIMIT :param_1 OFFSET :param_2
    """

    assert normalize(str(result)) == normalize(str(expected))

    # Step size of 1 should be alright
    compute(t[start:stop:step], s)


@pytest.mark.xfail(raises=ValueError)
def test_slice_step():
    start, stop, step = 50, 100, 2
    compute(t[start:stop:step], s)


def test_datetime_to_date():
    expr = tdate.occurred_on.date
    result = str(compute(expr, sdate))
    expected = """SELECT
        DATE(accdate.occurred_on) as occurred_on_date
    FROM
        accdate
    """
    assert normalize(result) == normalize(expected)


def test_sort_compose():
    expr = t.name[:5].sort()
    result = compute(expr, s)
    expected = """select
            anon_1.name
        from (select
                  accounts.name as name
              from
                  accounts
              limit :param_1
              offset :param_2) as anon_1
        order by
            anon_1.name asc"""
    assert normalize(str(result)) == normalize(expected)
    assert (normalize(str(compute(t.sort('name').name[:5], s))) !=
            normalize(expected))


def test_coerce():
    expr = t.amount.coerce(to='int64')
    expected = """SELECT
        cast(accounts.amount AS BIGINT) AS amount
    FROM accounts"""
    result = compute(expr, s)
    assert normalize(str(result)) == normalize(expected)


def test_multi_column_by_after_transform():
    tbl = transform(t, new_amount=t.amount + 1, one_two=t.amount * 2)
    expr = by(tbl[['name', 'one_two']], avg_amt=tbl.new_amount.mean())
    result = compute(expr, s)
    expected = """SELECT
        accounts.name,
        accounts.amount * :amount_1 as one_two,
        avg(accounts.amount + :amount_2) as avg_amt
    FROM
        accounts
    GROUP BY
        accounts.name, accounts.amount * :amount_1
    """
    assert normalize(str(result)) == normalize(expected)


def test_multi_column_by_after_transform_and_filter():
    tbl = t[t.name == 'Alice']
    tbl = transform(tbl, new_amount=tbl.amount + 1, one_two=tbl.amount * 2)
    expr = by(tbl[['name', 'one_two']], avg_amt=tbl.new_amount.mean())
    result = compute(expr, s)
    expected = """SELECT
        accounts.name,
        accounts.amount * :amount_1 as one_two,
        avg(accounts.amount + :amount_2) as avg_amt
    FROM
        accounts
    WHERE
        accounts.name = :name_1
    GROUP BY
        accounts.name, accounts.amount * :amount_1
    """
    assert normalize(str(result)) == normalize(expected)


def test_attribute_access_on_transform_filter():
    tbl = transform(t, new_amount=t.amount + 1)
    expr = tbl[tbl.name == 'Alice'].new_amount
    result = compute(expr, s)
    expected = """SELECT
        accounts.amount + :amount_1 as new_amount
    FROM
        accounts
    WHERE
        accounts.name = :name_1
    """
    assert normalize(str(result)) == normalize(expected)


def test_attribute_on_filter_transform_groupby():
    tbl = t[t.name == 'Alice']
    tbl = transform(tbl, new_amount=tbl.amount + 1, one_two=tbl.amount * 2)
    gb = by(tbl[['name', 'one_two']], avg_amt=tbl.new_amount.mean())
    expr = gb.avg_amt
    result = compute(expr, s)
    expected = """SELECT
        avg(accounts.amount + :amount_1) as avg_amt
    FROM
        accounts
    WHERE
        accounts.name = :name_1
    GROUP BY
        accounts.name, accounts.amount * :amount_2
    """
    assert normalize(str(result)) == normalize(expected)


def test_label_projection():
    tbl = t[(t.name == 'Alice')]
    tbl = transform(tbl, new_amount=tbl.amount + 1, one_two=tbl.amount * 2)
    expr = tbl[['new_amount', 'one_two']]

    # column selection shouldn't affect the resulting SQL
    result = compute(expr[expr.new_amount > 1].one_two, s)
    result2 = compute(expr.one_two[expr.new_amount > 1], s)

    expected = """SELECT
        accounts.amount * :amount_1 as one_two
    FROM accounts
    WHERE accounts.name = :name_1 and accounts.amount + :amount_2 > :param_1
    """
    assert normalize(str(result)) == normalize(expected)
    assert normalize(str(result2)) == normalize(expected)


def test_baseball_nested_by():
    data = resource('sqlite:///%s' % example('teams.db'))
    dshape = discover(data)
    d = symbol('d', dshape)
    expr = by(d.teams.name,
              start_year=d.teams.yearID.min()).start_year.count_values()
    result = compute(expr, data, post_compute=False)
    expected = """SELECT
        anon_1.start_year,
        anon_1.count
    FROM
        (SELECT
            alias.start_year as start_year,
            count(alias.start_year) as count
         FROM
            (SELECT
                min(teams.yearid) as start_year
             FROM teams
             GROUP BY teams.name) as alias
         GROUP BY alias.start_year) as anon_1 ORDER BY anon_1.count DESC
    """
    assert normalize(str(result).replace('"', '')) == normalize(expected)


def test_label_on_filter():
    expr = t[t.name == 'Alice'].amount.label('foo').head(2)
    result = compute(expr, s)
    expected = """SELECT
        accounts.amount AS foo
    FROM
        accounts
    WHERE
        accounts.name = :name_1
    LIMIT :param_1
    """
    assert normalize(str(result)) == normalize(expected)


def test_single_field_filter():
    expr = t.amount[t.amount > 0]
    result = compute(expr, s)
    expected = """SELECT
        accounts.amount
    FROM accounts
    WHERE accounts.amount > :amount_1
    """
    assert normalize(str(result)) == normalize(expected)


def test_multiple_field_filter():
    expr = t.name[t.amount > 0]
    result = compute(expr, s)
    expected = """SELECT
        accounts.name
    FROM accounts
    WHERE accounts.amount > :amount_1
    """
    assert normalize(str(result)) == normalize(expected)


def test_distinct_on_label():
    expr = t.name.label('foo').distinct()
    result = compute(expr, s)
    expected = """SELECT
        DISTINCT accounts.name AS foo
    FROM accounts
    """
    assert normalize(str(result)) == normalize(expected)


@pytest.mark.parametrize('n', [-1, 0, 1])
def test_shift_on_column(n):
    expr = t.name.shift(n)
    result = compute(expr, s)
    expected = """SELECT
        lag(accounts.name, :lag_1) over () as name
    FROM accounts
    """
    assert normalize(str(result)) == normalize(expected)


@pytest.fixture
def lhs():
    return pd.DataFrame.from_records(
        dict(zip('cd', row)) for row in zip(
            ['AAPL', 'FB', 'AMZN', 'FB', 'GOOG'] * 2,
            list(np.random.rand(10) * 100)
        )
    )


@pytest.yield_fixture
def rhs():
    try:
        t = resource(
            'sqlite:///:memory:::rhs',
            dshape='var * {a: int64, b: ?float64, c: ?string}'
        )
    except sa.exc.OperationalError as e:
        pytest.skip(str(e))
    else:
        try:
            t.insert().values([
                dict(zip(t.columns.keys(), row)) for row in zip(
                    range(5),
                    list(np.random.rand(5) * 100),
                    ['AAPL', 'AAPL', 'MSFT', 'FB', 'MSFT']
                )
            ]).execute()
            yield t
        finally:
            drop(t)



@pytest.mark.skipif(LooseVersion(sqlite3.version) <= '2.6.0',
                    reason="Older sqlite3 versions don't support this")
def test_multiple_table_join(lhs, rhs):
    lexpr = symbol('lhs', discover(lhs))
    rexpr = symbol('rhs', discover(rhs))
    expr = join(lexpr, rexpr, 'c')
    result = compute(expr, {lexpr: lhs, rexpr: rhs})
    expected = pd.merge(lhs, odo(rhs, pd.DataFrame), on='c')
    tm.assert_frame_equal(result, expected)


def test_empty_string_comparison_with_option_type():
    expr = nt.amount[nt.name == '']
    result = compute(expr, s)
    expected = """
    SELECT accounts.amount
    FROM accounts
    WHERE accounts.name = :name_1
    """
    assert normalize(str(result)) == normalize(expected)


def test_tail_no_sort():
    assert (
        normalize(str(compute(t.head(), {t: s}))) ==
        normalize(str(compute(t.tail(), {t: s})))
    )


def test_tail_of_sort():
    expected = normalize(str(compute(
        t.sort('id', ascending=False).head(5).sort('id'),
        {t: s},
    )))
    result = normalize(str(compute(t.sort('id').tail(5), {t: s})))
    assert expected == result


def test_tail_sort_in_chilren():
    expected = normalize(str(compute(
        t.name.sort('id', ascending=False).head(5).sort('id'),
        {t: s},
    )))
    result = normalize(str(compute(t.name.sort('id').tail(5), {t: s})))
    assert expected == result


def test_selection_inner_inputs():
    result = normalize(str(compute(t[t.id == tdate.id], {t: s, tdate: sdate})))
    expected = normalize("""
    select {a}.name, {a}.amount, {a}.id from {a}, {b} where {a}.id = {b}.id
    """).format(a=s.name, b=sdate.name)
    assert result == expected


@pytest.mark.parametrize('unit', bz_datetime.units)
def test_datetime_trunc(unit):
    ds = 'var * {a: datetime}'
    db = resource('sqlite:///:memory:::s', dshape=ds)
    s = symbol('s', ds)

    assert normalize(compute(s.a.truncate(**{unit: 1}), db)) == normalize(
        'select date_trunc(%r, s.a) as a from s' % unit,
    )


@pytest.mark.parametrize('alias,unit', bz_datetime.unit_aliases.items())
def test_datetime_trunc_aliases(alias, unit):
    ds = 'var * {a: datetime}'
    db = resource('sqlite:///:memory:::s', dshape=ds)
    s = symbol('s', ds)

    assert normalize(compute(s.a.truncate(**{alias: 1}), db)) == normalize(
        'select date_trunc(%r, s.a) as a from s' % unit,
    )


@pytest.mark.xfail(
    raises=AssertionError,
    reason="We don't currently handle the inner select",
)
def test_inner_select_with_filter():
    ds = 'var * {a: float32}'
    db = resource('sqlite:///:memory:::s', dshape=ds)
    s = symbol('s', ds)

    assert normalize(compute(s[s.a == s.a[s.a == 1]].a, db)) == normalize(
        """\
        select
            s.a
        from s, (
            select
                s.a as a
            from
                s
            where
                s.a = 1
        ) as anon_1
        where
            s.a = anon_1.a
        """,
    )


@pytest.mark.parametrize('op', (greatest, least))
def test_greatest(op):
    ds = 'var * {a: int32, b: int32}'
    db = resource('sqlite:///:memory:::s', dshape=ds)
    odo([(1, 2)], db)
    s = symbol('s', dshape=ds)

    assert normalize(compute(op(s.a, s.b), db)) == normalize(
        'select {op}(s.a, s.b) as {op}_1 from s'.format(op=op.__name__),
    )<|MERGE_RESOLUTION|>--- conflicted
+++ resolved
@@ -19,12 +19,6 @@
 
 from odo import odo, drop
 from blaze.compatibility import xfail
-<<<<<<< HEAD
-from blaze.compute.sql import (compute, select, lower_column, compute_up,
-                               get_all_froms)
-from blaze.expr import (symbol, transform, summary, by, sin, join, floor, cos,
-                        merge, nunique, mean, sum, count, exp, datetime as bz_datetime)
-=======
 from blaze.compute.sql import compute, select, lower_column, compute_up
 from blaze.expr import (
     by,
@@ -45,7 +39,6 @@
     symbol,
     transform,
 )
->>>>>>> f461dc76
 from blaze.utils import tmpfile, example, normalize
 
 
@@ -542,8 +535,6 @@
 def test_sample():
     order_by = select(s).order_by(sa.func.random())
     assert str(compute(t.sample(n=5), s)) == str(order_by.limit(5))
-    limit_frac = sa.select([sa.func.count() * 0.5], from_obj=get_all_froms(s)).as_scalar()
-    assert str(compute(t.sample(frac=0.5), s)) == str(order_by.limit(limit_frac))
 
 
 def test_label():

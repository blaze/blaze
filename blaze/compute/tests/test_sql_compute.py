--- conflicted
+++ resolved
@@ -1497,7 +1497,6 @@
     assert normalize(result) == normalize(expected)
 
 
-<<<<<<< HEAD
 def test_not():
     expr = t.amount[~t.name.isin(('Billy', 'Bob'))]
     result = str(compute(expr, s))
@@ -1509,7 +1508,8 @@
         accounts.name not in (:name_1, :name_2)
     """
     assert normalize(result) == normalize(expected)
-=======
+
+
 def test_slice():
     start, stop, step = 50, 100, 1
     result = str(compute(t[start:stop], s))
@@ -1533,4 +1533,3 @@
 def test_slice_step():
     start, stop, step = 50, 100, 2
     compute(t[start:stop:step], s)
->>>>>>> e40e6f3e

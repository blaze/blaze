--- conflicted
+++ resolved
@@ -715,14 +715,14 @@
     assert (compute(sym - delta, series) == series - delta).all()
 
 
-<<<<<<< HEAD
 def test_coerce_series():
     s = pd.Series(list('123'), name='a')
     t = symbol('t', discover(s))
     result = compute(t.coerce(to='int64'), s)
     expected = pd.Series([1, 2, 3], name=s.name)
     tm.assert_series_equal(result, expected)
-=======
+
+
 def test_concat_arr():
     s_data = Series(np.arange(15))
     t_data = Series(np.arange(15, 30))
@@ -745,5 +745,4 @@
     tm.assert_frame_equal(
         compute(concat(s, t), {s: s_data, t: t_data}),
         pd.DataFrame(np.arange(30).reshape(10, 3), columns=list('abc')),
-    )
->>>>>>> dc593005
+    )
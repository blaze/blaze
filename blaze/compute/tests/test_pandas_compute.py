from __future__ import absolute_import, division, print_function

import pytest

from datetime import datetime, timedelta, time

import numpy as np

import pandas as pd
import pandas.util.testing as tm
from pandas import DataFrame, Series

from string import ascii_lowercase

import datashape

from blaze.compute.core import compute
from blaze import dshape, discover, transform
from blaze.expr import symbol, join, by, summary, distinct, shape
from blaze.expr import (merge, exp, mean, count, nunique, sum, min, max, any,
                        var, std, concat)
from blaze.compatibility import builtins, xfail, assert_series_equal


t = symbol('t', 'var * {name: string, amount: int, id: int}')
nt = symbol('t', 'var * {name: ?string, amount: float64, id: int}')


df = DataFrame([['Alice', 100, 1],
                ['Bob', 200, 2],
                ['Alice', 50, 3]], columns=['name', 'amount', 'id'])

ndf = DataFrame([['Alice', 100.0, 1],
                 ['Bob', np.nan, 2],
                 [np.nan, 50.0, 3]], columns=['name', 'amount', 'id'])


tbig = symbol('tbig',
              'var * {name: string, sex: string[1], amount: int, id: int}')

dfbig = DataFrame([['Alice', 'F', 100, 1],
                   ['Alice', 'F', 100, 3],
                   ['Drew', 'F', 100, 4],
                   ['Drew', 'M', 100, 5],
                   ['Drew', 'M', 200, 5]],
                  columns=['name', 'sex', 'amount', 'id'])


def test_series_columnwise():
    s = Series([1, 2, 3], name='a')
    t = symbol('t', 'var * {a: int64}')
    result = compute(t.a + 1, s)
    assert_series_equal(s + 1, result)


def test_symbol():
    tm.assert_frame_equal(compute(t, df), df)


def test_projection():
    tm.assert_frame_equal(compute(t[['name', 'id']], df),
                          df[['name', 'id']])


def test_eq():
    assert_series_equal(compute(t['amount'] == 100, df),
                           df['amount'] == 100)


def test_selection():
    tm.assert_frame_equal(compute(t[t['amount'] == 0], df),
                          df[df['amount'] == 0])
    tm.assert_frame_equal(compute(t[t['amount'] > 150], df),
                          df[df['amount'] > 150])


def test_arithmetic():
    assert_series_equal(compute(t['amount'] + t['id'], df),
                           df.amount + df.id)
    assert_series_equal(compute(t['amount'] * t['id'], df),
                           df.amount * df.id)
    assert_series_equal(compute(t['amount'] % t['id'], df),
                           df.amount % df.id)


def test_join():
    left = DataFrame(
        [['Alice', 100], ['Bob', 200]], columns=['name', 'amount'])
    right = DataFrame([['Alice', 1], ['Bob', 2]], columns=['name', 'id'])

    lsym = symbol('L', 'var * {name: string, amount: int}')
    rsym = symbol('R', 'var * {name: string, id: int}')
    joined = join(lsym, rsym, 'name')

    assert (dshape(joined.schema) ==
            dshape('{name: string, amount: int, id: int}'))

    result = compute(joined, {lsym: left, rsym: right})

    expected = DataFrame([['Alice', 100, 1], ['Bob', 200, 2]],
                         columns=['name', 'amount', 'id'])

    tm.assert_frame_equal(result, expected)
    assert list(result.columns) == list(joined.fields)


def test_multi_column_join():
    left = [(1, 2, 3),
            (2, 3, 4),
            (1, 3, 5)]
    left = DataFrame(left, columns=['x', 'y', 'z'])
    right = [(1, 2, 30),
             (1, 3, 50),
             (1, 3, 150)]
    right = DataFrame(right, columns=['x', 'y', 'w'])

    lsym = symbol('lsym', 'var * {x: int, y: int, z: int}')
    rsym = symbol('rsym', 'var * {x: int, y: int, w: int}')

    j = join(lsym, rsym, ['x', 'y'])

    expected = [(1, 2, 3, 30),
                (1, 3, 5, 50),
                (1, 3, 5, 150)]
    expected = DataFrame(expected, columns=['x', 'y', 'z', 'w'])

    result = compute(j, {lsym: left, rsym: right})

    print(result)

    tm.assert_frame_equal(result, expected)
    assert list(result.columns) == list(j.fields)


def test_unary_op():
    assert (compute(exp(t['amount']), df) == np.exp(df['amount'])).all()

def test_abs():
    assert (compute(abs(t['amount']), df) == abs(df['amount'])).all()

def test_neg():
    assert_series_equal(compute(-t['amount'], df),
                           -df['amount'])


@xfail(reason='Projection does not support arithmetic')
def test_neg_projection():
    assert_series_equal(compute(-t[['amount', 'id']], df),
                           -df[['amount', 'id']])


def test_columns_series():
    assert isinstance(compute(t['amount'], df), Series)
    assert isinstance(compute(t['amount'] > 150, df), Series)


def test_reductions():
    assert compute(mean(t['amount']), df) == 350 / 3
    assert compute(count(t['amount']), df) == 3
    assert compute(sum(t['amount']), df) == 100 + 200 + 50
    assert compute(min(t['amount']), df) == 50
    assert compute(max(t['amount']), df) == 200
    assert compute(nunique(t['amount']), df) == 3
    assert compute(nunique(t['name']), df) == 2
    assert compute(any(t['amount'] > 150), df) is True
    assert compute(any(t['amount'] > 250), df) is False
    assert compute(var(t['amount']), df) == df.amount.var(ddof=0)
    assert compute(var(t['amount'], unbiased=True), df) == df.amount.var()
    assert compute(std(t['amount']), df) == df.amount.std(ddof=0)
    assert compute(std(t['amount'], unbiased=True), df) == df.amount.std()
    assert compute(t.amount[0], df) == df.amount.iloc[0]
    assert compute(t.amount[-1], df) == df.amount.iloc[-1]


def test_reductions_on_dataframes():
    assert compute(count(t), df) == 3
    assert shape(compute(count(t, keepdims=True), df)) == (1,)


def test_1d_reductions_keepdims():
    series = df['amount']
    for r in [sum, min, max, nunique, count, std, var]:
        result = compute(r(t.amount, keepdims=True), {t.amount: series})
        assert type(result) == type(series)


def test_distinct():
    dftoobig = DataFrame([['Alice', 'F', 100, 1],
                          ['Alice', 'F', 100, 1],
                          ['Alice', 'F', 100, 3],
                          ['Drew', 'F', 100, 4],
                          ['Drew', 'M', 100, 5],
                          ['Drew', 'F', 100, 4],
                          ['Drew', 'M', 100, 5],
                          ['Drew', 'M', 200, 5],
                          ['Drew', 'M', 200, 5]],
                         columns=['name', 'sex', 'amount', 'id'])
    d_t = distinct(tbig)
    d_df = compute(d_t, dftoobig)
    tm.assert_frame_equal(d_df, dfbig)
    # Test idempotence
    tm.assert_frame_equal(compute(d_t, d_df), d_df)


def test_distinct_on():
    cols = ['name', 'sex', 'amount', 'id']
    df = DataFrame([['Alice', 'F', 100, 1],
                    ['Alice', 'F', 100, 3],
                    ['Drew', 'F', 100, 4],
                    ['Drew', 'M', 100, 5],
                    ['Drew', 'F', 100, 4],
                    ['Drew', 'M', 100, 5],
                    ['Drew', 'M', 200, 5]],
                   columns=cols)
    s = symbol('s', discover(df))
    computed = compute(s.distinct('sex'), df)
    tm.assert_frame_equal(
        computed,
        pd.DataFrame([['Alice', 'F', 100, 1],
                      ['Drew', 'M', 100, 5]],
                     columns=cols),
    )


def test_by_one():
    result = compute(by(t['name'], total=t['amount'].sum()), df)
    expected = df.groupby('name')['amount'].sum().reset_index()
    expected.columns = ['name', 'total']
    tm.assert_frame_equal(result, expected)


def test_by_two():
    result = compute(by(tbig[['name', 'sex']],
                        total=sum(tbig['amount'])), dfbig)

    expected = DataFrame([['Alice', 'F', 200],
                          ['Drew', 'F', 100],
                          ['Drew', 'M', 300]],
                         columns=['name', 'sex', 'total'])

    tm.assert_frame_equal(result, expected)


def test_by_three():

    expr = by(tbig[['name', 'sex']],
              total=(tbig['id'] + tbig['amount']).sum())

    result = compute(expr, dfbig)

    expected = DataFrame([['Alice', 'F', 204],
                          ['Drew', 'F', 104],
                          ['Drew', 'M', 310]], columns=['name', 'sex', 'total'])
    expected.columns = expr.fields
    tm.assert_frame_equal(result, expected)


def test_by_four():
    t = tbig[['sex', 'amount']]
    expr = by(t['sex'], max=t['amount'].max())
    result = compute(expr, dfbig)

    expected = DataFrame([['F', 100],
                          ['M', 200]], columns=['sex', 'max'])

    tm.assert_frame_equal(result, expected)


def test_join_by_arcs():
    df_idx = DataFrame([['A', 1],
                        ['B', 2],
                        ['C', 3]],
                       columns=['name', 'node_id'])

    df_arc = DataFrame([[1, 3],
                        [2, 3],
                        [3, 1]],
                       columns=['node_out', 'node_id'])

    t_idx = symbol('t_idx', 'var * {name: string, node_id: int32}')

    t_arc = symbol('t_arc', 'var * {node_out: int32, node_id: int32}')

    joined = join(t_arc, t_idx, "node_id")

    want = by(joined['name'], count=joined['node_id'].count())

    result = compute(want, {t_arc: df_arc, t_idx: df_idx})

    result_pandas = pd.merge(df_arc, df_idx, on='node_id')

    gb = result_pandas.groupby('name')
    expected = gb.node_id.count().reset_index().rename(columns={
                                                       'node_id': 'count'
                                                       })

    tm.assert_frame_equal(result, expected)
    assert list(result.columns) == ['name', 'count']


def test_join_suffixes():
    df = pd.DataFrame(
        list(dict((k, n) for k in ascii_lowercase[:5]) for n in range(5)),
    )
    a = symbol('a', discover(df))
    b = symbol('b', discover(df))

    suffixes = '_x', '_y'
    joined = join(a, b, 'a', suffixes=suffixes)

    expected = pd.merge(df, df, on='a', suffixes=suffixes)
    result = compute(joined, {a: df, b: df})
    tm.assert_frame_equal(result, expected)


def test_sort():
    tm.assert_frame_equal(compute(t.sort('amount'), df),
                          df.sort('amount'))

    tm.assert_frame_equal(compute(t.sort('amount', ascending=True), df),
                          df.sort('amount', ascending=True))

    tm.assert_frame_equal(compute(t.sort(['amount', 'id']), df),
                          df.sort(['amount', 'id']))


def test_sort_on_series_no_warning(recwarn):
    expected = df.amount.order()

    recwarn.clear()

    assert_series_equal(compute(t['amount'].sort('amount'), df),
                           expected)

    # raises as assertion error if no warning occurs, same thing for below
    with pytest.raises(AssertionError):
        assert recwarn.pop(FutureWarning)

    assert_series_equal(compute(t['amount'].sort(), df),
                           expected)
    with pytest.raises(AssertionError):
        assert recwarn.pop(FutureWarning)


def test_field_on_series():
    expr = symbol('s', 'var * int')
    data = Series([1, 2, 3, 4], name='s')
    assert_series_equal(compute(expr.s, data), data)


def test_head():
    tm.assert_frame_equal(compute(t.head(1), df), df.head(1))


def test_tail():
    tm.assert_frame_equal(compute(t.tail(1), df), df.tail(1))


def test_label():
    expected = df['amount'] * 10
    expected.name = 'foo'
    assert_series_equal(compute((t['amount'] * 10).label('foo'), df),
                           expected)


def test_relabel():
    result = compute(t.relabel({'name': 'NAME', 'id': 'ID'}), df)
    expected = df.rename(columns={'name': 'NAME', 'id': 'ID'})
    tm.assert_frame_equal(result, expected)


def test_relabel_series():
    result = compute(t.relabel({'name': 'NAME'}), df.name)
    assert result.name == 'NAME'


ts = pd.date_range('now', periods=10).to_series().reset_index(drop=True)
tframe = DataFrame({'timestamp': ts})


def test_map_column():
    inc = lambda x: x + 1
    result = compute(t['amount'].map(inc, 'int'), df)
    expected = df['amount'] + 1
    assert_series_equal(result, expected)


def test_map():
    f = lambda _, amt, id: amt + id
    result = compute(t.map(f, 'real'), df)
    expected = df['amount'] + df['id']
    assert_series_equal(result, expected)


def test_apply_column():
    result = compute(t.amount.apply(np.sum, 'real'), df)
    expected = np.sum(df['amount'])
    assert result == expected

    result = compute(t.amount.apply(builtins.sum, 'real'), df)
    expected = builtins.sum(df['amount'])
    assert result == expected


def test_apply():
    result = compute(t.apply(str, 'string'), df)
    expected = str(df)
    assert result == expected


def test_merge():
    col = (t['amount'] * 2).label('new')
    expr = merge(t['name'], col)

    expected = DataFrame([['Alice', 200],
                          ['Bob', 400],
                          ['Alice', 100]],
                         columns=['name', 'new'])

    result = compute(expr, df)
    tm.assert_frame_equal(result, expected)


def test_by_nunique():
    result = compute(by(t['name'], count=t['id'].nunique()), df)
    expected = DataFrame([['Alice', 2], ['Bob', 1]],
                         columns=['name', 'count'])

    tm.assert_frame_equal(result, expected)


def test_selection_out_of_order():
    expr = t['name'][t['amount'] < 100]
    expected = df.loc[df.amount < 100, 'name']
    result = compute(expr, df)
    assert_series_equal(result, expected)


def test_outer_join():
    left = [(1, 'Alice', 100),
            (2, 'Bob', 200),
            (4, 'Dennis', 400)]
    left = DataFrame(left, columns=['id', 'name', 'amount'])

    right = [('NYC', 1),
             ('Boston', 1),
             ('LA', 3),
             ('Moscow', 4)]
    right = DataFrame(right, columns=['city', 'id'])

    lsym = symbol('lsym', 'var * {id: int, name: string, amount: real}')
    rsym = symbol('rsym', 'var * {city: string, id: int}')

    convert = lambda df: set(df.to_records(index=False).tolist())

    assert (convert(compute(join(lsym, rsym), {lsym: left, rsym: right})) ==
            set([(1, 'Alice', 100, 'NYC'),
                 (1, 'Alice', 100, 'Boston'),
                 (4, 'Dennis', 400, 'Moscow')]))

    assert (convert(compute(join(lsym, rsym, how='left'),
                            {lsym: left, rsym: right})) ==
            set([(1, 'Alice', 100, 'NYC'),
                 (1, 'Alice', 100, 'Boston'),
                 (2, 'Bob', 200, np.nan),
                 (4, 'Dennis', 400, 'Moscow')]))

    df = compute(join(lsym, rsym, how='right'), {lsym: left, rsym: right})
    expected = DataFrame([(1., 'Alice', 100., 'NYC'),
                          (1., 'Alice', 100., 'Boston'),
                          (3., np.nan, np.nan, 'lsymA'),
                          (4., 'Dennis', 400., 'Moscow')],
                         columns=['id', 'name', 'amount', 'city'])

    result = df.sort('id').to_records(index=False)
    expected = expected.sort('id').to_records(index=False)
    np.array_equal(result, expected)

    df = compute(join(lsym, rsym, how='outer'), {lsym: left, rsym: right})
    expected = DataFrame([(1., 'Alice', 100., 'NYC'),
                          (1., 'Alice', 100., 'Boston'),
                          (2., 'Bob', 200., np.nan),
                          (3., np.nan, np.nan, 'LA'),
                          (4., 'Dennis', 400., 'Moscow')],
                         columns=['id', 'name', 'amount', 'city'])

    result = df.sort('id').to_records(index=False)
    expected = expected.sort('id').to_records(index=False)
    np.array_equal(result, expected)


def test_by_on_same_column():
    df = pd.DataFrame([[1, 2], [1, 4], [2, 9]], columns=['id', 'value'])
    t = symbol('data', 'var * {id: int, value: int}')

    gby = by(t['id'], count=t['id'].count())

    expected = DataFrame([[1, 2], [2, 1]], columns=['id', 'count'])
    result = compute(gby, {t: df})
    tm.assert_frame_equal(result, expected)


def test_summary_by():
    expr = by(t.name, summary(count=t.id.count(), sum=t.amount.sum()))
    result = compute(expr, df)
    expected = DataFrame([['Alice', 2, 150],
                          ['Bob', 1, 200]], columns=['name', 'count', 'sum'])

    expr = by(t.name, summary(count=t.id.count(), sum=(t.amount + 1).sum()))
    result = compute(expr, df)
    expected = DataFrame([['Alice', 2, 152],
                          ['Bob', 1, 201]], columns=['name', 'count', 'sum'])
    tm.assert_frame_equal(result, expected)

@pytest.mark.xfail(raises=TypeError,
                   reason=('pandas backend cannot support non Reduction '
                           'subclasses'))
def test_summary_by_first():
    expr = by(t.name, fst=t.amount[0])
    result = compute(expr, df)
    assert result == df.amount.iloc[0]


def test_summary_by_reduction_arithmetic():
    expr = by(t.name, summary(count=t.id.count(), sum=t.amount.sum() + 1))
    result = compute(expr, df)
    expected = DataFrame([['Alice', 2, 151],
                          ['Bob', 1, 201]], columns=['name', 'count', 'sum'])
    tm.assert_frame_equal(result, expected)


def test_summary():
    expr = summary(count=t.id.count(), sum=t.amount.sum())
    assert_series_equal(compute(expr, df), Series({'count': 3, 'sum': 350}))


def test_summary_on_series():
    ser = Series([1, 2, 3])
    s = symbol('s', '3 * int')
    expr = summary(max=s.max(), min=s.min())
    assert compute(expr, ser) == (3, 1)

    expr = summary(max=s.max(), min=s.min(), keepdims=True)
    assert compute(expr, ser) == [(3, 1)]


def test_summary_keepdims():
    expr = summary(count=t.id.count(), sum=t.amount.sum(), keepdims=True)
    expected = DataFrame([[3, 350]], columns=['count', 'sum'])
    tm.assert_frame_equal(compute(expr, df), expected)


def test_dplyr_transform():
    df = DataFrame({'timestamp': pd.date_range('now', periods=5)})
    t = symbol('t', discover(df))
    expr = transform(t, date=t.timestamp.map(lambda x: x.date(),
                                             schema='datetime'))
    lhs = compute(expr, df)
    rhs = pd.concat([df, Series(df.timestamp.map(lambda x: x.date()),
                                name='date').to_frame()], axis=1)
    tm.assert_frame_equal(lhs, rhs)


def test_nested_transform():
    d = {'timestamp': [1379613528, 1379620047], 'platform': ["Linux",
                                                             "Windows"]}
    df = DataFrame(d)
    t = symbol('t', discover(df))
    t = transform(t, timestamp=t.timestamp.map(datetime.fromtimestamp,
                                               schema='datetime'))
    expr = transform(t, date=t.timestamp.map(lambda x: x.date(),
                                             schema='datetime'))
    result = compute(expr, df)
    df['timestamp'] = df.timestamp.map(datetime.fromtimestamp)
    df['date'] = df.timestamp.map(lambda x: x.date())
    tm.assert_frame_equal(result, df)


def test_like():
    expr = t.like(name='Alice*')
    expected = DataFrame([['Alice', 100, 1],
                          ['Alice', 50, 3]],
                         columns=['name', 'amount', 'id'])

    result = compute(expr, df).reset_index(drop=True)
    tm.assert_frame_equal(result, expected)


def test_strlen():
    expr = t.name.strlen()
    expected = pd.Series([5, 3, 5], name='name')
    result = compute(expr, df).reset_index(drop=True)
    assert_series_equal(expected, result)


def test_rowwise_by():
    f = lambda _, id, name: id + len(name)
    expr = by(t.map(f, 'int'), total=t.amount.sum())

    df = pd.DataFrame({'id': [1, 1, 2],
                       'name': ['alice', 'wendy', 'bob'],
                       'amount': [100, 200, 300.03]})
    expected = pd.DataFrame([(5, 300.03), (6, 300)], columns=expr.fields)

    result = compute(expr, df)
    tm.assert_frame_equal(result, expected)


def test_datetime_access():
    df = DataFrame({'name': ['Alice', 'Bob', 'Joe'],
                    'when': [datetime(2010, 1, 1, 1, 1, 1)] * 3,
                    'amount': [100, 200, 300],
                    'id': [1, 2, 3]})

    t = symbol('t', discover(df))

    for attr in ['day', 'month', 'minute', 'second']:
        expr = getattr(t.when, attr)
        assert_series_equal(compute(expr, df),
                            Series([1, 1, 1], name=expr._name))


def test_frame_slice():
    assert_series_equal(compute(t[0], df), df.iloc[0])
    assert_series_equal(compute(t[2], df), df.iloc[2])
    tm.assert_frame_equal(compute(t[:2], df), df.iloc[:2])
    tm.assert_frame_equal(compute(t[1:3], df), df.iloc[1:3])
    tm.assert_frame_equal(compute(t[1::2], df), df.iloc[1::2])
    tm.assert_frame_equal(compute(t[[2, 0]], df), df.iloc[[2, 0]])


def test_series_slice():
    assert compute(t.amount[0], df) == df.amount.iloc[0]
    assert compute(t.amount[2], df) == df.amount.iloc[2]
    assert_series_equal(compute(t.amount[:2], df), df.amount.iloc[:2])
    assert_series_equal(compute(t.amount[1:3], df), df.amount.iloc[1:3])
    assert_series_equal(compute(t.amount[1::2], df), df.amount.iloc[1::2])


def test_nelements():
    assert compute(t.nelements(), df) == len(df)
    assert compute(t.nrows, df) == len(df)


def test_datetime_truncation_minutes():
    data = Series(['2000-01-01T12:10:00Z', '2000-06-25T12:35:12Z'],
                  dtype='M8[ns]')
    s = symbol('s', 'var * datetime')
    result = compute(s.truncate(20, 'minutes'), data)
    expected = Series(['2000-01-01T12:00:00Z', '2000-06-25T12:20:00Z'],
                      dtype='M8[ns]', name='s')
    assert_series_equal(result, expected)


def test_datetime_truncation_nanoseconds():
    data = Series(['2000-01-01T12:10:00.000000005',
                   '2000-01-01T12:10:00.000000025'],
                  dtype='M8[ns]')
    s = symbol('s', 'var * datetime')
    expected = Series(['2000-01-01T12:10:00.000000000',
                       '2000-01-01T12:10:00.000000020'],
                      dtype='M8[ns]', name='s')
    result = compute(s.truncate(nanoseconds=20), data)
    assert_series_equal(result, expected)


def test_datetime_truncation_weeks():
    data = Series(['2000-01-01T12:10:00Z', '2000-06-25T12:35:12Z'],
                  dtype='M8[ns]')
    s = symbol('s', 'var * datetime')
    result = compute(s.truncate(2, 'weeks'), data)
    expected = Series(['1999-12-19', '2000-06-18'], dtype='M8[ns]', name='s')
    assert_series_equal(result, expected)


def test_datetime_truncation_days():
    data = Series(['2000-01-01T12:10:00Z', '2000-06-25T12:35:12Z'],
                  dtype='M8[ns]')
    s = symbol('s', 'var * datetime')
    result = compute(s.truncate(days=3), data)
    expected = Series(['1999-12-31', '2000-06-25'], dtype='M8[ns]', name='s')
    assert_series_equal(result, expected)


def test_datetime_truncation_same_as_python():
    data = Series(['2000-01-01T12:10:00Z', '2000-06-25T12:35:12Z'],
                  dtype='M8[ns]')
    s = symbol('s', 'var * datetime')
    assert (compute(s.truncate(weeks=2), data[0].to_pydatetime()) ==
            datetime(1999, 12, 26).date())


def test_complex_group_by():
    expr = by(merge(tbig.amount // 10, tbig.id % 2),
              count=tbig.name.count())
    result = compute(expr, dfbig)  # can we do this? yes we can!
    expected = dfbig.groupby([dfbig.amount // 10,
                              dfbig.id % 2])['name'].count().reset_index()
    expected = expected.rename(columns={'name': 'count'})
    tm.assert_frame_equal(result, expected)


def test_by_with_complex_summary():
    expr = by(t.name, total=t.amount.sum() + t.id.sum() - 1, a=t.id.min())
    result = compute(expr, df)
    assert list(result.columns) == expr.fields
    assert list(result.total) == [150 + 4 - 1, 200 + 2 - 1]


<<<<<<< HEAD
def test_isnull():
    assert (compute(nt.name.isnull(), ndf) == ndf.name.isnull()).all()
    assert (compute(nt.amount.isnan(), ndf) == ndf.amount.isnull()).all()


@pytest.mark.xfail(raises=AttributeError,
                   reason='logic not worked out here')
def test_isnull_whole_table():
    # any
    assert (compute(nt.isnull(), ndf) == ndf.isnull()).all().all()

    # all
    lhs = compute(nt.dropna(how='all'), ndf).fillna(-9999)
    rhs = ndf.dropna(how='all').fillna(-9999)
    assert (lhs == rhs).all().all()


def test_dropna():
    # only how='any' makes sense for Series
    assert (compute(nt.name.dropna(), ndf) == ndf.name.dropna()).all()


@pytest.mark.xfail(raises=AttributeError,
                   reason='logic not worked out here')
def test_dropna_whole_table():
    assert (compute(nt.dropna(), ndf) == ndf.dropna()).all().all()
=======
@pytest.mark.parametrize('keys', [[1], [2, 3]])
def test_isin(keys):
    expr = t[t.id.isin(keys)]
    result = compute(expr, df)
    expected = df.loc[df.id.isin(keys)]
    tm.assert_frame_equal(result, expected)


def test_nunique_table():
    expr = t.nunique()
    result = compute(expr, df)
    assert result == len(df.drop_duplicates())


def test_str_concat():
    a = Series(('a', 'b', 'c'))
    s = symbol('s', "3 * string[1, 'U32']")
    expr = s + 'a'
    assert (compute(expr, a) == (a + 'a')).all()


def test_str_repeat():
    a = Series(('a', 'b', 'c'))
    s = symbol('s', "3 * string[1, 'U32']")
    expr = s.repeat(3)
    assert (compute(expr, a) == (a * 3)).all()


def test_str_interp():
    a = Series(('%s', '%s', '%s'))
    s = symbol('s', "3 * string[1, 'U32']")
    expr = s.interp(1)
    assert (compute(expr, a) == (a % 1)).all()


def test_timedelta_arith():
    series = Series(pd.date_range('2014-01-01', '2014-02-01'))
    sym = symbol('s', discover(series))
    delta = timedelta(days=1)
    assert (compute(sym + delta, series) == series + delta).all()
    assert (compute(sym - delta, series) == series - delta).all()


def test_coerce_series():
    s = pd.Series(list('123'), name='a')
    t = symbol('t', discover(s))
    result = compute(t.coerce(to='int64'), s)
    expected = pd.Series([1, 2, 3], name=s.name)
    assert_series_equal(result, expected)


def test_concat_arr():
    s_data = Series(np.arange(15))
    t_data = Series(np.arange(15, 30))

    s = symbol('s', discover(s_data))
    t = symbol('t', discover(t_data))

    assert (
        compute(concat(s, t), {s: s_data, t: t_data}) == Series(np.arange(30))
    ).all()


def test_concat_mat():
    s_data = DataFrame(np.arange(15).reshape(5, 3), columns=list('abc'))
    t_data = DataFrame(np.arange(15, 30).reshape(5, 3), columns=list('abc'))

    s = symbol('s', discover(s_data))
    t = symbol('t', discover(t_data))

    tm.assert_frame_equal(
        compute(concat(s, t), {s: s_data, t: t_data}),
        pd.DataFrame(np.arange(30).reshape(10, 3), columns=list('abc')),
    )


def test_count_keepdims_frame():
    df = pd.DataFrame(dict(a=[1, 2, 3, np.nan]))
    s = symbol('s', discover(df))
    assert_series_equal(compute(s.count(keepdims=True), df),
                        pd.Series([df.shape[0]], name='s_count'))


def test_time_field():
    data = pd.Series(pd.date_range(start='20120101', end='20120102', freq='H'))
    s = symbol('s', discover(data))
    result = compute(s.time, data)
    expected = data.dt.time
    expected.name = 's_time'
    assert_series_equal(result, expected)
>>>>>>> 360c6616
<|MERGE_RESOLUTION|>--- conflicted
+++ resolved
@@ -707,9 +707,11 @@
     assert list(result.total) == [150 + 4 - 1, 200 + 2 - 1]
 
 
-<<<<<<< HEAD
 def test_isnull():
     assert (compute(nt.name.isnull(), ndf) == ndf.name.isnull()).all()
+
+
+def test_isnan():
     assert (compute(nt.amount.isnan(), ndf) == ndf.amount.isnull()).all()
 
 
@@ -734,7 +736,8 @@
                    reason='logic not worked out here')
 def test_dropna_whole_table():
     assert (compute(nt.dropna(), ndf) == ndf.dropna()).all().all()
-=======
+
+
 @pytest.mark.parametrize('keys', [[1], [2, 3]])
 def test_isin(keys):
     expr = t[t.id.isin(keys)]
@@ -824,5 +827,4 @@
     result = compute(s.time, data)
     expected = data.dt.time
     expected.name = 's_time'
-    assert_series_equal(result, expected)
->>>>>>> 360c6616
+    assert_series_equal(result, expected)
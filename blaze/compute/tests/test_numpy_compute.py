from __future__ import absolute_import, division, print_function

import numpy as np

from blaze.compute.core import compute
<<<<<<< HEAD
from blaze.expr import TableSymbol, union, by, exp
from datashape import discover
=======
from blaze.expr import TableSymbol, union, by, exp, Symbol
>>>>>>> 71794d36


t = TableSymbol('t', '{id: int, name: string, amount: int}')

x = np.array([(1, 'Alice', 100),
              (2, 'Bob', -200),
              (3, 'Charlie', 300),
              (4, 'Denis', 400),
              (5, 'Edith', -500)],
            dtype=[('id', 'i8'), ('name', 'S7'), ('amount', 'i8')])

def eq(a, b):
    return (a == b).all()


def test_table():
    assert eq(compute(t, x), x)


def test_projection():
    assert eq(compute(t['name'], x), x['name'])


def test_eq():
    assert eq(compute(t['amount'] == 100, x),
              x['amount'] == 100)


def test_selection():
    assert eq(compute(t[t['amount'] == 100], x), x[x['amount'] == 0])
    assert eq(compute(t[t['amount'] < 0], x), x[x['amount'] < 0])


def test_arithmetic():
    assert eq(compute(t['amount'] + t['id'], x),
              x['amount'] + x['id'])
    assert eq(compute(t['amount'] * t['id'], x),
              x['amount'] * x['id'])
    assert eq(compute(t['amount'] % t['id'], x),
              x['amount'] % x['id'])


def test_UnaryOp():
    assert eq(compute(exp(t['amount']), x),
              np.exp(x['amount']))


def test_Neg():
    assert eq(compute(-t['amount'], x),
              -x['amount'])


def test_invert_not():
    assert eq(compute(~(t.amount > 0), x),
              ~(x['amount'] > 0))


def test_union_1d():
    t = TableSymbol('t', 'int')
    x = np.array([1, 2, 3])
    assert eq(compute(union(t, t), x), np.array([1, 2, 3, 1, 2, 3]))


def test_union():
    result = compute(union(t, t), x)
    assert result.shape == (x.shape[0] * 2,)
    assert eq(result[:5], x)
    assert eq(result[5:], x)
    result = compute(union(t.id, t.id), x)
    assert eq(result, np.array([1, 2, 3, 4, 5, 1, 2, 3, 4, 5]))


def test_Reductions():
    assert compute(t['amount'].mean(), x) == x['amount'].mean()
    assert compute(t['amount'].count(), x) == len(x['amount'])
    assert compute(t['amount'].sum(), x) == x['amount'].sum()
    assert compute(t['amount'].min(), x) == x['amount'].min()
    assert compute(t['amount'].max(), x) == x['amount'].max()
    assert compute(t['amount'].nunique(), x) == len(np.unique(x['amount']))
    assert compute(t['amount'].var(), x) == x['amount'].var()
    assert compute(t['amount'].std(), x) == x['amount'].std()
    assert compute(t['amount'].var(unbiased=True), x) == x['amount'].var(ddof=1)
    assert compute(t['amount'].std(unbiased=True), x) == x['amount'].std(ddof=1)
    assert compute((t['amount'] > 150).any(), x) == True
    assert compute((t['amount'] > 250).all(), x) == False


def test_count_nan():
    t = Symbol('t', '3 * ?real')
    x = np.array([1.0, np.nan, 2.0])
    assert compute(t.count(), x) == 2


def test_Distinct():
    x = np.array([('Alice', 100),
                  ('Alice', -200),
                  ('Bob', 100),
                  ('Bob', 100)],
                dtype=[('name', 'S5'), ('amount', 'i8')])

    t = TableSymbol('t', '{name: string, amount: int64}')

    assert eq(compute(t['name'].distinct(), x),
              np.unique(x['name']))
    assert eq(compute(t.distinct(), x),
              np.unique(x))


def test_sort():
    assert eq(compute(t.sort('amount'), x),
              np.sort(x, order='amount'))

    assert eq(compute(t.sort('amount', ascending=False), x),
              np.sort(x, order='amount')[::-1])

    assert eq(compute(t.sort(['amount', 'id']), x),
              np.sort(x, order=['amount', 'id']))


def test_head():
    assert eq(compute(t.head(2), x),
              x[:2])


def test_label():
    expected = x['amount'] * 10
    expected = np.array(expected, dtype=[('foo', 'i8')])
    assert eq(compute((t['amount'] * 10).label('foo'), x),
              expected)


def test_relabel():
    expected = np.array(x, dtype=[('ID', 'i8'), ('NAME', 'S7'), ('amount', 'i8')])
    result = compute(t.relabel({'name': 'NAME', 'id': 'ID'}), x)

    assert result.dtype.names == expected.dtype.names
    assert eq(result, expected)


def test_by():
    from blaze.api.into import into
    expr = by(t.amount > 0, t.id.count())
    result = compute(expr, x)

    assert set(map(tuple, into([], result))) == set([(False, 2), (True, 3)])


def test_slice():
    for s in [0, slice(2), slice(1, 3), slice(None, None, 2)]:
        assert (compute(t[s], x) == x[s]).all()



ax = np.arange(30, dtype='f4').reshape((5, 3, 2))

a = TableSymbol('a', discover(ax))

def test_array_reductions():
    for axis in [None, 0, 1, (0, 1), (2, 1)]:
        assert eq(compute(a.sum(axis=axis), ax), ax.sum(axis=axis))<|MERGE_RESOLUTION|>--- conflicted
+++ resolved
@@ -3,12 +3,8 @@
 import numpy as np
 
 from blaze.compute.core import compute
-<<<<<<< HEAD
-from blaze.expr import TableSymbol, union, by, exp
+from blaze.expr import TableSymbol, union, by, exp, Symbol
 from datashape import discover
-=======
-from blaze.expr import TableSymbol, union, by, exp, Symbol
->>>>>>> 71794d36
 
 
 t = TableSymbol('t', '{id: int, name: string, amount: int}')

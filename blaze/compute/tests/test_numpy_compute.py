from __future__ import absolute_import, division, print_function

import numpy as np
import pytest

from blaze.compute.core import compute, compute_up
from blaze.expr import TableSymbol, union, by, exp
from blaze.api.table import Table


t = TableSymbol('t', '{id: int, name: string, amount: int}')

x = np.array([(1, 'Alice', 100),
              (2, 'Bob', -200),
              (3, 'Charlie', 300),
              (4, 'Denis', 400),
              (5, 'Edith', -500)],
            dtype=[('id', 'i8'), ('name', 'S7'), ('amount', 'i8')])

def eq(a, b):
    return (a == b).all()


def test_table():
    assert eq(compute(t, x), x)


def test_projection():
    assert eq(compute(t['name'], x), x['name'])


def test_eq():
    assert eq(compute(t['amount'] == 100, x),
              x['amount'] == 100)


def test_selection():
    assert eq(compute(t[t['amount'] == 100], x), x[x['amount'] == 0])
    assert eq(compute(t[t['amount'] < 0], x), x[x['amount'] < 0])


def test_arithmetic():
    assert eq(compute(t['amount'] + t['id'], x),
              x['amount'] + x['id'])
    assert eq(compute(t['amount'] * t['id'], x),
              x['amount'] * x['id'])
    assert eq(compute(t['amount'] % t['id'], x),
              x['amount'] % x['id'])


def test_UnaryOp():
    assert eq(compute(exp(t['amount']), x),
              np.exp(x['amount']))


def test_Neg():
    assert eq(compute(-t['amount'], x),
              -x['amount'])


def test_invert_not():
    assert eq(compute(~(t.amount > 0), x),
              ~(x['amount'] > 0))


def test_union_1d():
    t = TableSymbol('t', 'int')
    x = np.array([1, 2, 3])
    assert eq(compute(union(t, t), x), np.array([1, 2, 3, 1, 2, 3]))


def test_union():
    result = compute(union(t, t), x)
    assert result.shape == (x.shape[0] * 2,)
    assert eq(result[:5], x)
    assert eq(result[5:], x)
    result = compute(union(t.id, t.id), x)
    assert eq(result, np.array([1, 2, 3, 4, 5, 1, 2, 3, 4, 5]))


def test_Reductions():
    assert compute(t['amount'].mean(), x) == x['amount'].mean()
    assert compute(t['amount'].count(), x) == len(x['amount'])
    assert compute(t['amount'].sum(), x) == x['amount'].sum()
    assert compute(t['amount'].min(), x) == x['amount'].min()
    assert compute(t['amount'].max(), x) == x['amount'].max()
    assert compute(t['amount'].nunique(), x) == len(np.unique(x['amount']))
    assert compute(t['amount'].var(), x) == x['amount'].var()
    assert compute(t['amount'].std(), x) == x['amount'].std()
    assert compute(t['amount'].var(unbiased=True), x) == x['amount'].var(ddof=1)
    assert compute(t['amount'].std(unbiased=True), x) == x['amount'].std(ddof=1)
    assert compute((t['amount'] > 150).any(), x) == True
    assert compute((t['amount'] > 250).all(), x) == False


def test_Distinct():
    x = np.array([('Alice', 100),
                  ('Alice', -200),
                  ('Bob', 100),
                  ('Bob', 100)],
                dtype=[('name', 'S5'), ('amount', 'i8')])

    t = TableSymbol('t', '{name: string, amount: int64}')

    assert eq(compute(t['name'].distinct(), x),
              np.unique(x['name']))
    assert eq(compute(t.distinct(), x),
              np.unique(x))


def test_sort():
    assert eq(compute(t.sort('amount'), x),
              np.sort(x, order='amount'))

    assert eq(compute(t.sort('amount', ascending=False), x),
              np.sort(x, order='amount')[::-1])

    assert eq(compute(t.sort(['amount', 'id']), x),
              np.sort(x, order=['amount', 'id']))


def test_head():
    assert eq(compute(t.head(2), x),
              x[:2])


def test_label():
    expected = x['amount'] * 10
    expected = np.array(expected, dtype=[('foo', 'i8')])
    assert eq(compute((t['amount'] * 10).label('foo'), x),
              expected)


def test_relabel():
    expected = np.array(x, dtype=[('ID', 'i8'), ('NAME', 'S7'), ('amount', 'i8')])
    result = compute(t.relabel({'name': 'NAME', 'id': 'ID'}), x)

    assert result.dtype.names == expected.dtype.names
    assert eq(result, expected)


def test_by():
    from blaze.api.into import into
    expr = by(t.amount > 0, t.id.count())
    result = compute(expr, x)

    assert set(map(tuple, into([], result))) == set([(False, 2), (True, 3)])

<<<<<<< HEAD
def test_field():
    assert eq(compute_up(t['name'], x), x['name'])

def test_compute_up_field_no_ndarray_fieldnames():
    y = np.array([(1, 'Alice', 100),
              (2, 'Bob', -200),
              (3, 'Charlie', 300),
              (4, 'Denis', 400),
              (5, 'Edith', -500)])
    field_expr = t[t['amount'] < 0]['name']
    assert (compute_up(field_expr, y) == x['name']).all()

def test_compute_up_projection_no_ndarray_fieldnames():
    y = np.array([(1, 'Alice', 100),
              (2, 'Bob', -200),
              (3, 'Charlie', 300),
              (4, 'Denis', 400),
              (5, 'Edith', -500)])
    projection_expr = t[['name', 'amount']]
    for z in range(0, 1 - len(compute_up(projection_expr, y))):
        assert computed_expr[z][0] == y[z][1]

def test_compute_up_sort_field_not_found():
    sort_failure = t.sort('missing-field')
    with pytest.raises(ValueError):
        compute_up(sort_failure, x)
=======

def test_slice():
    for s in [0, slice(2), slice(1, 3), slice(None, None, 2)]:
        assert (compute(t[s], x) == x[s]).all()
>>>>>>> 38287fbe
<|MERGE_RESOLUTION|>--- conflicted
+++ resolved
@@ -146,7 +146,7 @@
 
     assert set(map(tuple, into([], result))) == set([(False, 2), (True, 3)])
 
-<<<<<<< HEAD
+
 def test_field():
     assert eq(compute_up(t['name'], x), x['name'])
 
@@ -173,9 +173,8 @@
     sort_failure = t.sort('missing-field')
     with pytest.raises(ValueError):
         compute_up(sort_failure, x)
-=======
+
 
 def test_slice():
     for s in [0, slice(2), slice(1, 3), slice(None, None, 2)]:
-        assert (compute(t[s], x) == x[s]).all()
->>>>>>> 38287fbe
+        assert (compute(t[s], x) == x[s]).all()
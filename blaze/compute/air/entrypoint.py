# -*- coding: utf-8 -*-

"""
Assemble an execution kernel from a given expression graph.
"""

from __future__ import absolute_import, division, print_function
from . import pipeline, environment, passes, execution

<<<<<<< HEAD
def compile(expr, storage):
    """
    Prepare a Deferred for interpretation
    """
    env = environment.fresh_env(expr, storage)
    return pipeline.run_pipeline(expr, env, passes.passes)
=======
def compile(expr, strategy, debug=False):
    """
    Prepare a Deferred for interpretation
    """
    env = environment.fresh_env(expr, strategy, debug=debug)
    if debug:
        passes_ = passes.debug_passes
    else:
        passes_ = passes.passes
    return pipeline.run_pipeline(expr, env, passes_)
>>>>>>> c973f174

def run(air_func, env, **kwds):
    """
    Prepare a Deferred for interpretation
    """
    return execution.interpret(air_func, env, **kwds)<|MERGE_RESOLUTION|>--- conflicted
+++ resolved
@@ -7,25 +7,17 @@
 from __future__ import absolute_import, division, print_function
 from . import pipeline, environment, passes, execution
 
-<<<<<<< HEAD
-def compile(expr, storage):
+def compile(expr, storage, debug=False):
     """
     Prepare a Deferred for interpretation
     """
-    env = environment.fresh_env(expr, storage)
-    return pipeline.run_pipeline(expr, env, passes.passes)
-=======
-def compile(expr, strategy, debug=False):
-    """
-    Prepare a Deferred for interpretation
-    """
-    env = environment.fresh_env(expr, strategy, debug=debug)
+    env = environment.fresh_env(expr, storage, debug=debug)
     if debug:
         passes_ = passes.debug_passes
     else:
         passes_ = passes.passes
     return pipeline.run_pipeline(expr, env, passes_)
->>>>>>> c973f174
+
 
 def run(air_func, env, **kwds):
     """

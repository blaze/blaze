--- conflicted
+++ resolved
@@ -37,10 +37,7 @@
     allocation,
     ckernel_lift,
     ckernel_rewrite,
-<<<<<<< HEAD
     rewrite_sql,
-=======
 ]
->>>>>>> bfab9e92
 
 debug_passes = [partial(verbose, p) for p in passes]
--- conflicted
+++ resolved
@@ -39,10 +39,6 @@
     Allocate a new environment.
     """
     env = dict(air_env)
-<<<<<<< HEAD
-    env['air.strategy'] = strategy
-    env['air.debug'] = debug
-=======
     env['strategy'] = strategy
->>>>>>> 84fb2b17
+    env['debug'] = debug
     return env
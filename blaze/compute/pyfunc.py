from __future__ import absolute_import, division, print_function

from ..expr import (Expr, Symbol, Field, Arithmetic, Math,
        Date, Time, DateTime, Millisecond, Microsecond, broadcast, sin, cos,
<<<<<<< HEAD
        Map, UTCFromTimestamp, DateTimeTruncate, symbol)
=======
        Map, UTCFromTimestamp, DateTimeTruncate)
from ..expr.expressions import valid_identifier
>>>>>>> 0eac0d18
from ..expr.broadcast import broadcast_collect
from ..dispatch import dispatch
from . import pydatetime
import datetime
from datashape import iscollection
import math
import toolz
import itertools


funcnames = ('func_%d' % i for i in itertools.count())

def parenthesize(s):
    if ' ' in s:
        return '(%s)' % s
    else:
        return s


def print_python(leaves, expr):
    """ Print expression to be evaluated in Python

    >>> from blaze.expr import ceil, sin

    >>> t = symbol('t', '{x: int, y: int, z: int, when: datetime}')
    >>> print_python([t], t.x + t.y)
    ('t[0] + t[1]', {})

    Supports mathematical and datetime access

    >>> print_python([t], sin(t.x) > ceil(t.y))  # doctest: +SKIP
    ('math.sin(t[0]) > math.ceil(t[1])', {'math':<module 'math'>})
    >>> print_python([t], t.when.day + 1)
    ('t[3].day + 1', {})

    Specify leaves of the expression to control level of printing

    >>> print_python([t.x, t.y], t.x + t.y)
    ('x + y', {})

    Returns
    -------

    s: string
       A evalable string
    scope: dict
       A namespace to add to be given to eval
    """
    if isinstance(expr, Expr) and any(expr.isidentical(lf) for lf in leaves):
        return valid_identifier(expr._name), {}
    return _print_python(expr, leaves=leaves)

@dispatch(object)
def _print_python(expr, leaves=None):
    return repr(expr), {}

@dispatch((datetime.datetime, datetime.date))
def _print_python(expr, leaves=None):
    return repr(expr), {'datetime': datetime}

@dispatch(Symbol)
def _print_python(expr, leaves=None):
    return valid_identifier(expr._name), {}

@dispatch(Field)
def _print_python(expr, leaves=None):
    child, scope = print_python(leaves, expr._child)
    index = expr._child.fields.index(expr._name)
    return '%s[%d]' % (parenthesize(child), index), scope

@dispatch(Arithmetic)
def _print_python(expr, leaves=None):
    lhs, left_scope = print_python(leaves, expr.lhs)
    rhs, right_scope = print_python(leaves, expr.rhs)
    return ('%s %s %s' % (parenthesize(lhs),
                         expr.symbol,
                         parenthesize(rhs)),
            toolz.merge(left_scope, right_scope))

@dispatch(Math)
def _print_python(expr, leaves=None):
    child, scope = print_python(leaves, expr._child)
    return ('math.%s(%s)' % (type(expr).__name__, child),
            toolz.merge(scope, {'math': math}))


@dispatch(Date)
def _print_python(expr, leaves=None):
    child, scope = print_python(leaves, expr._child)
    return ('%s.date()' % parenthesize(child), scope)

@dispatch(Time)
def _print_python(expr, leaves=None):
    child, scope = print_python(leaves, expr._child)
    return ('%s.time()' % parenthesize(child), scope)

@dispatch(Millisecond)
def _print_python(expr, leaves=None):
    child, scope = print_python(leaves, expr._child)
    return ('%s.microsecond // 1000' % parenthesize(child), scope)

@dispatch(UTCFromTimestamp)
def _print_python(expr, leaves=None):
    child, scope = print_python(leaves, expr._child)
    return ('datetime.datetime.utcfromtimestamp(%s)' % parenthesize(child),
            toolz.merge({'datetime': datetime}, scope))

@dispatch(DateTime)
def _print_python(expr, leaves=None):
    child, scope = print_python(leaves, expr._child)
    attr = type(expr).__name__.lower()
    return ('%s.%s' % (parenthesize(child), attr), scope)

@dispatch(DateTimeTruncate)
def _print_python(expr, leaves=None):
    child, scope = print_python(leaves, expr._child)
    scope['truncate'] = pydatetime.truncate
    return ('truncate(%s, %s, "%s")' % (child, expr.measure, expr.unit),
            scope)

@dispatch(Map)
def _print_python(expr, leaves=None):
    child, scope = print_python(leaves, expr._child)
    funcname = next(funcnames)
    return ('%s(%s)' % (funcname, child),
            toolz.assoc(scope, funcname, expr.func))

@dispatch(Expr)
def _print_python(expr, leaves=None):
    raise NotImplementedError("Do not know how to write expressions of type %s"
            " to Python code" % type(expr).__name__)

def funcstr(leaves, expr):
    """ Lambda string for an expresion

    >>> t = symbol('t', '{x: int, y: int, z: int, when: datetime}')

    >>> funcstr([t], t.x + t.y)
    ('lambda t: t[0] + t[1]', {})

    >>> funcstr([t.x, t.y], t.x + t.y)
    ('lambda x, y: x + y', {})

    Also returns scope for libraries like math or datetime

    >>> funcstr([t.x, t.y], sin(t.x) + t.y)  # doctest: +SKIP
    ('lambda x, y: math.sin(x) + y', {'math': <module 'math'>})

    >>> from datetime import date
    >>> funcstr([t.x, t.y, t.when], t.when.date > date(2001, 12, 25)) #doctest: +SKIP
    ('lambda x, y, when: when.day > datetime.date(2001, 12, 25)', {'datetime': <module 'datetime'>})
    """
    result, scope = print_python(leaves, expr)

    leaf_names = [print_python([leaf], leaf)[0] for leaf in leaves]

    return 'lambda %s: %s' % (', '.join(leaf_names),
                              result), scope


def lambdify(leaves, expr):
    """ Lambda for an expresion

    >>> t = symbol('t', '{x: int, y: int, z: int, when: datetime}')
    >>> f = lambdify([t], t.x + t.y)
    >>> f((1, 10, 100, ''))
    11

    >>> f = lambdify([t.x, t.y, t.z, t.when], t.x + cos(t.y))
    >>> f(1, 0, 100, '')
    2.0
    """
    s, scope = funcstr(leaves, expr)
    return eval(s, scope)<|MERGE_RESOLUTION|>--- conflicted
+++ resolved
@@ -2,12 +2,8 @@
 
 from ..expr import (Expr, Symbol, Field, Arithmetic, Math,
         Date, Time, DateTime, Millisecond, Microsecond, broadcast, sin, cos,
-<<<<<<< HEAD
         Map, UTCFromTimestamp, DateTimeTruncate, symbol)
-=======
-        Map, UTCFromTimestamp, DateTimeTruncate)
 from ..expr.expressions import valid_identifier
->>>>>>> 0eac0d18
 from ..expr.broadcast import broadcast_collect
 from ..dispatch import dispatch
 from . import pydatetime

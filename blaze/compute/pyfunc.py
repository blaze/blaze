--- conflicted
+++ resolved
@@ -4,11 +4,7 @@
 from ..expr import (Expr, Symbol, Field, Arithmetic, UnaryMath, BinaryMath,
                     Date, Time, DateTime, Millisecond, Microsecond, broadcast,
                     sin, cos, Map, UTCFromTimestamp, DateTimeTruncate, symbol,
-<<<<<<< HEAD
-                    USub, Not, notnull, greatest, least, Like)
-=======
-                    USub, Not, notnull, greatest, least, atan2)
->>>>>>> e55ac9fa
+                    USub, Not, notnull, greatest, least, atan2, Like)
 from ..expr import math as expr_math
 from ..expr.expressions import valid_identifier
 from ..dispatch import dispatch

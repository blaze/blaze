Blaze
=====

Blaze is the next generation of NumPy, Python’s extremely popular
array library. Blaze is designed to handle out-of-core computations
on large datasets that exceed the system memory capacity, as well as
on distributed and streaming data.

Blaze will allow analysts and scientists to productively write robust
and efficient code, without getting bogged down in the details of how
to distribute computation, or worse, how to transport and convert data
between databases, formats, proprietary data warehouses, and other
silos.

The core of Blaze consists of generic N-dimensional Array and Table objects
with an associated type system for expressing all kinds of data
types and layouts, especially semi-structured, sparse, and columnar
data.  Blaze’s generalized calculation engine can iterate over the
distributed array or table and dispatch to low-level kernels specialized
for the layout and type of the data.

Overview
~~~~~~~~

.. toctree::
   :maxdepth: 2

   install
   quickstart
   overview
   vision
   format
   memory
   datashape
   module
<<<<<<< HEAD
   pipeline
=======
   extending
>>>>>>> cab7fe0e

API Reference
~~~~~~~~~~~~~

.. toctree::
   :maxdepth: 1

   toplevel
   types
   eclass
   prims
   persistence
   typeinference
   aterm
   layout
   sources
   graph
   ops
   table
   releases
   legal

Developer Guide
~~~~~~~~~~~~~~~

.. toctree::
   compiler
   datashape-spec
   extending

Index
~~~~~

* :ref:`genindex`
* :ref:`modindex`
* :ref:`search`<|MERGE_RESOLUTION|>--- conflicted
+++ resolved
@@ -33,11 +33,6 @@
    memory
    datashape
    module
-<<<<<<< HEAD
-   pipeline
-=======
-   extending
->>>>>>> cab7fe0e
 
 API Reference
 ~~~~~~~~~~~~~

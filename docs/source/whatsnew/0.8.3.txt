Release |version|
-----------------

:Release: |version|
:Date: TBD

New Expressions
~~~~~~~~~~~~~~~

Improved Expressions
~~~~~~~~~~~~~~~~~~~~

* :class:`~blaze.expr.expresssions.Distinct` expressions now support an `on`
  parameter to allow distinct on a subset of columns (:issue:`1159`)

New Backends
~~~~~~~~~~~~

Improved Backends
~~~~~~~~~~~~~~~~~

API Changes
~~~~~~~~~~~

<<<<<<< HEAD
* Serialization format in blaze server is now passed in as a mimetype
  (:issue:`1176`)
* We only allow and use HTTP ``POST`` requests when sending a computation to
  Blaze server for consistency with the HTTP spec (:issue:`1172`)
=======
* Allow :class:`~blaze.server.client.Client` objects to explicitly disable
  verification of ssl certificates by passing ``verify_ssl=False``.
  (:issue:`1170`)
>>>>>>> b3d4328b

Bug Fixes
~~~~~~~~~

* Upgrade versioneer so that our version string is now :pep:`440` compliant
  (:issue:`1171`)<|MERGE_RESOLUTION|>--- conflicted
+++ resolved
@@ -22,16 +22,13 @@
 API Changes
 ~~~~~~~~~~~
 
-<<<<<<< HEAD
 * Serialization format in blaze server is now passed in as a mimetype
   (:issue:`1176`)
 * We only allow and use HTTP ``POST`` requests when sending a computation to
   Blaze server for consistency with the HTTP spec (:issue:`1172`)
-=======
 * Allow :class:`~blaze.server.client.Client` objects to explicitly disable
   verification of ssl certificates by passing ``verify_ssl=False``.
   (:issue:`1170`)
->>>>>>> b3d4328b
 
 Bug Fixes
 ~~~~~~~~~

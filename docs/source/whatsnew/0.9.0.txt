--- conflicted
+++ resolved
@@ -76,9 +76,6 @@
 
 * Make expressions (subclasses of Expr) weak referencable (:issue:`1319).
 * Memoize dshape and schema methods (:issue:`1319`).
-<<<<<<< HEAD
-* Add Python 3.5 support.
-=======
 * Use ``pandas.DataFrame.sort_values()`` with pandas version >= 0.17.0
   (:issue:`1321`).
->>>>>>> e0474f31
+* Add Python 3.5 support.
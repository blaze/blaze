.PHONY: all docs tests build clean web

<<<<<<< HEAD
CC = gcc
LPYTHON = $(shell python-config --includes)
LNUMPY = $(shell python -c "import numpy; print '-I' + numpy.get_include()")
CFLAGS = -shared -fPIC $(LPYTHON) $(LNUMPY)
LINK = gcc
PYTHON_LIBS = $(shell python-config --libs)
LFLAGS = -lpthread -shared -fPIC $(PYTHON_LIBS)

UNAME = $(shell uname)

ifeq ($(UNAME), Darwin)
DYLIB_SUFFIX = dylib
endif
ifeq ($(UNAME), Linux)
DYLIB_SUFFIX = so
endif

all: build blir

.c.o:
	$(CC) $(CFLAGS) -c $< -o $@

blaze/blir/prelude.$(DYLIB_SUFFIX): blaze/blir/datashape.o blaze/blir/prelude.o
	$(LINK) $(LFLAGS) $< -o $@

# stupid hack for now
blir:	blaze/blir/prelude.$(DYLIB_SUFFIX)

=======
all: build

>>>>>>> 66dd2d4e
build:
	python setup.py build_ext --inplace

tests:
	nosetests -s -v --detailed blaze

docs:
	cd docs; make html

images:
	cd docs/source/svg; make

web:
	cd web; make html

cleandocs:
	cd docs; make clean

clean:
	python setup.py clean<|MERGE_RESOLUTION|>--- conflicted
+++ resolved
@@ -1,38 +1,7 @@
 .PHONY: all docs tests build clean web
 
-<<<<<<< HEAD
-CC = gcc
-LPYTHON = $(shell python-config --includes)
-LNUMPY = $(shell python -c "import numpy; print '-I' + numpy.get_include()")
-CFLAGS = -shared -fPIC $(LPYTHON) $(LNUMPY)
-LINK = gcc
-PYTHON_LIBS = $(shell python-config --libs)
-LFLAGS = -lpthread -shared -fPIC $(PYTHON_LIBS)
-
-UNAME = $(shell uname)
-
-ifeq ($(UNAME), Darwin)
-DYLIB_SUFFIX = dylib
-endif
-ifeq ($(UNAME), Linux)
-DYLIB_SUFFIX = so
-endif
-
-all: build blir
-
-.c.o:
-	$(CC) $(CFLAGS) -c $< -o $@
-
-blaze/blir/prelude.$(DYLIB_SUFFIX): blaze/blir/datashape.o blaze/blir/prelude.o
-	$(LINK) $(LFLAGS) $< -o $@
-
-# stupid hack for now
-blir:	blaze/blir/prelude.$(DYLIB_SUFFIX)
-
-=======
 all: build
 
->>>>>>> 66dd2d4e
 build:
 	python setup.py build_ext --inplace
 

language: python

python:
  - "2.6"
  - "2.7"
  - "3.3"

branches:
  only:
    - master
    - reorg

# Note: conda is not available for anything but python 2.7. So below we try to install
# conda in 2.7 and use conda to install dependencies in the virtualenv for version x.y
install:
  # Install conda
  - wget http://repo.continuum.io/miniconda/Miniconda-latest-Linux-x86_64.sh -O miniconda.sh
  - bash miniconda.sh -b -p $HOME/miniconda
  - export PATH="$HOME/miniconda/bin:$PATH"
  - conda config --set always_yes yes --set changeps1 no
  - conda update conda

  # Install dependencies
  - conda create -n test-environment python=$TRAVIS_PYTHON_VERSION nose cython numpy pycparser pyparsing pyyaml flask pytables netcdf4 cffi multipledispatch sqlalchemy pandas h5py pip
  - source activate test-environment
  - if [[ $TRAVIS_PYTHON_VERSION == '2.6' ]]; then conda install unittest2; fi
  - pip install multipledispatch
  - pip install cytoolz
  - pip install git+http://github.com/ContinuumIO/datashape
  - pip install git+http://github.com/ContinuumIO/blz
<<<<<<< HEAD
  # Install Spark
  - wget http://d3kbcqa49mib13.cloudfront.net/spark-0.9.1.tgz
  - tar xvfz spark-0.9.1.tgz
  - mv spark-0.9.1 spark
  - export SPARK_HOME=$PWD/spark
  - export PYTHONPATH=$PYTHONPATH:$SPARK_HOME/python
  - cd spark
  - ./sbt/sbt assembly
  - cd ..
=======

>>>>>>> 700d2868
  # Install dynd
  - git clone --depth=1 https://github.com/ContinuumIO/libdynd.git
  - mkdir libdynd/build
  - pushd libdynd/build
  - cmake -DDYND_BUILD_TESTS=False ..
  - make
  - mkdir ../lib
  - cp libdynd* ../lib
  - chmod +x libdynd-config
  - export PATH=$PATH:$PWD
  - export LD_LIBRARY_PATH=$LD_LIBRARY_PATH:$PWD
  - popd
  - git clone --depth=1 https://github.com/ContinuumIO/dynd-python.git
  - mkdir dynd-python/build
  - pushd dynd-python/build
  - cmake -DCMAKE_BUILD_TYPE=RelWithDebInfo -DUSE_SEPARATE_LIBDYND=ON -DCMAKE_INSTALL_PREFIX=${PWD} -DPYTHON_PACKAGE_INSTALL_PREFIX=${PWD} ..
  - make
  - make install
  - export PYTHONPATH=$PYTHONPATH:$PWD
  - popd

  # Install Blaze
  - python setup.py install

script: nosetests --with-doctest blaze/expr blaze/compute blaze/data

notifications:
  email: false
  flowdock: "b08b3ba4fb86fa48121e90b5f67ccb75"
  on_success: "change"
  on_failure: "always" # "change"<|MERGE_RESOLUTION|>--- conflicted
+++ resolved
@@ -28,7 +28,6 @@
   - pip install cytoolz
   - pip install git+http://github.com/ContinuumIO/datashape
   - pip install git+http://github.com/ContinuumIO/blz
-<<<<<<< HEAD
   # Install Spark
   - wget http://d3kbcqa49mib13.cloudfront.net/spark-0.9.1.tgz
   - tar xvfz spark-0.9.1.tgz
@@ -38,9 +37,7 @@
   - cd spark
   - ./sbt/sbt assembly
   - cd ..
-=======
 
->>>>>>> 700d2868
   # Install dynd
   - git clone --depth=1 https://github.com/ContinuumIO/libdynd.git
   - mkdir libdynd/build

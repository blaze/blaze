sudo: false

language: python

matrix:
  fast_finish: true
  include:
    - python: 2.7
      env: SPARK_VERSION=1.4
    - python: 2.7
      env: SPARK_VERSION=1.5
    - python: 3.4
      env: SPARK_VERSION=1.4
    - python: 3.4
      env: SPARK_VERSION=1.5
    - python: 3.5
      env:
    - python: 2.7
      env: PANDAS_VERSION="git+https://github.com/pydata/pandas" SPARK_VERSION=1.5
    - python: 3.4
      env: PANDAS_VERSION="git+https://github.com/pydata/pandas" SPARK_VERSION=1.5
    - python: 3.5
      env: PANDAS_VERSION="git+https://github.com/pydata/pandas"
  allow_failures:
    - python: 2.7
      env: PANDAS_VERSION="git+https://github.com/pydata/pandas" SPARK_VERSION=1.5
    - python: 3.4
      env: PANDAS_VERSION="git+https://github.com/pydata/pandas" SPARK_VERSION=1.5
    - python: 3.5
      env:
    - python: 3.5
      env: PANDAS_VERSION="git+https://github.com/pydata/pandas"

services:
    - mongodb
    - mysql

addons:
  postgresql: "9.3"


install:
  # Install conda
  - wget http://repo.continuum.io/miniconda/Miniconda-latest-Linux-x86_64.sh -O miniconda.sh
  - bash miniconda.sh -b -p $HOME/miniconda
  - export PATH="$HOME/miniconda/bin:$PATH"
  - conda config --set always_yes yes --set changeps1 no
  - conda update conda

  # Install dependencies
<<<<<<< HEAD
  - conda create -n blaze python=$TRAVIS_PYTHON_VERSION pytest numpy sqlalchemy pandas h5py pip flask requests pytables cython bcolz xlrd coverage psutil networkx numba pyyaml cytoolz toolz pymysql
=======
  - conda create -n blaze -c blaze python=$TRAVIS_PYTHON_VERSION pytest numpy sqlalchemy pandas h5py pip flask requests pytables cython bcolz xlrd coverage psutil networkx numba pyyaml cytoolz toolz multipledispatch dask pymongo=2.8 flask-cors psycopg2
>>>>>>> 13fd21a6
  - if [ -n "$PANDAS_VERSION" ]; then conda remove -n blaze pandas; fi
  - source activate blaze

  - if [[ $TRAVIS_PYTHON_VERSION == '2.7' || $TRAVIS_PYTHON_VERSION == '3.4' ]]; then conda install spark=$SPARK_VERSION -c blaze -c anaconda-cluster; fi
  - if [[ $TRAVIS_PYTHON_VERSION == '2.7' ]]; then conda install pyhive -c blaze; fi

  # blaze required deps
  - pip install git+https://github.com/blaze/datashape
  - pip install git+https://github.com/blaze/odo
  - if [ -n "$PANDAS_VERSION" ]; then pip install "$PANDAS_VERSION"; fi

<<<<<<< HEAD
  # functional libs
  - pip install git+https://github.com/mrocklin/multipledispatch

  # Install dask
  - pip install git+https://github.com/blaze/dask

  # Install PyMongo
  - pip install 'pymongo<3'

  # Install dynd
  - conda install -c mwiebe dynd-python

=======
>>>>>>> 13fd21a6
  # Install coveralls
  - pip install coveralls

  # Install Blaze
  - python setup.py install

before_script:
  - "mongo admin --eval 'db.runCommand({setParameter: 1, textSearchEnabled: true});'"
  - psql -c "create database test;" -U postgres
  - mysql -e "create database if not exists test;" -u root
  - sleep 15

script:
  - echo '[pytest]' > pytest.ini
  - echo "addopts = -vv -r sxX --doctest-modules --doctest-ignore-import-errors --doctest-glob='*.rst' --pyargs blaze docs" >> pytest.ini
  - echo 'norecursedirs = docs/source/scripts' >> pytest.ini
  - coverage run --include='blaze/*' --omit='blaze/_version.py' $(which py.test)
  - coverage report --show-missing

after_success:
  - coveralls

notifications:
  email: false
  flowdock: "b08b3ba4fb86fa48121e90b5f67ccb75"
  on_success: "change"
  on_failure: "always" # "change"<|MERGE_RESOLUTION|>--- conflicted
+++ resolved
@@ -48,11 +48,7 @@
   - conda update conda
 
   # Install dependencies
-<<<<<<< HEAD
-  - conda create -n blaze python=$TRAVIS_PYTHON_VERSION pytest numpy sqlalchemy pandas h5py pip flask requests pytables cython bcolz xlrd coverage psutil networkx numba pyyaml cytoolz toolz pymysql
-=======
-  - conda create -n blaze -c blaze python=$TRAVIS_PYTHON_VERSION pytest numpy sqlalchemy pandas h5py pip flask requests pytables cython bcolz xlrd coverage psutil networkx numba pyyaml cytoolz toolz multipledispatch dask pymongo=2.8 flask-cors psycopg2
->>>>>>> 13fd21a6
+  - conda create -n blaze -c blaze python=$TRAVIS_PYTHON_VERSION pytest numpy sqlalchemy pandas h5py pip flask requests pytables cython bcolz xlrd coverage psutil networkx numba pyyaml cytoolz toolz pymysql multipledispatch dask pymongo=2.8 flask-cors psycopg2
   - if [ -n "$PANDAS_VERSION" ]; then conda remove -n blaze pandas; fi
   - source activate blaze
 
@@ -64,21 +60,6 @@
   - pip install git+https://github.com/blaze/odo
   - if [ -n "$PANDAS_VERSION" ]; then pip install "$PANDAS_VERSION"; fi
 
-<<<<<<< HEAD
-  # functional libs
-  - pip install git+https://github.com/mrocklin/multipledispatch
-
-  # Install dask
-  - pip install git+https://github.com/blaze/dask
-
-  # Install PyMongo
-  - pip install 'pymongo<3'
-
-  # Install dynd
-  - conda install -c mwiebe dynd-python
-
-=======
->>>>>>> 13fd21a6
   # Install coveralls
   - pip install coveralls
 

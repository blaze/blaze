#!/usr/bin/env python

#------------------------------------------------------------------------

import os
import sys
import shutil
import textwrap
from os.path import join

from distutils.core import Command, setup
from distutils.sysconfig import get_python_inc, get_config_var

#------------------------------------------------------------------------
# Top Level Packages
#------------------------------------------------------------------------

packages = [
    'blaze',
    'blaze.algo',
    'blaze.aterm',
    'blaze.blir',
    'blaze.carray',
    'blaze.datashape',
    'blaze.desc',
    'blaze.dist',
    'blaze.expr',
    'blaze.include',
    'blaze.layouts',
    'blaze.persistence',
    'blaze.module',
    'blaze.rts',
    'blaze.sources',
    'blaze.ts',
    'blaze.ts.ucr_dtw',
]

#------------------------------------------------------------------------
# Minimum Versions
#------------------------------------------------------------------------

min_cython_version = '0.16'
min_numpy_version  = '1.5'
min_llvmpy_version = '0.11.1'

#------------------------------------------------------------------------
# Utilities
#------------------------------------------------------------------------

# Some functions for showing errors and warnings.
def _print_admonition(kind, head, body):
    tw = textwrap.TextWrapper(
        initial_indent='   ', subsequent_indent='   ')

    print ".. %s:: %s" % (kind.upper(), head)
    for line in tw.wrap(body):
        print line

def exit_with_error(head, body=''):
    _print_admonition('error', head, body)
    sys.exit(1)

def print_warning(head, body=''):
    _print_admonition('warning', head, body)

def check_import(pkgname, pkgver):
    try:
        mod = __import__(pkgname)
    except ImportError:
            exit_with_error(
                "You need %(pkgname)s %(pkgver)s or greater to run carray!"
                % {'pkgname': pkgname, 'pkgver': pkgver} )
    else:
        if mod.__version__ < pkgver:
            exit_with_error(
                "You need %(pkgname)s %(pkgver)s or greater to run carray!"
                % {'pkgname': pkgname, 'pkgver': pkgver} )

    print ( "* Found %(pkgname)s %(pkgver)s package installed."
            % {'pkgname': pkgname, 'pkgver': mod.__version__} )
    globals()[pkgname] = mod

#------------------------------------------------------------------------
# Cython Sanity Check
#------------------------------------------------------------------------

try:
    from Cython.Distutils import Extension, build_ext
    from Cython.Compiler.Main import Version
except:
    exit_with_error(
        "You need %(pkgname)s %(pkgver)s or greater to compile carray!"
        % {'pkgname': 'Cython', 'pkgver': min_cython_version} )

if Version.version < min_cython_version:
    exit_with_error(
        "At least Cython %s is needed so as to generate extensions!"
        % (min_cython_version) )
else:
    print ( "* Found %(pkgname)s %(pkgver)s package installed."
            % {'pkgname': 'Cython', 'pkgver': Version.version} )

#------------------------------------------------------------------------
# Numpy Sanity Check
#------------------------------------------------------------------------

check_import('numpy', min_numpy_version)

#------------------------------------------------------------------------
# LLVM Sanity Check
#------------------------------------------------------------------------

#check_import('llvmpy', min_llvmpy_version)

#------------------------------------------------------------------------
# C Compiler Environment
#------------------------------------------------------------------------

# Global variables
CFLAGS = os.environ.get('CFLAGS', '').split()
LFLAGS = os.environ.get('LFLAGS', '').split()

lib_dirs = []
libs = []
# Include NumPy header dirs
from numpy.distutils.misc_util import get_numpy_include_dirs
optional_libs = []

# Handle --lflags=[FLAGS] --cflags=[FLAGS]
args = sys.argv[:]
for arg in args:
    if arg.find('--lflags=') == 0:
        LFLAGS = arg.split('=')[1].split()
        sys.argv.remove(arg)
    elif arg.find('--cflags=') == 0:
        CFLAGS = arg.split('=')[1].split()
        sys.argv.remove(arg)

# Add -msse2 flag for optimizing shuffle in include Blosc
if os.name == 'posix':
    CFLAGS.append("-msse2")

# Add some macros here for debugging purposes, if needed
def_macros = [('DEBUG', 0)]


#------------------------------------------------------------------------
# Extension
#------------------------------------------------------------------------

numpy_path = get_numpy_include_dirs()[0]

blosc_path  = 'blaze/include/blosc/'
desc_path   = "blaze/desc/"


carray_source = [
    "blaze/carray/carrayExtension.pyx"
]

carray_depends = [
]

blosc_source = [
    blosc_path + "blosc.c",
    blosc_path + "blosclz.c",
    blosc_path + "shuffle.c"
]

blosc_depends = [
    blosc_path + "blosc.h",
    blosc_path + "blosclz.h",
    blosc_path + "shuffle.h"
]

descriptor_depends = [
    desc_path + "lldescriptors.pxd",
    desc_path + "lldescriptors.pyx",
    desc_path + "llindexers.pyx",
]

extensions = [
    Extension(
        "blaze.carray.carrayExtension",
        include_dirs=[
            blosc_path,
            numpy_path,
        ],

        sources = list(carray_source + blosc_source),
        depends = list(carray_depends + blosc_depends),

        library_dirs=lib_dirs,
        libraries=libs,
        extra_link_args=LFLAGS,
        extra_compile_args=CFLAGS,
        define_macros=def_macros,
   ),
   Extension(
        "blaze.ts.ucr_dtw.ucr",
        sources = ["blaze/ts/ucr_dtw/ucr.pyx", "blaze/ts/ucr_dtw/dtw.c"],
        depends = ["blaze/ts/ucr_dtw/dtw.h"],
        include_dirs = [numpy_path]
   ),
   Extension(
       "blaze.desc.lldescriptors",
       ["blaze/desc/lldescriptors.pyx"],
       include_dirs = [],
       depends=descriptor_depends,
   ),
   Extension(
       "blaze.desc.llindexers",
       ["blaze/desc/llindexers.pyx"],
       include_dirs = [],
       depends=descriptor_depends,
   ),

   Extension(
        "blaze.cutils", ["blaze/cutils.pyx"],
        include_dirs = [numpy_path],
   ),

   Extension(
        "blaze.algo.stats",
        sources = ["blaze/algo/stats.pyx"],
        include_dirs = [numpy_path]
   ),

   # ----------------------------------------

   Extension(
        "blaze.rts.runtime",
        sources = ["blaze/rts/runtime.c"],
        include_dirs = [],
   ),
   Extension(
        "blaze.rts.wrapper",
        sources = ["blaze/rts/wrapper.pyx"],
        include_dirs = [numpy_path],
   ),
<<<<<<< HEAD
=======

   # ----------------------------------------

   Extension(
        "blaze.blir.datashape",
        sources = ["blaze/blir/datashape.c"],
        include_dirs = [],
   ),

   Extension(
        "blaze.blir.prelude",
        sources = ["blaze/blir/prelude.c"],
        depends = ["blaze/blir/datashape.c"],
        include_dirs = [],
   ),
>>>>>>> 66dd2d4e
]

#------------------------------------------------------------------------
# Commands
#------------------------------------------------------------------------

class CleanCommand(Command):
    """Custom distutils command to clean the .so and .pyc files."""

    user_options = []

    def initialize_options(self):
        self._clean_me = []
        self._clean_trees = []

        for toplevel in packages:
            for root, dirs, files in list(os.walk(toplevel)):
                for f in files:
                    if os.path.splitext(f)[-1] in ('.pyc', '.so', '.o', '.pyd'):
                        self._clean_me.append(join(root, f))

        for d in ('build',):
            if os.path.exists(d):
                self._clean_trees.append(d)

    def finalize_options(self):
        pass

    def run(self):
        for clean_me in self._clean_me:
            try:
                print 'flushing', clean_me
                os.unlink(clean_me)
            except Exception:
                pass
        for clean_tree in self._clean_trees:
            try:
                print 'flushing', clean_tree
                shutil.rmtree(clean_tree)
            except Exception:
                pass

#------------------------------------------------------------------------
# Setup
#------------------------------------------------------------------------

longdesc = open('README.md').read()

setup(
    name='blaze',
    version='dev',
    author='Continuum Analytics',
    author_email='blaze-dev@continuum.io',
    description='Blaze',
    long_description=longdesc,
    data_files=[],
    license='BSD',
    platforms = ['any'],
    classifiers=[
        'Development Status :: 2 - Pre-Alpha',
        'Environment :: Console',
        'Intended Audience :: Developers',
        'Intended Audience :: Science/Research',
        'Intended Audience :: Education',
        'License :: OSI Approved :: BSD License',
        'Operating System :: OS Independent',
        'Programming Language :: Python',
        'Topic :: Scientific/Engineering',
        'Topic :: Utilities',
    ],
    packages=packages,
    ext_modules=extensions,
    cmdclass = {
        'build_ext' : build_ext,
        'clean'     : CleanCommand,
    },
    scripts=['bin/blirc'],
)<|MERGE_RESOLUTION|>--- conflicted
+++ resolved
@@ -238,8 +238,6 @@
         sources = ["blaze/rts/wrapper.pyx"],
         include_dirs = [numpy_path],
    ),
-<<<<<<< HEAD
-=======
 
    # ----------------------------------------
 
@@ -255,7 +253,6 @@
         depends = ["blaze/blir/datashape.c"],
         include_dirs = [],
    ),
->>>>>>> 66dd2d4e
 ]
 
 #------------------------------------------------------------------------

--- conflicted
+++ resolved
@@ -37,14 +37,14 @@
     return t
 
 def test_simple():
-#    table_name = './sample_tables/test_table'
-    array_name = './sample_tables/test_array'
+    table_name = './sample_tables/test_table'
+#    array_name = './sample_tables/test_array'
 
-#    t = build_table(table_name, 100000)
-    a = build_array(array_name, 100000)
+    t = build_table(table_name, 100000)
+#    a = build_array(array_name, 100000)
 
-#    print "table", t
-    print "array", a
+    print t
+#    print a.datashape
 
 if __name__ == '__main__':
     test_simple()
@@ -52,14 +52,8 @@
 
 ## Local Variables:
 ## mode: python
-<<<<<<< HEAD
 ## coding: utf-8 
 ## python-indent: 4
 ## tab-width: 4
-=======
-## coding: utf-8
-## py-indent-offset: 4
-## tab-with: 4
->>>>>>> 66dd2d4e
 ## fill-column: 66
 ## End:
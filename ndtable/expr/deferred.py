--- conflicted
+++ resolved
@@ -5,10 +5,8 @@
 from numbers import Number
 from collections import Iterable
 
-<<<<<<< HEAD
-from ndtable.table import DataTable
+from ndtable.table import NDTable
 from ndtable.expr.nodes import Node, StringNode, ScalarNode, Slice
-
 
 # conditional import of Numpy; if it doesn't exist, then set up dummy objects
 # for the things we use
@@ -16,10 +14,6 @@
     import numpy as np
 except ImportError:
     np = {"integer": numbers.Integral}
-=======
-from ndtable.table import NDTable
-from ndtable.expr.nodes import Node, StringNode, ScalarNode
->>>>>>> c6c5e462
 
 #------------------------------------------------------------------------
 # Globals
@@ -285,8 +279,7 @@
     for name in PyArray_WriteMethods:
         exec (
             "def %(name)s(self, *args, **kwargs):\n"
-<<<<<<< HEAD
-            "    return self.generate_node(%(name)s args, kwargs)"
+            "    return self.generate_node('%(name)s',args, kwargs)"
         ) % locals()
 
     # Other non-graph methods
@@ -300,7 +293,3 @@
 
     def tostring(self, *args, **kw):
         pass
-=======
-            "    return self.generate_node('%(name)s',args, kwargs)"
-        ) % locals()
->>>>>>> c6c5e462
